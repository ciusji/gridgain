<?xml version="1.0" encoding="UTF-8"?>

<!--
 Copyright 2019 GridGain Systems, Inc. and Contributors.

 Licensed under the GridGain Community Edition License (the "License");
 you may not use this file except in compliance with the License.
 You may obtain a copy of the License at

     https://www.gridgain.com/products/software/community-edition/gridgain-community-edition-license

 Unless required by applicable law or agreed to in writing, software
 distributed under the License is distributed on an "AS IS" BASIS,
 WITHOUT WARRANTIES OR CONDITIONS OF ANY KIND, either express or implied.
 See the License for the specific language governing permissions and
 limitations under the License.
-->

<!--
    POM file.
-->
<project
        xmlns="http://maven.apache.org/POM/4.0.0"
        xmlns:xsi="http://www.w3.org/2001/XMLSchema-instance"
        xsi:schemaLocation="http://maven.apache.org/POM/4.0.0 http://maven.apache.org/xsd/maven-4.0.0.xsd">
    <modelVersion>4.0.0</modelVersion>

    <parent>
        <groupId>org.apache</groupId>
        <artifactId>apache</artifactId>
        <version>16</version>
    </parent>

    <properties>
        <maven.compiler.source>1.8</maven.compiler.source>
        <maven.compiler.target>1.8</maven.compiler.target>

        <ignite.edition>apache-ignite</ignite.edition>
        <project.build.sourceEncoding>UTF-8</project.build.sourceEncoding>
        <maven.build.timestamp.format>MMMM d yyyy</maven.build.timestamp.format>
        <doxygen.exec>doxygen</doxygen.exec>
        <docfx.exec>docfx</docfx.exec>
        <git.exec>git</git.exec>
        <javadoc.opts>-Xdoclint:none</javadoc.opts>
        <update.notifier.enabled.by.default>true</update.notifier.enabled.by.default>

        <!-- Dependency versions -->
        <activemq.version>5.12.0</activemq.version>
        <aopalliance.bundle.version>1.0_6</aopalliance.bundle.version>
        <asm.version>4.2</asm.version>
        <aspectj.bundle.version>1.8.13_1</aspectj.bundle.version>
        <aspectj.version>1.8.13</aspectj.version>
        <aws.sdk.bundle.version>1.10.12_1</aws.sdk.bundle.version>
        <aws.sdk.version>1.11.75</aws.sdk.version>
        <camel.version>2.22.0</camel.version>
        <aws.encryption.sdk.version>1.3.2</aws.encryption.sdk.version>
        <commons.beanutils.bundle.version>1.9.2_1</commons.beanutils.bundle.version>
        <commons.beanutils.version>1.9.3</commons.beanutils.version>
        <commons.codec.version>1.12</commons.codec.version>
        <commons.collections.version>3.2.2</commons.collections.version>
        <commons.lang.version>2.6</commons.lang.version>
        <commons.compress.version>1.18</commons.compress.version>
        <cron4j.version>2.2.5</cron4j.version>
        <curator.version>2.9.1</curator.version>
        <easymock.version>3.4</easymock.version>
        <ezmorph.bundle.version>1.0.6_1</ezmorph.bundle.version>
        <ezmorph.version>1.0.6</ezmorph.version>
        <flume.ng.version>1.7.0</flume.ng.version>
        <guava.retrying.version>2.0.0</guava.retrying.version>
        <guava.version>25.1-jre</guava.version>
        <guava14.version>14.0.1</guava14.version>
        <guava16.version>16.0.1</guava16.version>
        <hadoop.version>2.9.1</hadoop.version>
        <hamcrest.version>1.2</hamcrest.version>
        <httpclient.version>4.5.1</httpclient.version>
        <httpcore.version>4.4.3</httpcore.version>
        <jackson.version>2.9.9</jackson.version>
        <jackson1.version>1.9.13</jackson1.version>
        <jaxb.api.version>2.1</jaxb.api.version>
        <jaxb.impl.version>2.1.14</jaxb.impl.version>
        <javassist.version>3.20.0-GA</javassist.version>
        <javax.cache.bundle.version>1.0.0_1</javax.cache.bundle.version>
        <javax.cache.tck.version>1.0.1</javax.cache.tck.version>
        <javax.cache.version>1.0.0</javax.cache.version>
        <jboss.rmi.version>1.0.6.Final</jboss.rmi.version>
        <jetbrains.annotations.version>16.0.3</jetbrains.annotations.version>
<<<<<<< HEAD
        <jetty.version>9.4.14.v20181114</jetty.version>
=======
        <jetty.version>9.4.18.v20190429</jetty.version>
>>>>>>> 865fdad1
        <jmh.version>1.13</jmh.version>
        <jms.spec.version>1.1.1</jms.spec.version>
        <jna.version>4.5.2</jna.version>
        <jnr.posix.version>3.0.46</jnr.posix.version>
        <jotm.version>2.2.3</jotm.version>
        <jsch.bundle.version>0.1.54_1</jsch.bundle.version>
        <jsch.version>0.1.54</jsch.version>
        <jsonlib.bundle.version>2.4_1</jsonlib.bundle.version>
        <jsonlib.version>2.4</jsonlib.version>
        <jtidy.version>r938</jtidy.version>
        <kafka.version>2.0.1</kafka.version>
        <karaf.version>4.0.2</karaf.version>
        <log4j.version>2.11.0</log4j.version>
        <lucene.bundle.version>7.4.0_1</lucene.bundle.version>
        <lucene.version>7.4.0</lucene.version>
        <lz4.version>1.5.0</lz4.version>
        <maven.bundle.plugin.version>3.5.0</maven.bundle.plugin.version>
        <maven.checkstyle.plugin.version>3.0.0</maven.checkstyle.plugin.version>
        <checkstyle.puppycrawl.version>8.19</checkstyle.puppycrawl.version>
        <mockito.version>1.10.19</mockito.version>
        <mysql.connector.version>8.0.13</mysql.connector.version>
        <netlibjava.version>1.1.2</netlibjava.version>
        <oro.bundle.version>2.0.8_6</oro.bundle.version>
        <osgi.core.version>5.0.0</osgi.core.version>
        <osgi.enterprise.version>5.0.0</osgi.enterprise.version>
        <paho.version>1.0.2</paho.version>
        <postgres.connector.version>42.2.5.jre7</postgres.connector.version>
        <rocketmq.version>4.4.0</rocketmq.version>
        <scala210.jline.version>2.10.7</scala210.jline.version>
        <scala210.library.version>2.10.7</scala210.library.version>
        <scala.library.version>2.11.12</scala.library.version>
        <scala.test.version>2.2.6</scala.test.version>
        <slf4j.version>1.7.7</slf4j.version>
        <slf4j16.version>1.6.4</slf4j16.version>
        <snappy.version>1.1.7.2</snappy.version>
        <spark.hadoop.version>2.6.5</spark.hadoop.version>
        <spark.version>2.3.0</spark.version>
        <spring.boot.version>1.5.20.RELEASE</spring.boot.version>
        <spring.data.version>1.13.14.RELEASE</spring.data.version> <!-- don't forget to update spring version -->
        <spring.version>4.3.18.RELEASE</spring.version><!-- don't forget to update spring-data version -->
        <spring.data-2.0.version>2.0.9.RELEASE</spring.data-2.0.version> <!-- don't forget to update spring-5.0 version -->
        <spring-5.0.version>5.0.8.RELEASE</spring-5.0.version><!-- don't forget to update spring-data-2.0 version -->
        <spring41.osgi.feature.version>4.1.7.RELEASE_1</spring41.osgi.feature.version>
        <storm.version>1.1.1</storm.version>
        <swagger2.version>2.9.2</swagger2.version>
        <tomcat.version>9.0.10</tomcat.version>
        <twitter.hbc.version>2.2.0</twitter.hbc.version>
        <yammer.metrics.annotation.version>2.2.0</yammer.metrics.annotation.version>
        <yammer.metrics.core.version>2.2.0</yammer.metrics.core.version>
        <yardstick.version>0.8.3</yardstick.version>
        <zkclient.version>0.5</zkclient.version>
        <zookeeper.version>3.4.13</zookeeper.version>
        <zstd.version>1.3.7-2</zstd.version>
        <web-console.ignite.version>8.7.5</web-console.ignite.version>

        <!-- Maven plugins versions -->
        <maven.javadoc.plugin.version>2.10.4</maven.javadoc.plugin.version>

        <!-- OSGI Manifest generation default property values -->
        <osgi.import.package>*</osgi.import.package>
        <osgi.export.package>{local-packages}</osgi.export.package>
        <osgi.embed.transitive>false</osgi.embed.transitive>
        <osgi.fail.ok>false</osgi.fail.ok>

    </properties>

    <groupId>org.gridgain</groupId>
    <artifactId>community.parent</artifactId>
    <version>1</version>
    <packaging>pom</packaging>

    <url>http://www.gridgain.com</url>

    <description>Java-based middleware for in-memory processing of big data in a distributed environment.</description>

    <mailingLists>
        <mailingList>
            <name>Ignite Dev List</name>
            <subscribe>dev-subscribe@ignite.apache.org</subscribe>
            <unsubscribe>dev-unsubscribe@ignite.apache.org</unsubscribe>
            <post>dev@ignite.apache.org</post>
            <archive>http://mail-archives.apache.org/mod_mbox/ignite-dev</archive>
        </mailingList>
    </mailingLists>

    <issueManagement>
        <system>jira</system>
        <url>http://issues.apache.org/jira/browse/IGNITE</url>
    </issueManagement>

    <developers>
        <developer>
            <id>dsetrakyan</id>
            <name>Dmitriy Setrakyan</name>
            <email>dsetrakyan at apache dot org</email>
        </developer>
        <developer>
            <id>agoncharuk</id>
            <name>Alexey Goncharuk</name>
            <email>agoncharuk at apache dot org</email>
        </developer>
        <developer>
            <id>vkulichenko</id>
            <name>Valentin Kulichenko</name>
            <email>vkulichenko at apache dot org</email>
        </developer>
        <developer>
            <id>svladykin</id>
            <name>Sergi Vladykin</name>
            <email>sergi dot vladykin at gmail dot com</email>
        </developer>
        <developer>
            <id>yzhdanov</id>
            <name>Yakov Zhdanov</name>
            <email>yzhdanov at apache dot org</email>
        </developer>
        <developer>
            <id>sboikov</id>
            <name>Semyon Boikov</name>
            <email>sboikov at gridgain dot com</email>
        </developer>
        <developer>
            <id>vozerov</id>
            <name>Vladimir Ozerov</name>
            <email>vozerov at gridgain dot com</email>
        </developer>
    </developers>

    <dependencyManagement>
        <dependencies>
            <dependency>
                <groupId>log4j</groupId>
                <artifactId>log4j</artifactId>
                <version>1.2.17</version>
                <exclusions>
                    <exclusion>
                        <groupId>com.sun.jdmk</groupId>
                        <artifactId>jmxtools</artifactId>
                    </exclusion>
                    <exclusion>
                        <groupId>com.sun.jmx</groupId>
                        <artifactId>jmxri</artifactId>
                    </exclusion>
                </exclusions>
            </dependency>
        </dependencies>
    </dependencyManagement>

    <dependencies>
        <dependency>
            <groupId>junit</groupId>
            <artifactId>junit</artifactId>
            <version>4.12</version>
            <scope>test</scope>
        </dependency>

        <dependency>
            <groupId>org.javassist</groupId>
            <artifactId>javassist</artifactId>
            <version>${javassist.version}</version>
            <scope>test</scope>
        </dependency>
    </dependencies>

    <repositories>
        <repository>
            <id>GridGain External Repository</id>
            <url>http://www.gridgainsystems.com/nexus/content/repositories/external</url>
        </repository>
    </repositories>

    <build>
        <pluginManagement>
            <plugins>
                <plugin>
                    <groupId>net.alchim31.maven</groupId>
                    <artifactId>scala-maven-plugin</artifactId>
                    <version>3.3.2</version>
                    <configuration>
                        <jvmArgs>
                            <jvmArg>-Xms512m</jvmArg>
                            <jvmArg>-Xmx1024m</jvmArg>
                        </jvmArgs>
                    </configuration>
                    <executions>
                        <execution>
                            <id>scala-compile-first</id>
                            <phase>process-resources</phase>
                            <goals>
                                <goal>add-source</goal>
                                <goal>compile</goal>
                            </goals>
                        </execution>
                        <execution>
                            <id>scala-test-compile</id>
                            <phase>process-test-resources</phase>
                            <goals>
                                <goal>testCompile</goal>
                            </goals>
                        </execution>
                    </executions>
                </plugin>

                <plugin>
                    <groupId>org.apache.maven.plugins</groupId>
                    <artifactId>maven-jar-plugin</artifactId>
                    <configuration>
                        <useDefaultManifestFile>true</useDefaultManifestFile>
                    </configuration>
                </plugin>

                <plugin>
                    <groupId>org.apache.maven.plugins</groupId>
                    <artifactId>maven-javadoc-plugin</artifactId>
                    <version>${maven.javadoc.plugin.version}</version>
                    <configuration>
                        <taglets>
                            <taglet>
                                <tagletClass>org.apache.ignite.tools.javadoc.IgniteLinkTaglet</tagletClass>
                                <tagletArtifact>
                                    <groupId>org.gridgain</groupId>
                                    <artifactId>ignite-tools</artifactId>
                                    <version>${project.version}</version>
                                </tagletArtifact>
                            </taglet>
                        </taglets>
                        <doctitle>Ignite ${project.version}</doctitle>
                        <windowtitle>Ignite ${project.version}</windowtitle>
                        <breakiterator>true</breakiterator>
                        <verbose>true</verbose>
                        <show>protected</show>
                        <use>true</use>
                        <author>false</author>
                        <version>false</version>
                        <additionalparam>${javadoc.opts}</additionalparam>
                        <links>
                            <link>http://hadoop.apache.org/docs/current/api/</link>
                        </links>
                        <groups>
                            <group>
                                <title>Common Grid APIs</title>
                                <packages>
                                    org.apache.ignite:org.apache.ignite.cluster:org.apache.ignite.lifecycle:org.apache.ignite.configuration:org.apache.ignite.spi:org.apache.ignite.lang:org.apache.ignite.resources:org.apache.ignite.thread:org.apache.ignite.scheduler
                                </packages>
                            </group>
                            <group>
                                <title>Messaging APIs</title>
                                <packages>org.apache.ignite.messaging</packages>
                            </group>
                            <group>
                                <title>Event Notification APIs</title>
                                <packages>org.apache.ignite.events</packages>
                            </group>
                            <group>
                                <title>Compute Grid APIs</title>
                                <packages>org.apache.ignite.compute*</packages>
                            </group>
                            <group>
                                <title>Data Grid APIs</title>
                                <packages>
                                    org.apache.ignite.cache*:org.apache.ignite.transactions:org.apache.ignite.datastructures:org.apache.ignite.dataload
                                </packages>
                            </group>
                            <group>
                                <title>Service Grid APIs</title>
                                <packages>org.apache.ignite.services</packages>
                            </group>
                            <group>
                                <title>File System APIs</title>
                                <packages>org.apache.ignite.igfs*</packages>
                            </group>
                            <group>
                                <title>Hadoop Accelerator APIs</title>
                                <packages>org.apache.ignite.hadoop*</packages>
                            </group>
                            <group>
                                <title>Streaming APIs</title>
                                <packages>org.apache.ignite.streamer*::org.apache.ignite.stream*</packages>
                            </group>
                            <group>
                                <title>Security APIs</title>
                                <packages>org.apache.ignite.plugin.security:org.apache.ignite.ssl</packages>
                            </group>
                            <group>
                                <title>MXBeans classes</title>
                                <packages>org.apache.ignite.mbean:org.apache.ignite.mxbean</packages>
                            </group>
                            <group>
                                <title>SPI: CheckPoint</title>
                                <packages>org.apache.ignite.spi.checkpoint*</packages>
                            </group>
                            <group>
                                <title>SPI: Collision</title>
                                <packages>org.apache.ignite.spi.collision*</packages>
                            </group>
                            <group>
                                <title>SPI: Indexing</title>
                                <packages>org.apache.ignite.spi.indexing*</packages>
                            </group>
                            <group>
                                <title>SPI: Load Balancing</title>
                                <packages>org.apache.ignite.spi.loadbalancing*</packages>
                            </group>
                            <group>
                                <title>SPI: Communication</title>
                                <packages>org.apache.ignite.spi.communication*</packages>
                            </group>
                            <group>
                                <title>SPI: Deployment</title>
                                <packages>org.apache.ignite.spi.deployment*</packages>
                            </group>
                            <group>
                                <title>SPI: Swap Space</title>
                                <packages>org.apache.ignite.spi.swapspace*</packages>
                            </group>
                            <group>
                                <title>SPI: Discovery</title>
                                <packages>org.apache.ignite.spi.discovery*</packages>
                            </group>
                            <group>
                                <title>SPI: Failover</title>
                                <packages>org.apache.ignite.spi.failover*</packages>
                            </group>
                            <group>
                                <title>SPI: Event Storage</title>
                                <packages>org.apache.ignite.spi.eventstorage*</packages>
                            </group>
                            <group>
                                <title>Communication Failure Detection</title>
                                <packages>org.apache.ignite.failure</packages>
                            </group>
                            <group>
                                <title>Segmentation Detection</title>
                                <packages>org.apache.ignite.plugin.segmentation</packages>
                            </group>
                            <group>
                                <title>Ignite plugin API</title>
                                <packages>org.apache.ignite.plugin*</packages>
                            </group>
                            <group>
                                <title>Logging</title>
                                <packages>org.apache.ignite.logger*</packages>
                            </group>
                            <group>
                                <title>Loaders</title>
                                <packages>org.apache.ignite.startup*</packages>
                            </group>
                            <group>
                                <title>Marshallers</title>
                                <packages>org.apache.ignite.marshaller*</packages>
                            </group>
                            <group>
                                <title>Ignite Binary Objects API</title>
                                <packages>org.apache.ignite.binary*</packages>
                            </group>
                            <group>
                                <title>Visor Plugins</title>
                                <packages>org.apache.ignite.visor.plugin</packages>
                            </group>
                            <group>
                                <title>Spring Integration</title>
                                <packages>org.apache.ignite.cache.spring:org.apache.ignite.transactions.spring</packages>
                            </group>
                            <group>
                                <title>Mesos Framework</title>
                                <packages>org.apache.ignite.mesos*</packages>
                            </group>
                            <group>
                                <title>Yarn Integration</title>
                                <packages>org.apache.ignite.yarn*</packages>
                            </group>
                            <group>
                                <title>Platforms</title>
                                <packages>org.apache.ignite.platform*</packages>
                            </group>
                            <group>
                                <title>Spark Integration</title>
                                <packages>org.apache.ignite.spark.examples.java</packages>
                            </group>
                            <group>
                                <title>OSGi integration</title>
                                <packages>org.apache.ignite.osgi*</packages>
                            </group>
                            <group>
                                <title>Flink Sink Integration</title>
                                <packages>org.apache.ignite.sink.flink*</packages>
                            </group>
                            <group>
                                <title>Flink Source Integration</title>
                                <packages>org.apache.ignite.source.flink*</packages>
                            </group>
                            <group>
                                <title>SpringData integration</title>
                                <packages>org.apache.ignite.springdata.repository*</packages>
                            </group>
                            <group>
                                <title>SpringData 2.0 integration</title>
                                <packages>org.apache.ignite.springdata20.repository*</packages>
                            </group>
                            <group>
                                <title>RocketMQ integration</title>
                                <packages>org.apache.ignite.stream.rocketmq*</packages>
                            </group>
                            <group>
                                <title>Storm integration</title>
                                <packages>org.apache.ignite.stream.storm*</packages>
                            </group>
                            <group>
                                <title>Ignite Development Utils</title>
                                <packages>org.apache.ignite.development.utils*</packages>
                            </group>
                            <group>
                                <title>Ignite ML</title>
                                <packages>org.apache.ignite.ml*</packages>
                            </group>
                            <group>
                                <title>Ignite TensorFlow</title>
                                <packages>org.apache.ignite.tensorflow*</packages>
                            </group>
                            <group>
                                <title>Encryption SPI</title>
                                <packages>org.apache.ignite.spi.encryption*</packages>
                            </group>
                            <group>
                                <title>Ignite Web Console</title>
                                <packages>org.apache.ignite.console*</packages>
                            </group>
                        </groups>
                        <header>
                            <![CDATA[
                                    Ignite - In-Memory Database and Caching Platform
                                ]]>
                        </header>
                        <bottom>
                            <![CDATA[
                                    <table width="100%" border="0" cellspacing=0 cellpadding=0 style="padding: 5px">
                                    <tr>
                                        <td>
                                            <table style="padding-left: 0; margin: 0">
                                                <tbody style="padding: 0; margin: 0">
                                                    <tr style="padding: 0; margin: 0">
                                                        <td>
                                                            <a target=_blank href="https://ignite.apache.org"><nobr>2019 Copyright &#169; Apache Software Foundation</nobr></a>
                                                        </td>
                                                    </tr>
                                                </tbody>
                                            </table>
                                        </td>
                                        <td width="100%" align="right" valign="center">
                                            <a href="https://twitter.com/ApacheIgnite" class="twitter-follow-button" data-show-count="false" data-size="large">Follow @ApacheIgnite</a>
                                        </td>
                                    </tr>
                                    <tr>
                                        <td colspan="2" valign="top" align="left">
                                            <table style="padding-left: 0; margin: 0">
                                                <tbody style="padding: 0; margin: 0">
                                                    <tr style="padding: 0; margin: 0">
                                                        <td>
                                                            <b>Ignite Database and Caching Platform</b>
                                                        </td>
                                                        <td>:&nbsp;&nbsp;
                                                            ver. <strong>${project.version}</strong>
                                                        </td>
                                                    </tr>
                                                    <tr style="padding: 0; margin: 0">
                                                        <td>
                                                            <b>Release Date</b>
                                                        </td>
                                                        <td>:&nbsp;&nbsp;
                                                            ${maven.build.timestamp}
                                                        </td>
                                                    </tr>
                                                </tbody>
                                            </table>
                                        </td>
                                    </tr>
                                    </table>
                                ]]>
                        </bottom>
                    </configuration>
                </plugin>

                <plugin>
                    <groupId>org.apache.felix</groupId>
                    <artifactId>maven-bundle-plugin</artifactId>
                    <version>${maven.bundle.plugin.version}</version>
                    <extensions>true</extensions>
                    <configuration>
                        <archive>
                            <addMavenDescriptor>true</addMavenDescriptor>
                        </archive>
                        <supportedProjectTypes>
                            <supportedProjectType>jar</supportedProjectType>
                            <supportedProjectType>war</supportedProjectType>
                        </supportedProjectTypes>
                        <instructions>
                            <Bundle-SymbolicName>${project.groupId}.${project.artifactId}</Bundle-SymbolicName>
                            <Bundle-Version>${project.version}</Bundle-Version>
                            <Bundle-Vendor>${project.organization.name}</Bundle-Vendor>
                            <Bundle-Description>${project.description}</Bundle-Description>
                            <Bundle-DocURL>${project.url}</Bundle-DocURL>
                            <Import-Package>
                                ${osgi.import.package}
                            </Import-Package>
                            <Export-Package>
                                ${osgi.export.package}
                            </Export-Package>
                            <Private-Package>
                                ${osgi.private.package}
                            </Private-Package>
                            <Embed-Dependency>${osgi.embed.dependency}</Embed-Dependency>
                            <Embed-Directory>lib</Embed-Directory>
                            <Embed-Transitive>${osgi.embed.transitive}</Embed-Transitive>
                            <_failok>${osgi.fail.ok}</_failok>
                            <_invalidfilenames/>
                        </instructions>
                    </configuration>
                    <executions>
                        <execution>
                            <id>bundle-manifest</id>
                            <phase>process-classes</phase>
                            <goals>
                                <goal>manifest</goal>
                            </goals>
                        </execution>
                    </executions>
                </plugin>
            </plugins>
        </pluginManagement>

        <plugins>
            <plugin>
                <groupId>org.apache.maven.plugins</groupId>
                <artifactId>maven-surefire-plugin</artifactId>
                <version>3.0.0-M3</version>
                <configuration>
                    <forkCount>0</forkCount>
                </configuration>
            </plugin>

            <plugin>
                <groupId>org.apache.maven.plugins</groupId>
                <artifactId>maven-source-plugin</artifactId>
                <version>2.2.1</version>
                <executions>
                    <execution>
                        <id>source</id>
                        <goals>
                            <goal>jar-no-fork</goal>
                        </goals>
                        <phase>package</phase>
                        <configuration>
                            <excludeResources>true</excludeResources>
                        </configuration>
                    </execution>
                </executions>
            </plugin>

            <plugin>
                <groupId>org.codehaus.mojo</groupId>
                <artifactId>flatten-maven-plugin</artifactId>
                <version>1.0.1</version>

                <configuration>
                    <flattenMode>minimum</flattenMode>
                    <flattenedPomFilename>pom-installed.xml</flattenedPomFilename>
                </configuration>

                <executions>
                    <!-- enable flattening -->
                    <execution>
                        <id>flatten</id>
                        <phase>process-resources</phase>
                        <goals>
                            <goal>flatten</goal>
                        </goals>
                    </execution>

                    <!-- ensure proper cleanup before start -->
                    <execution>
                        <id>flatten.clean.before</id>
                        <phase>clean</phase>
                        <goals>
                            <goal>clean</goal>
                        </goals>
                    </execution>
                </executions>
            </plugin>

            <!-- ensure proper cleanup after install -->
            <plugin>
                <groupId>org.apache.maven.plugins</groupId>
                <artifactId>maven-clean-plugin</artifactId>
                <inherited>false</inherited>
                <executions>
                    <execution>
                        <id>flatten.clean.after</id>
                        <phase>install</phase>
                        <goals>
                            <goal>clean</goal>
                        </goals>
                        <configuration>
                            <excludeDefaultDirectories>true</excludeDefaultDirectories>
                            <filesets>
                                <fileset>
                                    <directory>${project.basedir}</directory>
                                    <includes>
                                        <include>**/pom-installed.xml</include>
                                    </includes>
                                </fileset>
                            </filesets>
                        </configuration>
                    </execution>
                </executions>
            </plugin>

            <plugin>
                <groupId>org.apache.maven.plugins</groupId>
                <artifactId>maven-install-plugin</artifactId>
                <version>2.5.2</version>
                <inherited>false</inherited>
                <configuration>
                    <skip>true</skip>
                </configuration>
            </plugin>

            <plugin>
                <groupId>org.apache.maven.plugins</groupId>
                <artifactId>maven-deploy-plugin</artifactId>
                <version>2.8.2</version>
                <inherited>false</inherited>
                <configuration>
                    <skip>true</skip>
                </configuration>
            </plugin>

            <plugin>
                <groupId>org.apache.maven.plugins</groupId>
                <artifactId>maven-enforcer-plugin</artifactId>
                <version>3.0.0-M2</version>
                <configuration>
                    <rules>
                        <requireJavaVersion>
                            <!--Detected JDK Version: 1.8.0 is not in the allowed range [1.7,1.8),[1.8.0-40,).-->
                            <message>
[INFO] ------------------------------------------------------------------------
[ERROR] You are trying to compile Apache Ignite with inappropriate JDK version!
[ERROR] Detected JDK Version: ${java.runtime.version}
[ERROR] JDK version should be 1.7.0-* or >= 1.8.0-u40.
                            </message>
                            <version>[1.7,1.8),[1.8.0-40,)</version>
                        </requireJavaVersion>
                    </rules>
                </configuration>
                <executions>
                    <execution>
                        <goals>
                            <goal>enforce</goal>
                        </goals>
                    </execution>
                </executions>
            </plugin>

            <plugin>
                <artifactId>maven-dependency-plugin</artifactId>
                <executions>
                    <execution>
                        <id>copy-libs</id>
                        <phase>test-compile</phase>
                        <goals>
                            <goal>copy-dependencies</goal>
                        </goals>
                        <configuration>
                            <excludeGroupIds>org.gridgain</excludeGroupIds>
                            <outputDirectory>target/libs</outputDirectory>
                            <includeScope>runtime</includeScope>
                            <excludeTransitive>true</excludeTransitive>
                        </configuration>
                    </execution>
                </executions>
            </plugin>

            <plugin>
                <groupId>org.apache.maven.plugins</groupId>
                <artifactId>maven-javadoc-plugin</artifactId>
                <executions>
                    <execution>
                        <id>module-javadoc</id>
                        <goals>
                            <goal>jar</goal>
                        </goals>
                        <phase>package</phase>
                    </execution>
                </executions>
            </plugin>
        </plugins>
    </build>

    <profiles>
        <profile>
            <id>checkstyle</id>
            <build>
                <plugins>
                    <plugin>
                        <groupId>org.apache.maven.plugins</groupId>
                        <artifactId>maven-checkstyle-plugin</artifactId>
                        <version>${maven.checkstyle.plugin.version}</version>
                        <executions>
                            <execution>
                                <id>style</id>
                                <goals>
                                    <goal>check</goal>
                                </goals>
                                <phase>validate</phase>
                                <configuration>
                                    <consoleOutput>true</consoleOutput>
                                    <logViolationsToConsole>true</logViolationsToConsole>
                                    <failsOnError>false</failsOnError>
                                    <failOnViolation>false</failOnViolation>
                                    <outputFile>${project.build.directory}/checkstyle-result.xml</outputFile>
                                    <configLocation>../checkstyle/checkstyle.xml</configLocation>
                                    <suppressionsLocation>../checkstyle/checkstyle-suppressions.xml</suppressionsLocation>
                                    <includeTestSourceDirectory>true</includeTestSourceDirectory>
                                </configuration>
                            </execution>
                        </executions>
                        <dependencies>
                            <dependency>
                                <groupId>com.puppycrawl.tools</groupId>
                                <artifactId>checkstyle</artifactId>
                                <version>${checkstyle.puppycrawl.version}</version>
                            </dependency>
                        </dependencies>
                    </plugin>
                </plugins>
            </build>
        </profile>

        <profile>
            <id>check-licenses</id>
            <build>
                <plugins>
                    <plugin>
                        <groupId>org.apache.rat</groupId>
                        <artifactId>apache-rat-plugin</artifactId>
                        <version>0.12</version>
                        <configuration>
                            <addDefaultLicenseMatchers>false</addDefaultLicenseMatchers>
                            <licenses>
                                <license implementation="org.apache.rat.analysis.license.FullTextMatchingLicense">
                                    <licenseFamilyCategory>IAL20</licenseFamilyCategory>
                                    <licenseFamilyName>Ignite Apache License 2.0</licenseFamilyName>
                                    <fullText>
                                        Copyright 2019 GridGain Systems, Inc. and Contributors.

                                        Licensed under the GridGain Community Edition License (the "License");
                                        you may not use this file except in compliance with the License.
                                        You may obtain a copy of the License at

                                        https://www.gridgain.com/products/software/community-edition/gridgain-community-edition-license

                                        Unless required by applicable law or agreed to in writing, software
                                        distributed under the License is distributed on an "AS IS" BASIS,
                                        WITHOUT WARRANTIES OR CONDITIONS OF ANY KIND, either express or implied.
                                        See the License for the specific language governing permissions and
                                        limitations under the License.
                                    </fullText>
                                </license>
                            </licenses>
                            <licenseFamilies>
                                <licenseFamily implementation="org.apache.rat.license.SimpleLicenseFamily">
                                    <familyName>Ignite Apache License 2.0</familyName>
                                </licenseFamily>
                            </licenseFamilies>
                        </configuration>
                        <executions>
                            <execution>
                                <phase>validate</phase>
                                <goals>
                                    <goal>check</goal>
                                </goals>
                                <configuration>
                                    <excludes>
                                        <exclude>work/**</exclude>
                                        <exclude>**/target/**</exclude>
                                        <exclude>**/*.log</exclude>
                                        <exclude>**/*.m4</exclude><!--Free Software Foundation notice-->
                                        <exclude>**/*.dylib</exclude><!--bin-files-->
                                        <exclude>**/*.gar</exclude><!--bin-files-->
                                        <exclude>**/licenses/*.txt</exclude><!--files of licenses-->
                                        <exclude>**/*readme*.txt</exclude><!--readme files-->
                                        <exclude>**/*.sql</exclude><!--sql files-->
                                        <exclude>**/*README*.txt</exclude><!--readme files-->
                                        <exclude>**/*README*.md</exclude><!--readme files-->
                                        <exclude>**/*CONTRIBUTING*.md</exclude><!--readme files-->
                                        <exclude>**/*index*.md</exclude><!--readme files-->
                                        <exclude>**/*.timestamp</exclude><!--tmp-files-->
                                        <exclude>**/*.iml</exclude><!--IDEA files-->
                                        <exclude>**/*.csv</exclude><!--CSV files-->
                                        <exclude>**/*.jks</exclude><!--bin-files-->
                                        <exclude>**/pom-installed.xml</exclude><!--tmp-files-->
                                        <exclude>**/keystore</exclude><!--bin-files-->
                                        <exclude>**/keystore/*.jks</exclude><!--bin-files-->
                                        <exclude>**/keystore/*.pem</exclude><!--auto generated files-->
                                        <exclude>**/keystore/*.pfx</exclude><!--bin-files-->
                                        <exclude>**/keystore/ca/*.jks</exclude><!--bin-files-->
                                        <exclude>**/keystore/ca/*.key</exclude><!--bin-files-->
                                        <exclude>**/keystore/ca/*.txt</exclude><!--auto generated files-->
                                        <exclude>**/keystore/ca/*.txt.attr</exclude><!--auto generated files-->
                                        <exclude>**/keystore/ca/*serial</exclude><!--auto generated files-->
                                        <exclude>**/META-INF/services/**</exclude> <!-- Interface mappings: cannot be changed -->
                                        <!--special excludes-->
                                        <exclude>idea/ignite_codeStyle.xml</exclude>
                                        <exclude>**/DEVNOTES*.txt</exclude>
                                        <exclude>**/NOTICE*</exclude>
                                        <exclude>**/LICENSE*</exclude>
                                        <exclude>**/MIGRATION_GUIDE*</exclude>
                                        <exclude>src/main/java/org/apache/ignite/internal/util/offheap/unsafe/GridOffHeapSnapTreeMap.java</exclude><!--BSD license-->
                                        <exclude>src/main/java/org/apache/ignite/internal/util/nio/SelectedSelectionKeySet.java</exclude><!-- Apache 2.0 license -->
                                        <exclude>src/main/java/org/apache/ignite/internal/util/snaptree/*.java</exclude><!--BSD license-->
                                        <exclude>src/main/java/org/jsr166/*.java</exclude>
                                        <exclude>src/main/java/org/mindrot/*.java</exclude>
                                        <exclude>src/test/java/org/apache/ignite/p2p/p2p.properties</exclude><!--test depends on file content-->
                                        <exclude>src/test/resources/log/ignite.log.tst</exclude><!--test resource-->
                                        <exclude>src/test/java/org/apache/ignite/spi/deployment/uri/META-INF/ignite.incorrefs</exclude><!--test resource-->
                                        <exclude>src/test/java/org/apache/ignite/spi/deployment/uri/META-INF/ignite.empty</exclude><!--should be empty-->
                                        <exclude>src/test/java/org/apache/ignite/spi/deployment/uri/META-INF/ignite.brokenxml</exclude><!--test resource-->
                                        <exclude>**/books/*.txt</exclude><!--books examples-->
                                        <exclude>src/main/java/org/apache/ignite/examples/streaming/wordcount/*.txt</exclude><!--books examples-->
                                        <exclude>examples/src/main/java/org/apache/ignite/examples/streaming/wordcount/*.txt</exclude><!--books examples-->
                                        <exclude>**/resources/datasets/**/*</exclude><!--Datasets in ml module-->
                                        <exclude>**/resources/models/**/*</exclude><!--Pre-trained ml models-->
                                        <exclude>src/main/java/org/jetbrains/annotations/*.java</exclude><!--copyright-->
                                        <exclude>dev-tools/IGNITE-*.patch</exclude>
                                        <exclude>dev-tools/.gradle/**/*</exclude>
                                        <exclude>dev-tools/gradle/wrapper/**/*</exclude>
                                        <exclude>dev-tools/gradlew</exclude>
                                        <exclude>src/test/binaries/repo/org/apache/ignite/binary/test2/1.1/test2-1.1.pom</exclude>
                                        <exclude>src/test/binaries/repo/org/apache/ignite/binary/test2/maven-metadata-local.xml</exclude>
                                        <exclude>src/test/binaries/repo/org/apache/ignite/binary/test1/1.1/test1-1.1.pom</exclude>
                                        <exclude>src/test/binaries/repo/org/apache/ignite/binary/test1/maven-metadata-local.xml</exclude>
                                        <!--shmem-->
                                        <exclude>ipc/shmem/**/Makefile.in</exclude><!--auto generated files-->
                                        <exclude>ipc/shmem/**/Makefile</exclude><!--auto generated files-->
                                        <exclude>ipc/shmem/compile</exclude><!--generated by Autoconf and licensed under AL-->
                                        <exclude>ipc/shmem/config.guess</exclude><!--generated by Autoconf and licensed under AL-->
                                        <exclude>ipc/shmem/config.sub</exclude><!--generated by Autoconf and licensed under AL-->
                                        <exclude>ipc/shmem/configure</exclude><!--free software-->
                                        <exclude>ipc/shmem/config.h.in</exclude><!--auto generated-->
                                        <exclude>ipc/shmem/configure.ac</exclude><!--cannot be changed-->
                                        <exclude>ipc/shmem/ltmain.sh</exclude><!--generated by Autoconf and licensed under AL-->
                                        <exclude>ipc/shmem/install-sh</exclude><!--free license-->
                                        <exclude>ipc/shmem/depcomp</exclude><!--generated by Autoconf and licensed under AL-->
                                        <exclude>ipc/shmem/config.status</exclude><!--auto generated-->
                                        <exclude>ipc/shmem/libtool</exclude><!--auto generated-->
                                        <exclude>ipc/shmem/missing</exclude><!--generated by Autoconf and licensed under AL-->
                                        <exclude>ipc/shmem/stamp-h1</exclude><!--tmp timestamp-->
                                        <exclude>ipc/shmem/ltmain.sh</exclude><!--tmp (not under VCS)-->
                                        <exclude>ipc/shmem/include/org_apache_ignite_internal_util_ipc_shmem_IpcSharedMemoryUtils.h</exclude><!--auto generated files-->
                                        <exclude>ipc/shmem/igniteshmem/.libs/*</exclude><!--tmp files-->
                                        <exclude>ipc/shmem/igniteshmem/.deps/*</exclude><!--tmp files-->
                                        <exclude>ipc/shmem/igniteshmem/libigniteshmem.la</exclude><!--tmp (not under VCS)-->
                                        <exclude>ipc/shmem/igniteshmem/libigniteshmem_la-org_apache_ignite_internal_util_ipc_shmem_IpcSharedMemoryUtils.lo</exclude><!--tmp (not under VCS)-->
                                        <!--platforms-->
                                        <exclude>src/test/binaries/repo/org/apache/ignite/binary/test1/1.1/test1-1.1.jar</exclude>
                                        <exclude>src/test/binaries/repo/org/apache/ignite/binary/test2/1.1/test2-1.1.jar</exclude>
                                        <exclude>**/Makefile.am</exclude>
                                        <exclude>**/configure.ac</exclude>
                                        <exclude>**/Makefile.amrel</exclude>
                                        <exclude>**/configure.acrel</exclude>
                                        <exclude>**/*.pc.in</exclude>
                                        <exclude>**/*.sln</exclude>
                                        <exclude>**/*.snk</exclude>
                                        <exclude>**/*.slnrel</exclude>
                                        <exclude>**/*.ini</exclude>
                                        <exclude>**/*.DotSettings</exclude>
                                        <exclude>**/*.FxCop</exclude>
                                        <exclude>**/*.ruleset</exclude>
                                        <exclude>**/*.csproj</exclude>
                                        <exclude>**/*.ndproj</exclude>
                                        <exclude>**/*.csprojrel</exclude>
                                        <exclude>**/*.vcxproj</exclude>
                                        <exclude>**/*.vcxprojrel</exclude>
                                        <exclude>**/*.vcxproj.filters</exclude>
                                        <exclude>**/mkbuild.cmd</exclude>
                                        <exclude>**/module.def</exclude>
                                        <exclude>**/*.fxcop</exclude>
                                        <exclude>**/*.ruleset</exclude>
                                        <exclude>**/*.metaproj</exclude>
                                        <exclude>**/*.metaproj.tmp</exclude>
                                        <exclude>**/*.nunit</exclude>
                                        <exclude>**/teamcity_boost.cpp</exclude>
                                        <exclude>**/teamcity_messages.h</exclude>
                                        <exclude>**/teamcity_messages.cpp</exclude>
                                        <exclude>**/project/vs/**</exclude>
                                        <exclude>**/obj/x64/**</exclude>
                                        <exclude>**/obj/x86/**</exclude>
                                        <exclude>**/bin/x64/**</exclude>
                                        <exclude>**/bin/x86/**</exclude>
                                        <exclude>**/*.dxg</exclude>
                                        <exclude>**/*.cmd</exclude>
                                        <exclude>**/*.ps1</exclude>
                                        <exclude>**/*.json</exclude>
                                        <exclude>**/.dockerignore</exclude>
                                        <exclude>modules/platforms/nodejs/examples/certs/client.crt</exclude>
                                        <exclude>modules/platforms/nodejs/examples/certs/ca.crt</exclude>
                                        <exclude>modules/platforms/nodejs/examples/certs/client.key</exclude>
                                        <exclude>modules/platforms/nodejs/api_spec/**</exclude>
                                        <exclude>modules/platforms/python/**/*.md</exclude><!--markdown can not be commented-->
                                        <exclude>modules/platforms/python/docs/Makefile</exclude><!--sphinx files: BSD license-->
                                        <exclude>modules/platforms/python/docs/conf.py</exclude><!--sphinx files: BSD license-->
                                        <exclude>modules/platforms/python/docs/**/*.rst</exclude><!--sphinx-apidoc generated files-->
                                        <exclude>modules/platforms/python/requirements/**/*.txt</exclude><!--plain text can not be commented-->
                                        <!--web console-->
                                        <exclude>**/web-console/**/.eslintrc</exclude>
                                        <exclude>**/web-console/**/.babelrc</exclude>
                                        <exclude>**/web-console/**/*.json</exclude>
                                        <exclude>**/web-console/**/*.json.sample</exclude>
                                        <exclude>**/web-console/backend/build/**</exclude>
                                        <exclude>**/web-console/backend/node_modules/**</exclude>
                                        <exclude>**/web-console/e2e/testcafe/node_modules/**</exclude>
                                        <exclude>**/web-console/frontend/build/**</exclude>
                                        <exclude>**/web-console/frontend/node_modules/**</exclude>
                                        <exclude>**/web-console/frontend/**/*.png</exclude>
                                        <exclude>**/web-console/frontend/**/*.svg</exclude>
                                        <!-- H2 forked module. -->
                                        <exclude>**/org/h2/**</exclude>
                                        <exclude>src/docsrc/**</exclude>
                                        <exclude>src/test/tools/WEB-INF/console.html</exclude>
                                        <exclude>src/test/tools/WEB-INF/web.xml</exclude>
                                        <!--Packaging -->
                                        <exclude>packaging/**</exclude>
                                        <!-- Checkstyle -->
                                        <exclude>checkstyle/**</exclude>
                                    </excludes>
                                </configuration>
                            </execution>
                        </executions>
                    </plugin>
                </plugins>
            </build>
        </profile>

        <profile>
            <id>surefire-fork-count-1</id>
            <activation>
                <property>
                    <!-- To activate this profile set the following property. -->
                    <name>FORK_COUNT_SET_TO_1</name>
                </property>
            </activation>
            <build>
                <plugins>
                    <plugin>
                        <groupId>org.apache.maven.plugins</groupId>
                        <artifactId>maven-surefire-plugin</artifactId>
                        <version>3.0.0-M3</version>
                        <configuration>
                            <forkCount>1</forkCount>
                        </configuration>
                    </plugin>
                </plugins>
            </build>
        </profile>

        <profile>
            <id>java-9+</id>
            <activation>
                <jdk>[1.9,)</jdk>
            </activation>
            <properties>
                <maven.compiler.source>1.8</maven.compiler.source>
                <maven.compiler.target>11</maven.compiler.target>
                <scala.library.version>2.12.6</scala.library.version>
            </properties>
            <dependencies/>
            <build>
                <plugins>
                    <plugin>
                        <groupId>org.apache.maven.plugins</groupId>
                        <artifactId>maven-compiler-plugin</artifactId>
                        <version>3.7.0</version>
                        <configuration>
                            <compilerArgs>
                                <arg>--add-exports</arg>
                                <arg>java.base/jdk.internal.misc=ALL-UNNAMED</arg>
                                <arg>--add-exports</arg>
                                <arg>java.base/sun.nio.ch=ALL-UNNAMED</arg>
                                <arg>--add-exports</arg>
                                <arg>java.management/com.sun.jmx.mbeanserver=ALL-UNNAMED</arg>
                                <arg>--add-exports</arg>
                                <arg>jdk.internal.jvmstat/sun.jvmstat.monitor=ALL-UNNAMED</arg>
                            </compilerArgs>
                        </configuration>
                    </plugin>

                    <plugin>
                        <groupId>org.apache.maven.plugins</groupId>
                        <artifactId>maven-surefire-plugin</artifactId>
                        <configuration>
                            <argLine>--add-exports=java.base/jdk.internal.misc=ALL-UNNAMED --add-exports=java.base/sun.nio.ch=ALL-UNNAMED --add-exports=java.management/com.sun.jmx.mbeanserver=ALL-UNNAMED --add-exports=jdk.internal.jvmstat/sun.jvmstat.monitor=ALL-UNNAMED --add-exports=java.base/sun.reflect.generics.reflectiveObjects=ALL-UNNAMED --illegal-access=permit</argLine>
                        </configuration>
                    </plugin>
                </plugins>
            </build>

            <dependencyManagement>
                <dependencies>
                    <dependency>
                        <groupId>org.apache.hadoop</groupId>
                        <artifactId>hadoop-common</artifactId>
                        <exclusions>
                            <exclusion>
                                <!-- This dependency is not available with java 9.-->
                                <groupId>jdk.tools</groupId>
                                <artifactId>jdk.tools</artifactId>
                            </exclusion>
                        </exclusions>
                    </dependency>
                    <dependency>
                        <groupId>org.apache.hadoop</groupId>
                        <artifactId>hadoop-common</artifactId>
                        <type>test-jar</type>
                        <exclusions>
                            <exclusion>
                                <!-- This dependency is not available with java 9.-->
                                <groupId>jdk.tools</groupId>
                                <artifactId>jdk.tools</artifactId>
                            </exclusion>
                        </exclusions>
                    </dependency>
                </dependencies>
            </dependencyManagement>

        </profile>

        <profile>
            <id>tools.jar-default</id>
            <activation>
                <file>
                    <exists>${java.home}/../lib/tools.jar</exists>
                </file>
            </activation>
            <dependencies>
                <dependency>
                    <groupId>com.sun</groupId>
                    <artifactId>tools</artifactId>
                    <scope>system</scope>
                    <version>${java.version}</version>
                    <systemPath>${java.home}/../lib/tools.jar</systemPath>
                </dependency>
            </dependencies>
        </profile>

        <profile>
            <id>tools.jar-mac</id>
            <activation>
                <file>
                    <exists>${java.home}/../Classes/classes.jar</exists>
                </file>
            </activation>
            <dependencies>
                <dependency>
                    <groupId>com.sun</groupId>
                    <artifactId>tools</artifactId>
                    <scope>system</scope>
                    <version>${java.version}</version>
                    <systemPath>${java.home}/../Classes/classes.jar</systemPath>
                </dependency>
            </dependencies>
        </profile>

        <profile>
            <id>licenses</id>

            <dependencies>
                <dependency>
                    <groupId>org.gridgain</groupId>
                    <artifactId>ignite-apache-license-gen</artifactId>
                    <version>${project.version}</version>
                    <scope>test</scope><!-- hack to have ignite-apache-license-gen at first place at mvn reactor -->
                </dependency>
            </dependencies>

            <build>
                <plugins>
                    <plugin><!-- generates dependencies licenses -->
                        <groupId>org.apache.maven.plugins</groupId>
                        <artifactId>maven-remote-resources-plugin</artifactId>
                        <executions>
                            <execution>
                                <id>ignite-dependencies</id>
                                <goals>
                                    <goal>process</goal>
                                </goals>
                                <configuration>
                                    <resourceBundles>
                                        <resourceBundle>org.gridgain:ignite-apache-license-gen:${project.version}
                                        </resourceBundle>
                                    </resourceBundles>
                                    <excludeTransitive>true</excludeTransitive>
                                </configuration>
                            </execution>
                        </executions>
                    </plugin>

                    <plugin>
                        <groupId>org.apache.maven.plugins</groupId>
                        <artifactId>maven-antrun-plugin</artifactId>
                        <version>1.7</version>
                        <executions>
                            <execution>
                                <id>licenses-file-rename</id>
                                <goals>
                                    <goal>run</goal>
                                </goals>
                                <phase>compile</phase>
                                <configuration>
                                    <target>
                                        <!-- moving licenses generated by "ignite-dependencies" -->
                                        <move file="${basedir}/target/classes/META-INF/licenses.txt" tofile="${basedir}/target/licenses/${project.artifactId}-licenses.txt"/>
                                    </target>
                                    <failOnError>false</failOnError>
                                </configuration>
                            </execution>
                        </executions>
                    </plugin>
                </plugins>
            </build>
        </profile>
        <profile>
            <id>m2e</id>
            <!--This profile is activated when eclipse interacts with maven (using m2e).-->
            <activation>
                <property>
                    <name>m2e.version</name>
                </property>
            </activation>
            <build>
                <plugins>
                    <plugin>
                        <!--eclipse do not support duplicated package-info.java, in both src and test.-->
                        <artifactId>maven-compiler-plugin</artifactId>
                        <executions>
                            <execution>
                                <id>default-testCompile</id>
                                <phase>test-compile</phase>
                                <configuration>
                                    <testExcludes>
                                        <exclude>**/package-info.java</exclude>
                                    </testExcludes>
                                </configuration>
                                <goals>
                                    <goal>testCompile</goal>
                                </goals>
                            </execution>
                        </executions>
                    </plugin>
                </plugins>
                <pluginManagement>
                    <plugins>
                        <!--This plugin's configuration is used to store Eclipse m2e settings only. It has no influence on the Maven build itself.-->
                        <plugin>
                            <groupId>org.eclipse.m2e</groupId>
                            <artifactId>lifecycle-mapping</artifactId>
                            <version>1.0.0</version>
                            <configuration>
                                <lifecycleMappingMetadata>
                                    <pluginExecutions>
                                        <pluginExecution>
                                            <pluginExecutionFilter>
                                                <groupId>org.apache.maven.plugins</groupId>
                                                <artifactId>maven-antrun-plugin</artifactId>
                                                <versionRange>[1.7,)</versionRange>
                                                <goals>
                                                    <goal>run</goal>
                                                    <goal>properties-augmentation</goal>
                                                    <goal>licenses-file-rename</goal>
                                                </goals>
                                            </pluginExecutionFilter>
                                            <action>
                                                <ignore></ignore>
                                            </action>
                                        </pluginExecution>
                                        <pluginExecution>
                                            <pluginExecutionFilter>
                                                <groupId>org.codehaus.mojo</groupId>
                                                <artifactId>flatten-maven-plugin</artifactId>
                                                <versionRange>1.0.1</versionRange>
                                                <goals>
                                                    <goal>flatten</goal>
                                                </goals>
                                            </pluginExecutionFilter>
                                            <action>
                                                <ignore></ignore>
                                            </action>
                                        </pluginExecution>
                                        <pluginExecution>
                                            <pluginExecutionFilter>
                                                <groupId>org.codehaus.mojo</groupId>
                                                <artifactId>exec-maven-plugin</artifactId>
                                                <versionRange>[1.3.2,)</versionRange>
                                                <goals>
                                                    <goal>java</goal>
                                                    <goal>default</goal>
                                                </goals>
                                            </pluginExecutionFilter>
                                            <action>
                                                <ignore></ignore>
                                            </action>
                                        </pluginExecution>
                                    </pluginExecutions>
                                </lifecycleMappingMetadata>
                            </configuration>
                        </plugin>
                    </plugins>
                </pluginManagement>
            </build>
        </profile>
    </profiles>
</project><|MERGE_RESOLUTION|>--- conflicted
+++ resolved
@@ -84,11 +84,7 @@
         <javax.cache.version>1.0.0</javax.cache.version>
         <jboss.rmi.version>1.0.6.Final</jboss.rmi.version>
         <jetbrains.annotations.version>16.0.3</jetbrains.annotations.version>
-<<<<<<< HEAD
-        <jetty.version>9.4.14.v20181114</jetty.version>
-=======
         <jetty.version>9.4.18.v20190429</jetty.version>
->>>>>>> 865fdad1
         <jmh.version>1.13</jmh.version>
         <jms.spec.version>1.1.1</jms.spec.version>
         <jna.version>4.5.2</jna.version>
