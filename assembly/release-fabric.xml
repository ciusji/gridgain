<?xml version="1.0" encoding="UTF-8"?>

<!--
  Licensed to the Apache Software Foundation (ASF) under one or more
  contributor license agreements.  See the NOTICE file distributed with
  this work for additional information regarding copyright ownership.
  The ASF licenses this file to You under the Apache License, Version 2.0
  (the "License"); you may not use this file except in compliance with
  the License.  You may obtain a copy of the License at

       http://www.apache.org/licenses/LICENSE-2.0

  Unless required by applicable law or agreed to in writing, software
  distributed under the License is distributed on an "AS IS" BASIS,
  WITHOUT WARRANTIES OR CONDITIONS OF ANY KIND, either express or implied.
  See the License for the specific language governing permissions and
  limitations under the License.
-->

<assembly xmlns="http://maven.apache.org/plugins/maven-assembly-plugin/assembly/1.1.2"
          xmlns:xsi="http://www.w3.org/2001/XMLSchema-instance"
          xsi:schemaLocation="http://maven.apache.org/plugins/maven-assembly-plugin/assembly/1.1.2
          http://maven.apache.org/xsd/assembly-1.1.2.xsd">
    <id>fabric</id>

    <includeBaseDirectory>false</includeBaseDirectory>

    <formats>
        <format>dir</format>
    </formats>

    <componentDescriptors>
        <componentDescriptor>release-base.xml</componentDescriptor>
        <componentDescriptor>release-fabric-base.xml</componentDescriptor>
    </componentDescriptors>

    <files>
        <!-- Copy CPP files. -->
        <file>
            <source>modules/platforms/cpp/project/vs/ignite.slnrel</source>
            <outputDirectory>/platforms/cpp/project/vs</outputDirectory>
            <destName>ignite.sln</destName>
        </file>

        <file>
            <source>modules/platforms/cpp/project/vs/ignite_x86.slnrel</source>
            <outputDirectory>/platforms/cpp/project/vs</outputDirectory>
            <destName>ignite_x86.sln</destName>
        </file>

        <!-- Copy .Net files. -->
        <file>
            <source>modules/platforms/dotnet/Apache.Ignite.slnrel</source>
            <outputDirectory>/platforms/dotnet</outputDirectory>
            <destName>Apache.Ignite.sln</destName>
        </file>

        <file>
            <source>modules/platforms/dotnet/Apache.Ignite_x86.slnrel</source>
            <outputDirectory>/platforms/dotnet</outputDirectory>
            <destName>Apache.Ignite_x86.sln</destName>
        </file>

        <file>
            <source>examples/pom-standalone.xml</source>
            <outputDirectory>/examples</outputDirectory>
            <destName>pom.xml</destName>
        </file>

        <file>
            <source>examples/README.txt</source>
            <outputDirectory>/examples</outputDirectory>
            <destName>README.txt</destName>
        </file>
    </files>
<<<<<<< HEAD

    <fileSets>
        <!-- Move .Net readme. -->
        <fileSet>
            <directory>modules/platforms/dotnet</directory>
            <outputDirectory>/platforms/dotnet</outputDirectory>
            <includes>
                <include>README.txt</include>
            </includes>
        </fileSet>

        <!-- Move .Net "core" module. -->
        <fileSet>
            <directory>modules/platforms/dotnet/Apache.Ignite.Core</directory>
            <outputDirectory>/platforms/dotnet/Apache.Ignite.Core</outputDirectory>
        </fileSet>

        <!-- Move .Net executable module. -->
        <fileSet>
            <directory>modules/platforms/dotnet/Apache.Ignite</directory>
            <outputDirectory>/platforms/dotnet/Apache.Ignite</outputDirectory>
        </fileSet>

        <!-- Move .Net examples. -->
        <fileSet>
            <directory>modules/platforms/dotnet/examples</directory>
            <outputDirectory>/platforms/dotnet/examples</outputDirectory>
        </fileSet>

        <!-- Move .Net licenses. -->
        <fileSet>
            <directory>modules/platforms/licenses</directory>
            <outputDirectory>/platforms/dotnet/licenses</outputDirectory>
        </fileSet>

        <!-- Move CPP readme. -->
        <fileSet>
            <directory>modules/platforms/cpp</directory>
            <outputDirectory>/platforms/cpp</outputDirectory>
            <includes>
                <include>README.txt</include>
            </includes>
        </fileSet>

        <!-- Move CPP "common" module. -->
        <fileSet>
            <directory>modules/platforms/cpp/common</directory>
            <outputDirectory>/platforms/cpp/common</outputDirectory>
        </fileSet>

        <!-- Move CPP "core" module. -->
        <fileSet>
            <directory>modules/platforms/cpp/core</directory>
            <outputDirectory>/platforms/cpp/core</outputDirectory>
        </fileSet>

        <!-- Move CPP examples. -->
        <fileSet>
            <directory>modules/platforms/cpp/examples</directory>
            <outputDirectory>/platforms/cpp/examples</outputDirectory>
        </fileSet>

        <!-- Move CPP licenses. -->
        <fileSet>
            <directory>modules/platforms/licenses</directory>
            <outputDirectory>/platforms/cpp/licenses</outputDirectory>
        </fileSet>

        <fileSet>
            <directory>bin</directory>
            <outputDirectory>/bin</outputDirectory>
            <includes>
                <include>igniterouter.bat</include>
            </includes>
        </fileSet>

        <fileSet>
            <directory>bin</directory>
            <outputDirectory>/bin</outputDirectory>
            <fileMode>0755</fileMode>
            <includes>
                <include>igniterouter.sh</include>
            </includes>
        </fileSet>

        <fileSet>
            <directory>config/router</directory>
            <outputDirectory>/config/router</outputDirectory>
        </fileSet>

        <fileSet>
            <directory>examples</directory>
            <outputDirectory>/examples</outputDirectory>
            <includes>
                <include>rest/**</include>
                <include>memcached/**</include>
                <include>schema-import/src/**</include>
                <include>schema-import/bin/**</include>
                <include>schema-import/README.txt</include>
                <include>README.txt</include>
            </includes>
        </fileSet>

        <fileSet>
            <directory>target/javadoc/core</directory>
            <outputDirectory>/docs/javadoc</outputDirectory>
        </fileSet>

        <fileSet>
            <directory>modules/scalar/target/site/scaladocs</directory>
            <outputDirectory>/docs/scaladoc/scalar</outputDirectory>
        </fileSet>

        <fileSet>
            <directory>examples</directory>
            <outputDirectory>/examples</outputDirectory>
            <includes>
                <include>config/**</include>
                <include>src/**</include>
            </includes>
            <excludes>
                <exclude>**/package.html</exclude>
                <exclude>pom-standalone.xml</exclude>
                <exclude>src/test/**</exclude>
            </excludes>
        </fileSet>

        <fileSet>
            <directory>assembly/libs</directory>
            <outputDirectory>/libs</outputDirectory>
        </fileSet>
    </fileSets>
=======
>>>>>>> 303def35
</assembly><|MERGE_RESOLUTION|>--- conflicted
+++ resolved
@@ -35,32 +35,6 @@
     </componentDescriptors>
 
     <files>
-        <!-- Copy CPP files. -->
-        <file>
-            <source>modules/platforms/cpp/project/vs/ignite.slnrel</source>
-            <outputDirectory>/platforms/cpp/project/vs</outputDirectory>
-            <destName>ignite.sln</destName>
-        </file>
-
-        <file>
-            <source>modules/platforms/cpp/project/vs/ignite_x86.slnrel</source>
-            <outputDirectory>/platforms/cpp/project/vs</outputDirectory>
-            <destName>ignite_x86.sln</destName>
-        </file>
-
-        <!-- Copy .Net files. -->
-        <file>
-            <source>modules/platforms/dotnet/Apache.Ignite.slnrel</source>
-            <outputDirectory>/platforms/dotnet</outputDirectory>
-            <destName>Apache.Ignite.sln</destName>
-        </file>
-
-        <file>
-            <source>modules/platforms/dotnet/Apache.Ignite_x86.slnrel</source>
-            <outputDirectory>/platforms/dotnet</outputDirectory>
-            <destName>Apache.Ignite_x86.sln</destName>
-        </file>
-
         <file>
             <source>examples/pom-standalone.xml</source>
             <outputDirectory>/examples</outputDirectory>
@@ -73,139 +47,4 @@
             <destName>README.txt</destName>
         </file>
     </files>
-<<<<<<< HEAD
-
-    <fileSets>
-        <!-- Move .Net readme. -->
-        <fileSet>
-            <directory>modules/platforms/dotnet</directory>
-            <outputDirectory>/platforms/dotnet</outputDirectory>
-            <includes>
-                <include>README.txt</include>
-            </includes>
-        </fileSet>
-
-        <!-- Move .Net "core" module. -->
-        <fileSet>
-            <directory>modules/platforms/dotnet/Apache.Ignite.Core</directory>
-            <outputDirectory>/platforms/dotnet/Apache.Ignite.Core</outputDirectory>
-        </fileSet>
-
-        <!-- Move .Net executable module. -->
-        <fileSet>
-            <directory>modules/platforms/dotnet/Apache.Ignite</directory>
-            <outputDirectory>/platforms/dotnet/Apache.Ignite</outputDirectory>
-        </fileSet>
-
-        <!-- Move .Net examples. -->
-        <fileSet>
-            <directory>modules/platforms/dotnet/examples</directory>
-            <outputDirectory>/platforms/dotnet/examples</outputDirectory>
-        </fileSet>
-
-        <!-- Move .Net licenses. -->
-        <fileSet>
-            <directory>modules/platforms/licenses</directory>
-            <outputDirectory>/platforms/dotnet/licenses</outputDirectory>
-        </fileSet>
-
-        <!-- Move CPP readme. -->
-        <fileSet>
-            <directory>modules/platforms/cpp</directory>
-            <outputDirectory>/platforms/cpp</outputDirectory>
-            <includes>
-                <include>README.txt</include>
-            </includes>
-        </fileSet>
-
-        <!-- Move CPP "common" module. -->
-        <fileSet>
-            <directory>modules/platforms/cpp/common</directory>
-            <outputDirectory>/platforms/cpp/common</outputDirectory>
-        </fileSet>
-
-        <!-- Move CPP "core" module. -->
-        <fileSet>
-            <directory>modules/platforms/cpp/core</directory>
-            <outputDirectory>/platforms/cpp/core</outputDirectory>
-        </fileSet>
-
-        <!-- Move CPP examples. -->
-        <fileSet>
-            <directory>modules/platforms/cpp/examples</directory>
-            <outputDirectory>/platforms/cpp/examples</outputDirectory>
-        </fileSet>
-
-        <!-- Move CPP licenses. -->
-        <fileSet>
-            <directory>modules/platforms/licenses</directory>
-            <outputDirectory>/platforms/cpp/licenses</outputDirectory>
-        </fileSet>
-
-        <fileSet>
-            <directory>bin</directory>
-            <outputDirectory>/bin</outputDirectory>
-            <includes>
-                <include>igniterouter.bat</include>
-            </includes>
-        </fileSet>
-
-        <fileSet>
-            <directory>bin</directory>
-            <outputDirectory>/bin</outputDirectory>
-            <fileMode>0755</fileMode>
-            <includes>
-                <include>igniterouter.sh</include>
-            </includes>
-        </fileSet>
-
-        <fileSet>
-            <directory>config/router</directory>
-            <outputDirectory>/config/router</outputDirectory>
-        </fileSet>
-
-        <fileSet>
-            <directory>examples</directory>
-            <outputDirectory>/examples</outputDirectory>
-            <includes>
-                <include>rest/**</include>
-                <include>memcached/**</include>
-                <include>schema-import/src/**</include>
-                <include>schema-import/bin/**</include>
-                <include>schema-import/README.txt</include>
-                <include>README.txt</include>
-            </includes>
-        </fileSet>
-
-        <fileSet>
-            <directory>target/javadoc/core</directory>
-            <outputDirectory>/docs/javadoc</outputDirectory>
-        </fileSet>
-
-        <fileSet>
-            <directory>modules/scalar/target/site/scaladocs</directory>
-            <outputDirectory>/docs/scaladoc/scalar</outputDirectory>
-        </fileSet>
-
-        <fileSet>
-            <directory>examples</directory>
-            <outputDirectory>/examples</outputDirectory>
-            <includes>
-                <include>config/**</include>
-                <include>src/**</include>
-            </includes>
-            <excludes>
-                <exclude>**/package.html</exclude>
-                <exclude>pom-standalone.xml</exclude>
-                <exclude>src/test/**</exclude>
-            </excludes>
-        </fileSet>
-
-        <fileSet>
-            <directory>assembly/libs</directory>
-            <outputDirectory>/libs</outputDirectory>
-        </fileSet>
-    </fileSets>
-=======
->>>>>>> 303def35
 </assembly>