--- conflicted
+++ resolved
@@ -1110,30 +1110,11 @@
     }
 
     /**
-<<<<<<< HEAD
-     * Verify that event if tx tracing is disabled within tracing-configuration transaction will be traced if started
-     * on IgniteTransactions.withTracing();
-=======
      * Check that cache.put related cache name and key are available as log points on transactions span.
->>>>>>> 89f06a4c
      *
      * @throws Exception If failed.
      */
     @Test
-<<<<<<< HEAD
-    public void testWithTracingTxTracing() throws Exception {
-        grid(0).tracingConfiguration().set(
-            new TracingConfigurationCoordinates.Builder(Scope.TX).build(),
-            new TracingConfigurationParameters.Builder().
-                withSamplingRate(SAMPLING_RATE_NEVER).build());
-
-        IgniteEx client = startGrid("client");
-
-        Transaction tx = client.transactions().withLabel("label1").withTracing().txStart(PESSIMISTIC, SERIALIZABLE);
-
-        client.cache(DEFAULT_CACHE_NAME).put(1, 1);
-
-=======
     public void testTXCachePutLogPoint() throws Exception {
         IgniteEx client = startGrid("client");
 
@@ -1175,7 +1156,6 @@
 
         client.cache(DEFAULT_CACHE_NAME).put(2, 2);
 
->>>>>>> 89f06a4c
         tx.commit();
 
         handler().flush();
@@ -1196,7 +1176,51 @@
         );
 
         checkSpan(
-<<<<<<< HEAD
+            CACHE_API_PUT,
+            txSpanIds.get(0),
+            2,
+            null);
+    }
+
+    /**
+     * Verify that event if tx tracing is disabled within tracing-configuration transaction will be traced if started
+     * on IgniteTransactions.withTracing();
+     *
+     * @throws Exception If failed.
+     */
+    @Test
+    public void testWithTracingTxTracing() throws Exception {
+        grid(0).tracingConfiguration().set(
+            new TracingConfigurationCoordinates.Builder(Scope.TX).build(),
+            new TracingConfigurationParameters.Builder().
+                withSamplingRate(SAMPLING_RATE_NEVER).build());
+
+        IgniteEx client = startGrid("client");
+
+        Transaction tx = client.transactions().withLabel("label1").withTracing().txStart(PESSIMISTIC, SERIALIZABLE);
+
+        client.cache(DEFAULT_CACHE_NAME).put(1, 1);
+
+        tx.commit();
+
+        handler().flush();
+
+        List<SpanId> txSpanIds = checkSpan(
+            TX,
+            null,
+            1,
+            ImmutableMap.<String, String>builder()
+                .put("node.id", client.localNode().id().toString())
+                .put("node.consistent.id", client.localNode().consistentId().toString())
+                .put("node.name", client.name())
+                .put("concurrency", PESSIMISTIC.name())
+                .put("isolation", SERIALIZABLE.name())
+                .put("timeout", String.valueOf(0))
+                .put("label", "label1")
+                .build()
+        );
+
+        checkSpan(
             TX_NEAR_ENLIST_WRITE,
             txSpanIds.get(0),
             1,
@@ -1281,11 +1305,5 @@
             txNearFinishReqSpanIds.get(0),
             1,
             null);
-=======
-            CACHE_API_PUT,
-            txSpanIds.get(0),
-            2,
-            null);
->>>>>>> 89f06a4c
     }
 }