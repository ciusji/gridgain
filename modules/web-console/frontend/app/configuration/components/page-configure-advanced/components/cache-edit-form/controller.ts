--- conflicted
+++ resolved
@@ -99,15 +99,7 @@
             }
         }
         if ('models' in changes)
-<<<<<<< HEAD
             this.modelsMenu = (changes.models.currentValue || []).map((m) => ({value: m.id, label: m.valueType}));
-        if ('igfss' in changes) {
-            this.igfssMenu = (changes.igfss.currentValue || []).map((i) => ({value: i.id, label: i.name}));
-            this.igfsIDs = (changes.igfss.currentValue || []).map((i) => i.id);
-        }
-=======
-            this.modelsMenu = (changes.models.currentValue || []).map((m) => ({value: m._id, label: m.valueType}));
->>>>>>> fec4695f
     }
 
     getValuesToCompare() {
