/*
 * Licensed to the Apache Software Foundation (ASF) under one or more
 * contributor license agreements.  See the NOTICE file distributed with
 * this work for additional information regarding copyright ownership.
 * The ASF licenses this file to You under the Apache License, Version 2.0
 * (the "License"); you may not use this file except in compliance with
 * the License.  You may obtain a copy of the License at
 *
 *      http://www.apache.org/licenses/LICENSE-2.0
 *
 * Unless required by applicable law or agreed to in writing, software
 * distributed under the License is distributed on an "AS IS" BASIS,
 * WITHOUT WARRANTIES OR CONDITIONS OF ANY KIND, either express or implied.
 * See the License for the specific language governing permissions and
 * limitations under the License.
 */

package org.apache.ignite.schema.generator;

import java.io.ByteArrayOutputStream;
import java.io.File;
import java.io.IOException;
import java.nio.file.Files;
import java.text.SimpleDateFormat;
import java.util.ArrayList;
import java.util.Collection;
import java.util.Collections;
import java.util.Date;
import java.util.List;
import java.util.Map;
import java.util.Set;
import javax.xml.parsers.DocumentBuilder;
import javax.xml.parsers.DocumentBuilderFactory;
import javax.xml.parsers.ParserConfigurationException;
import javax.xml.transform.OutputKeys;
import javax.xml.transform.Transformer;
import javax.xml.transform.TransformerException;
import javax.xml.transform.TransformerFactory;
import javax.xml.transform.dom.DOMSource;
import javax.xml.transform.stream.StreamResult;
import org.apache.ignite.cache.QueryEntity;
import org.apache.ignite.cache.QueryIndex;
import org.apache.ignite.cache.store.jdbc.CacheJdbcPojoStoreFactory;
import org.apache.ignite.cache.store.jdbc.JdbcType;
import org.apache.ignite.cache.store.jdbc.JdbcTypeField;
import org.apache.ignite.internal.util.typedef.T2;
import org.apache.ignite.schema.model.PojoDescriptor;
import org.apache.ignite.schema.model.PojoField;
import org.apache.ignite.schema.ui.ConfirmCallable;
import org.apache.ignite.schema.ui.MessageBox;
import org.w3c.dom.Document;
import org.w3c.dom.Element;
import org.w3c.dom.Node;

import static org.apache.ignite.schema.ui.MessageBox.Result.CANCEL;
import static org.apache.ignite.schema.ui.MessageBox.Result.NO;
import static org.apache.ignite.schema.ui.MessageBox.Result.NO_TO_ALL;

/**
 * Generator of XML files for type metadata.
 */
public class XmlGenerator {
    /**
     * Add comment with license and generation date.
     *
     * @param doc XML document.
     */
    private static void addComment(Document doc) {
        doc.appendChild(doc.createComment("\n" +
            "  Licensed to the Apache Software Foundation (ASF) under one or more\n" +
            "  contributor license agreements.  See the NOTICE file distributed with\n" +
            "  this work for additional information regarding copyright ownership.\n" +
            "  The ASF licenses this file to You under the Apache License, Version 2.0\n" +
            "  (the \"License\"); you may not use this file except in compliance with\n" +
            "  the License.  You may obtain a copy of the License at\n\n" +
            "       http://www.apache.org/licenses/LICENSE-2.0\n\n" +
            "  Unless required by applicable law or agreed to in writing, software\n" +
            "  distributed under the License is distributed on an \"AS IS\" BASIS,\n" +
            "  WITHOUT WARRANTIES OR CONDITIONS OF ANY KIND, either express or implied.\n" +
            "  See the License for the specific language governing permissions and\n" +
            "  limitations under the License.\n"));

        doc.appendChild(doc.createComment("\n    XML generated by Apache Ignite Schema Import utility: " +
            new SimpleDateFormat("MM/dd/yyyy").format(new Date()) + "\n"));
    }

    /**
     * Add bean to XML document.
     *
     * @param doc XML document.
     * @param parent Parent XML node.
     * @param cls Bean class.
     */
    private static Element addBean(Document doc, Node parent, Class<?> cls) {
        Element elem = doc.createElement("bean");

        elem.setAttribute("class", cls.getName());

        parent.appendChild(elem);

        return elem;
    }

    /**
     * Add element to XML document.
     *
     * @param doc XML document.
     * @param parent Parent XML node.
     * @param tagName XML tag name.
     * @param attr1 Name for first attr.
     * @param val1 Value for first attribute.
     * @param attr2 Name for second attr.
     * @param val2 Value for second attribute.
     */
    private static Element addElement(Document doc, Node parent, String tagName,
        String attr1, String val1, String attr2, String val2) {
        Element elem = doc.createElement(tagName);

        if (attr1 != null)
            elem.setAttribute(attr1, val1);

        if (attr2 != null)
            elem.setAttribute(attr2, val2);

        parent.appendChild(elem);

        return elem;
    }

    /**
     * Add element to XML document.
     *
     * @param doc XML document.
     * @param parent Parent XML node.
     * @param tagName XML tag name.
     */
    private static Element addElement(Document doc, Node parent, String tagName) {
        return addElement(doc, parent, tagName, null, null, null, null);
    }

    /**
     * Add element to XML document.
     *
     * @param doc XML document.
     * @param parent Parent XML node.
     * @param tagName XML tag name.
     */
    private static Element addElement(Document doc, Node parent, String tagName, String attrName, String attrVal) {
        return addElement(doc, parent, tagName, attrName, attrVal, null, null);
    }

    /**
     * Add &quot;property&quot; element to XML document.
     *
     * @param doc XML document.
     * @param parent Parent XML node.
     * @param name Value for &quot;name&quot; attribute
     * @param val Value for &quot;value&quot; attribute
     */
    private static Element addProperty(Document doc, Node parent, String name, String val) {
        String valAttr = val != null ? "value" : null;

        return addElement(doc, parent, "property", "name", name, valAttr, val);
    }

    /**
     * Add type descriptors to XML document.
     *
     * @param doc XML document.
     * @param parent Parent XML node.
     * @param name Property name.
     * @param fields Collection of POJO fields.
     */
    private static void addJdbcFields(Document doc, Node parent, String name, Collection<PojoField> fields) {
        if (!fields.isEmpty()) {
            Element prop = addProperty(doc, parent, name, null);

            Element list = addElement(doc, prop, "list");

            for (PojoField field : fields) {
                Element item = addBean(doc, list, JdbcTypeField.class);

                Element dbType = addProperty(doc, item, "databaseFieldType", null);
                addElement(doc, dbType, "util:constant", "static-field", "java.sql.Types." + field.dbTypeName());
                addProperty(doc, item, "databaseFieldName", field.dbName());
                addProperty(doc, item, "javaFieldType", field.javaTypeName());
                addProperty(doc, item, "javaFieldName", field.javaName());
            }
        }
    }

    /**
     * Add query fields to xml document.
     *
     * @param doc XML document.
     * @param parent Parent XML node.
     * @param fields Map with fields.
     */
    private static void addQueryFields(Document doc, Node parent, Collection<PojoField> fields) {
        if (!fields.isEmpty()) {
            Element prop = addProperty(doc, parent, "fields", null);

            Element map = addElement(doc, prop, "util:map", "map-class", "java.util.LinkedHashMap");

            for (PojoField field : fields)
                addElement(doc, map, "entry", "key", field.javaName(), "value",
                    GeneratorUtils.boxPrimitiveType(field.javaTypeName()));
<<<<<<< HEAD
=======
        }
    }

    /**
     * Add query field aliases to xml document.
     *
     * @param doc XML document.
     * @param parent Parent XML node.
     * @param fields Map with fields.
     */
    private static void addQueryFieldAliases(Document doc, Node parent, Collection<PojoField> fields) {
        Collection<PojoField> aliases = new ArrayList<>();

        for (PojoField field : fields) {
            if (!field.javaName().equalsIgnoreCase(field.dbName()))
                aliases.add(field);
        }

        if (!aliases.isEmpty()) {
            Element prop = addProperty(doc, parent, "aliases", null);

            Element map = addElement(doc, prop, "map");

            for (PojoField alias : aliases)
                addElement(doc, map, "entry", "key", alias.javaName(), "value", alias.dbName());
>>>>>>> 4a8fb8f3
        }
    }

    /**
     * Add indexes to xml document.
     *
     * @param doc XML document.
     * @param parent Parent XML node.
     * @param idxs Indexes.
     */
    private static void addQueryIndexes(Document doc, Node parent, Collection<PojoField> fields,
        Collection<QueryIndex> idxs) {
        if (!idxs.isEmpty()) {
            boolean firstIdx = true;

            Element list = null;

            for (QueryIndex idx : idxs) {
                Set<Map.Entry<String, Boolean>> dbIdxFlds = idx.getFields().entrySet();

                int sz = dbIdxFlds.size();

                List<T2<String, Boolean>> idxFlds = new ArrayList<>(sz);

                for (Map.Entry<String, Boolean> idxFld : dbIdxFlds) {
                    PojoField field = GeneratorUtils.findFieldByName(fields, idxFld.getKey());

                    if (field != null)
                        idxFlds.add(new T2<>(field.javaName(), idxFld.getValue()));
                    else
                        break;
                }

                // Only if all fields present, add index description.
                if (idxFlds.size() == sz) {
                    if (firstIdx) {
                        Element prop = addProperty(doc, parent, "indexes", null);

                        list = addElement(doc, prop, "list");

                        firstIdx = false;
                    }

                    Element idxBean = addBean(doc, list, QueryIndex.class);

                    addProperty(doc, idxBean, "name", idx.getName());

                    Element idxType = addProperty(doc, idxBean, "indexType", null);
                    addElement(doc, idxType, "util:constant", "static-field", "org.apache.ignite.cache.QueryIndexType." + idx.getIndexType());

                    Element flds = addProperty(doc, idxBean, "fields", null);

                    Element fldsMap = addElement(doc, flds, "map");

                    for (T2<String, Boolean> fld : idxFlds)
                        addElement(doc, fldsMap, "entry", "key", fld.getKey(), "value", fld.getValue().toString());
                }
            }
        }
    }

    /**
     * Add element with JDBC POJO store factory to XML document.
     *
     * @param doc XML document.
     * @param parent Parent XML node.
     * @param pkg Package fo types.
     * @param pojo POJO descriptor.
     */
    private static void addJdbcPojoStoreFactory(Document doc, Node parent, String pkg, PojoDescriptor pojo,
        boolean includeKeys) {
        Element bean = addBean(doc, parent, JdbcType.class);

        addProperty(doc, bean, "databaseSchema", pojo.schema());

        addProperty(doc, bean, "databaseTable", pojo.table());

        addProperty(doc, bean, "keyType", pkg + "." + pojo.keyClassName());

        addProperty(doc, bean, "valueType", pkg + "." + pojo.valueClassName());

        addJdbcFields(doc, bean, "keyFields", pojo.keyFields());

        addJdbcFields(doc, bean, "valueFields", pojo.valueFields(includeKeys));
    }

    /**
     * Add element with query entity to XML document.
     *
     * @param doc XML document.
     * @param parent Parent XML node.
     * @param pkg Package fo types.
     * @param pojo POJO descriptor.
     * @param generateAliases {@code true} if aliases should be generated for query fields.
     */
    private static void addQueryEntity(Document doc, Node parent, String pkg, PojoDescriptor pojo, boolean generateAliases) {
        Element bean = addBean(doc, parent, QueryEntity.class);

        addProperty(doc, bean, "keyType", pkg + "." + pojo.keyClassName());

        addProperty(doc, bean, "valueType", pkg + "." + pojo.valueClassName());

        Collection<PojoField> fields = pojo.valueFields(true);
<<<<<<< HEAD

        addQueryFields(doc, bean, fields);

=======

        addQueryFields(doc, bean, fields);

        if (generateAliases)
            addQueryFieldAliases(doc, bean, fields);

>>>>>>> 4a8fb8f3
        addQueryIndexes(doc, bean, fields, pojo.indexes());
    }

    /**
     * Transform metadata into xml.
     *
     * @param pkg Package fo types.
     * @param pojo POJO descriptor.
     * @param includeKeys {@code true} if key fields should be included into value class.
     * @param generateAliases {@code true} if aliases should be generated for query fields.
     * @param out File to output result.
     * @param askOverwrite Callback to ask user to confirm file overwrite.
     */
    public static void generate(String pkg, PojoDescriptor pojo, boolean includeKeys, boolean generateAliases, File out,
        ConfirmCallable askOverwrite) {
        generate(pkg, Collections.singleton(pojo), includeKeys, generateAliases, out, askOverwrite);
    }

    /**
     * Transform metadata into xml.
     *
     * @param pkg Package fo types.
     * @param pojos POJO descriptors.
     * @param includeKeys {@code true} if key fields should be included into value class.
     * @param generateAliases {@code true} if aliases should be generated for query fields.
     * @param out File to output result.
     * @param askOverwrite Callback to ask user to confirm file overwrite.
     */
    public static void generate(String pkg, Collection<PojoDescriptor> pojos, boolean includeKeys,
        boolean generateAliases, File out, ConfirmCallable askOverwrite) {

        File outFolder = out.getParentFile();

        if (outFolder == null)
            throw new IllegalStateException("Invalid output file: " + out);

        if (!outFolder.exists() && !outFolder.mkdirs())
            throw new IllegalStateException("Failed to create output folder for XML file: " + outFolder);

        try {
            if (out.exists()) {
                MessageBox.Result choice = askOverwrite.confirm(out.getName());

                if (CANCEL == choice)
                    throw new IllegalStateException("XML generation was canceled!");

                if (NO == choice || NO_TO_ALL == choice)
                    return;
            }

            DocumentBuilderFactory docFactory = DocumentBuilderFactory.newInstance();

            DocumentBuilder docBuilder = docFactory.newDocumentBuilder();

            Document doc = docBuilder.newDocument();
            doc.setXmlStandalone(true);

            addComment(doc);

            Element beans = addElement(doc, doc, "beans");
            beans.setAttribute("xmlns", "http://www.springframework.org/schema/beans");
            beans.setAttribute("xmlns:xsi", "http://www.w3.org/2001/XMLSchema-instance");
            beans.setAttribute("xmlns:util", "http://www.springframework.org/schema/util");
            beans.setAttribute("xsi:schemaLocation",
                "http://www.springframework.org/schema/beans " +
                "http://www.springframework.org/schema/beans/spring-beans.xsd " +
                "http://www.springframework.org/schema/util " +
                "http://www.springframework.org/schema/util/spring-util.xsd");

            Element factoryBean = addBean(doc, beans, CacheJdbcPojoStoreFactory.class);
            Element typesElem = addProperty(doc, factoryBean, "types", null);
            Element typesItemsElem = addElement(doc, typesElem, "list");

            for (PojoDescriptor pojo : pojos)
                addJdbcPojoStoreFactory(doc, typesItemsElem, pkg, pojo, includeKeys);

            for (PojoDescriptor pojo : pojos)
                addQueryEntity(doc, beans, pkg, pojo, generateAliases);

            TransformerFactory transformerFactory = TransformerFactory.newInstance();

            Transformer transformer = transformerFactory.newTransformer();

            transformer.setOutputProperty(OutputKeys.INDENT, "yes");
            transformer.setOutputProperty("{http://xml.apache.org/xslt}indent-amount", "4");

            ByteArrayOutputStream baos = new ByteArrayOutputStream(65536);

            transformer.transform(new DOMSource(doc), new StreamResult(baos));

            // Custom pretty-print of generated XML.
            Files.write(out.toPath(), baos.toString()
                .replaceAll("><", ">\n<")
                .replaceFirst("<!--", "\n<!--")
                .replaceFirst("-->", "-->\n")
                .replaceAll("\" xmlns", "\"\n       xmlns")
                .replaceAll("\" xsi", "\"\n       xsi")
                .replaceAll(" http://www.springframework", "\n                           http://www.springframework")
                .getBytes());
        }
        catch (ParserConfigurationException | TransformerException | IOException e) {
            throw new IllegalStateException(e);
        }
    }
}<|MERGE_RESOLUTION|>--- conflicted
+++ resolved
@@ -205,8 +205,6 @@
             for (PojoField field : fields)
                 addElement(doc, map, "entry", "key", field.javaName(), "value",
                     GeneratorUtils.boxPrimitiveType(field.javaTypeName()));
-<<<<<<< HEAD
-=======
         }
     }
 
@@ -232,7 +230,6 @@
 
             for (PojoField alias : aliases)
                 addElement(doc, map, "entry", "key", alias.javaName(), "value", alias.dbName());
->>>>>>> 4a8fb8f3
         }
     }
 
@@ -336,18 +333,12 @@
         addProperty(doc, bean, "valueType", pkg + "." + pojo.valueClassName());
 
         Collection<PojoField> fields = pojo.valueFields(true);
-<<<<<<< HEAD
-
-        addQueryFields(doc, bean, fields);
-
-=======
 
         addQueryFields(doc, bean, fields);
 
         if (generateAliases)
             addQueryFieldAliases(doc, bean, fields);
 
->>>>>>> 4a8fb8f3
         addQueryIndexes(doc, bean, fields, pojo.indexes());
     }
 
