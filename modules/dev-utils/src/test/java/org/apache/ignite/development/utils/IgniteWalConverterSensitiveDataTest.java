--- conflicted
+++ resolved
@@ -185,50 +185,45 @@
     /**
      * Test checks that by default sensitive data is not displayed.
      *
-     * @throws Exception If failed.
-     */
-    @Test
-    public void testSensitiveDataByDefaultMd5() throws Exception {
+     */
+    @Test
+    public void testSensitiveDataByDefaultMd5() {
         exeWithCheck(null, true, false, ProcessSensitiveDataUtils::md5);
     }
 
     /**
      * Test checks that by default sensitive data is displayed with argument specified.
      *
-     * @throws Exception If failed.
-     */
-    @Test
-    public void testShowSensitiveData() throws Exception {
+     */
+    @Test
+    public void testShowSensitiveData() {
         exeWithCheck(ProcessSensitiveData.SHOW, true, true, identity());
     }
 
     /**
      * Test verifies that sensitive data will be hidden.
      *
-     * @throws Exception If failed.
-     */
-    @Test
-    public void testHideSensitiveData() throws Exception {
+     */
+    @Test
+    public void testHideSensitiveData() {
         exeWithCheck(ProcessSensitiveData.HIDE, false, false, identity());
     }
 
     /**
      * Test verifies that sensitive data should be replaced with hash.
      *
-     * @throws Exception If failed.
-     */
-    @Test
-    public void testHashSensitiveData() throws Exception {
+     */
+    @Test
+    public void testHashSensitiveData() {
         exeWithCheck(ProcessSensitiveData.HASH, true, false, s -> valueOf(s.hashCode()));
     }
 
     /**
      * Test verifies that sensitive data should be replaced with MD5 hash.
      *
-     * @throws Exception If failed.
-     */
-    @Test
-    public void testMd5HashSensitiveData() throws Exception {
+     */
+    @Test
+    public void testMd5HashSensitiveData() {
         exeWithCheck(ProcessSensitiveData.MD5, true, false, ProcessSensitiveDataUtils::md5);
     }
 
@@ -251,7 +246,6 @@
         injectTestSystemOut();
 
         List<String> args = new ArrayList<>();
-<<<<<<< HEAD
         args.add("--page-size");
         args.add(String.valueOf(pageSize));
         args.add("--wal-dir");
@@ -260,12 +254,6 @@
             args.add("--include-sensitive");
             args.add(processSensitiveData.name());
         }
-=======
-        args.add("pageSize=" + pageSize);
-        args.add("walDir=" + walDirPath);
-        if (processSensitiveData != null)
-            args.add("includeSensitive=" + processSensitiveData.name());
->>>>>>> 947facb4
 
         IgniteWalConverter.main(args.toArray(new String[args.size()]));
 
