--- conflicted
+++ resolved
@@ -219,12 +219,8 @@
     public IgniteStatisticsConfigurationManager(
         SchemaManager schemaMgr,
         GridInternalSubscriptionProcessor subscriptionProcessor,
-<<<<<<< HEAD
         GridSystemViewManager sysViewMgr,
-        IgniteCluster cluster,
-=======
         GridClusterStateProcessor cluster,
->>>>>>> c11bceb3
         GridCachePartitionExchangeManager exchange,
         IgniteStatisticsRepository repo,
         StatisticsGatherer gatherer,
