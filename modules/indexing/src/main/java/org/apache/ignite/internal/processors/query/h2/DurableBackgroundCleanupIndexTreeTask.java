/*
 * Copyright 2019 GridGain Systems, Inc. and Contributors.
 *
 * Licensed under the GridGain Community Edition License (the "License");
 * you may not use this file except in compliance with the License.
 * You may obtain a copy of the License at
 *
 *     https://www.gridgain.com/products/software/community-edition/gridgain-community-edition-license
 *
 * Unless required by applicable law or agreed to in writing, software
 * distributed under the License is distributed on an "AS IS" BASIS,
 * WITHOUT WARRANTIES OR CONDITIONS OF ANY KIND, either express or implied.
 * See the License for the specific language governing permissions and
 * limitations under the License.
 */
package org.apache.ignite.internal.processors.query.h2;

import java.util.ArrayList;
import java.util.Collections;
import java.util.List;
import java.util.UUID;
import java.util.concurrent.atomic.AtomicInteger;
import org.apache.ignite.IgniteCheckedException;
import org.apache.ignite.IgniteException;
import org.apache.ignite.internal.GridKernalContext;
import org.apache.ignite.internal.metric.IoStatisticsHolderIndex;
import org.apache.ignite.internal.processors.cache.GridCacheContext;
import org.apache.ignite.internal.processors.cache.persistence.metastorage.pendingtask.DurableBackgroundTask;
import org.apache.ignite.internal.processors.cache.persistence.tree.BPlusTree;
import org.apache.ignite.internal.processors.query.h2.database.H2Tree;
import org.apache.ignite.internal.util.typedef.internal.CU;
import org.apache.ignite.internal.util.typedef.internal.S;

import static org.apache.ignite.internal.metric.IoStatisticsType.SORTED_INDEX;

/**
 * Tasks that cleans up index tree.
 */
public class DurableBackgroundCleanupIndexTreeTask implements DurableBackgroundTask {
    /** */
    private static final long serialVersionUID = 0L;

    /** */
    private List<Long> rootPages;

    /** */
    private transient List<H2Tree> trees;

    /** */
    private transient volatile boolean completed;

    /** */
    private String cacheGrpName;

    /** */
    private String cacheName;

    /** */
    private String schemaName;

    /** */
    private String idxName;

    /** */
    private String id;

    /** */
    public DurableBackgroundCleanupIndexTreeTask(
        List<Long> rootPages,
        List<H2Tree> trees,
        String cacheGrpName,
        String cacheName,
        String schemaName,
        String idxName
    ) {
        this.rootPages = rootPages;
        this.trees = trees;
        this.completed = false;
        this.cacheGrpName = cacheGrpName;
        this.cacheName = cacheName;
        this.schemaName = schemaName;
        this.idxName = idxName;
        this.id = UUID.randomUUID().toString();
    }

    /** {@inheritDoc} */
    @Override public String shortName() {
        return "DROP_SQL_INDEX-" + schemaName + "." + idxName + "-" + id;
    }

    /** {@inheritDoc} */
    @Override public void execute(GridKernalContext ctx) {
        List<H2Tree> trees0 = trees;

        if (trees0 == null) {
            trees0 = new ArrayList<>(rootPages.size());

            GridCacheContext cctx = ctx.cache().context().cacheContext(CU.cacheId(cacheName));

            IoStatisticsHolderIndex stats = new IoStatisticsHolderIndex(
                SORTED_INDEX,
                cctx.name(),
                idxName,
                cctx.kernalContext().metric(),
                cctx.group().statisticsHolderData()
            );

            for (int i = 0; i < rootPages.size(); i++) {
                Long rootPage = rootPages.get(i);

                assert rootPage != null;

                // Below we create a fake index tree using it's root page, stubbing some parameters,
                // because we just going to free memory pages that are occupied by tree structure.
                try {
                    String treeName = "deletedTree_" + i + "_" + shortName();

                    H2Tree tree = new H2Tree(
                        cctx,
                        null,
                        treeName,
                        idxName,
                        cacheName,
                        null,
                        cctx.offheap().reuseListForIndex(treeName),
                        CU.cacheGroupId(cacheName, cacheGrpName),
                        cacheGrpName,
                        cctx.dataRegion().pageMemory(),
                        ctx.cache().context().wal(),
                        cctx.offheap().globalRemoveId(),
                        rootPage,
                        false,
                        Collections.emptyList(),
                        Collections.emptyList(),
                        new AtomicInteger(0),
                        false,
                        false,
                        false,
                        null,
                        ctx.failure(),
                        null,
                        stats,
                        null,
                        0
                    );

                    trees0.add(tree);
                }
                catch (IgniteCheckedException e) {
                    throw new IgniteException(e);
                }
            }
        }

        ctx.cache().context().database().checkpointReadLock();

        try {
            for (int i = 0; i < trees0.size(); i++) {
                BPlusTree tree = trees0.get(i);

                try {
                    tree.destroy(null, true);
                }
                catch (IgniteCheckedException e) {
                    throw new IgniteException(e);
                }
            }
        }
        finally {
            ctx.cache().context().database().checkpointReadUnlock();
        }
    }

    /** {@inheritDoc} */
<<<<<<< HEAD
    @Override public void complete() {
        completed = true;
    }

    /** {@inheritDoc} */
    @Override public boolean isCompleted() {
        return completed;
=======
    @Override public void onCancel() {
        trees = null;
>>>>>>> 7a757700
    }

    /** {@inheritDoc} */
    @Override public String toString() {
        return S.toString(DurableBackgroundCleanupIndexTreeTask.class, this);
    }
}<|MERGE_RESOLUTION|>--- conflicted
+++ resolved
@@ -172,7 +172,6 @@
     }
 
     /** {@inheritDoc} */
-<<<<<<< HEAD
     @Override public void complete() {
         completed = true;
     }
@@ -180,10 +179,11 @@
     /** {@inheritDoc} */
     @Override public boolean isCompleted() {
         return completed;
-=======
+    }
+
+    /** {@inheritDoc} */
     @Override public void onCancel() {
         trees = null;
->>>>>>> 7a757700
     }
 
     /** {@inheritDoc} */
