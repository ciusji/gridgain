--- conflicted
+++ resolved
@@ -149,11 +149,8 @@
         statCfgMgr = new IgniteStatisticsConfigurationManager(
             schemaMgr,
             ctx.internalSubscriptionProcessor(),
-<<<<<<< HEAD
             ctx.systemView(),
-=======
             ctx.cluster().get(),
->>>>>>> c68e54b2
             ctx.cache().context().exchange(),
             statsRepos,
             gatherer,
