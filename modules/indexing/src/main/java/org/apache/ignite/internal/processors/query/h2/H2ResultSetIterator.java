/*
 * Copyright 2019 GridGain Systems, Inc. and Contributors.
 *
 * Licensed under the GridGain Community Edition License (the "License");
 * you may not use this file except in compliance with the License.
 * You may obtain a copy of the License at
 *
 *     https://www.gridgain.com/products/software/community-edition/gridgain-community-edition-license
 *
 * Unless required by applicable law or agreed to in writing, software
 * distributed under the License is distributed on an "AS IS" BASIS,
 * WITHOUT WARRANTIES OR CONDITIONS OF ANY KIND, either express or implied.
 * See the License for the specific language governing permissions and
 * limitations under the License.
 */

package org.apache.ignite.internal.processors.query.h2;

import java.lang.reflect.Field;
import java.sql.ResultSet;
import java.sql.SQLException;
import java.util.ArrayList;
import java.util.Iterator;
import java.util.List;
import java.util.NoSuchElementException;
import javax.cache.CacheException;
import org.apache.ignite.IgniteCheckedException;
import org.apache.ignite.cache.query.QueryCancelledException;
import org.apache.ignite.IgniteLogger;
import org.apache.ignite.cache.query.QueryCancelledException;
import org.apache.ignite.internal.processors.query.IgniteSQLException;
import org.apache.ignite.internal.processors.query.h2.opt.GridH2Table;
import org.apache.ignite.internal.processors.query.h2.opt.GridH2ValueCacheObject;
import org.apache.ignite.internal.util.lang.GridCloseableIterator;
import org.apache.ignite.internal.util.lang.GridIteratorAdapter;
import org.apache.ignite.internal.util.typedef.F;
import org.apache.ignite.internal.util.typedef.internal.S;
import org.h2.api.ErrorCode;
<<<<<<< HEAD
=======
import org.h2.engine.Session;
>>>>>>> f93430cb
import org.h2.jdbc.JdbcResultSet;
import org.h2.result.ResultInterface;
import org.h2.value.Value;

/**
 * Iterator over result set.
 */
public abstract class H2ResultSetIterator<T> extends GridIteratorAdapter<T> implements GridCloseableIterator<T> {
    /** */
    private static final Field RESULT_FIELD;

    /*
     * Initialize.
     */
    static {
        try {
            RESULT_FIELD = JdbcResultSet.class.getDeclaredField("result");

            RESULT_FIELD.setAccessible(true);
        }
        catch (NoSuchFieldException e) {
            throw new IllegalStateException("Check H2 version in classpath.", e);
        }
    }

    /** */
    private static final long serialVersionUID = 0L;

    /** */
    private ResultInterface res;

    /** */
    private ResultSet data;

    /** */
    protected Object[] row;

    /** */
    private List<Object[]> page;

    /** */
    private boolean hasRow;

    /** Page size. */
    private int pageSize;

    /** Column count. */
    private final int colCnt;

    /** Page row iterator. */
    private Iterator<Object[]> rowIter;

    /** Current H2 session. */
    private final Session ses;

    /** Closed. */
    private boolean closed;

    /** Canceled. */
    private boolean canceled;

    /** Fetch size interceptor. */
    final H2QueryFetchSizeInterceptor fetchSizeInterceptor;

    /**
     * @param data Data array.
     * @param log Logger.
     * @param h2 Indexing H2.
     * @param qryInfo Query info.
     * @param pageSize Page size.
     * @throws IgniteCheckedException If failed.
     */
    protected H2ResultSetIterator(ResultSet data, int pageSize, IgniteLogger log, IgniteH2Indexing h2,
        H2QueryInfo qryInfo) throws IgniteCheckedException {
        this.data = data;
        this.pageSize = pageSize;

        try {
            res = (ResultInterface)RESULT_FIELD.get(data);
        }
        catch (IllegalAccessException e) {
            throw new IllegalStateException(e); // Must not happen.
        }

        if (data != null) {
            try {
                colCnt = data.getMetaData().getColumnCount();

                ses = H2Utils.session(data.getStatement().getConnection());

                page = new ArrayList<>(pageSize);
            }
            catch (SQLException e) {
                throw new IgniteCheckedException(e);
            }
        }
        else {
            colCnt = 0;
            page = null;
            row = null;
            ses = null;
        }

        assert log != null;
        assert h2 != null;
        assert qryInfo != null;

        fetchSizeInterceptor = new H2QueryFetchSizeInterceptor(h2, qryInfo, log);
    }

    /**
     * @return {@code true} if the next page is available.
     * @throws IgniteCheckedException On cancel.
     */
    private boolean fetchPage() throws IgniteCheckedException {
        lockTables();

        try {
            GridH2Table.checkTablesVersions(ses);

            page.clear();

            try {
                if (data.isClosed())
                    return false;
            }
            catch (SQLException e) {
                if (e.getErrorCode() == ErrorCode.STATEMENT_WAS_CANCELED)
                    throw new QueryCancelledException();

                throw new IgniteSQLException(e);
            }

            for (int i = 0; i < pageSize; ++i) {
                try {
                    if (!data.next())
                        break;

                    row = new Object[colCnt];

                    readRow();

                    page.add(row);
                }
                catch (SQLException e) {
                    close();

                    if (e.getCause() instanceof IgniteSQLException)
                        throw (IgniteSQLException)e.getCause();

                    if (e.getErrorCode() == ErrorCode.STATEMENT_WAS_CANCELED)
                        throw new QueryCancelledException();

                    throw new IgniteSQLException(e);
                }
            }

            if (F.isEmpty(page)) {
                rowIter = null;

                return false;
            }
            else {
                rowIter = page.iterator();

                return true;
            }
        }
        finally {
            unlockTables();
        }
    }

    /**
     * @throws SQLException On error.
     */
    private void readRow() throws SQLException {
        if (res != null) {
            Value[] values = res.currentRow();

            for (int c = 0; c < row.length; c++) {
                Value val = values[c];

<<<<<<< HEAD
            if (e.getErrorCode() == ErrorCode.STATEMENT_WAS_CANCELED) {
                QueryCancelledException ce = new QueryCancelledException();
                ce.addSuppressed(e);
                throw new CacheException(ce);
            }

            if (e.getCause() instanceof IgniteSQLException)
                throw (IgniteSQLException)e.getCause();
=======
                if (val instanceof GridH2ValueCacheObject) {
                    GridH2ValueCacheObject valCacheObj = (GridH2ValueCacheObject)values[c];
>>>>>>> f93430cb

                    row[c] = valCacheObj.getObject(true);
                }
                else
                    row[c] = val.getObject();
            }
        }
        else {
            for (int c = 0; c < row.length; c++)
                row[c] = data.getObject(c + 1);
        }
    }

    /** */
    public void lockTables() {
        if (ses.isLazyQueryExecution() && !isClosed())
            GridH2Table.readLockTables(ses);
    }

    /** */
    public void unlockTables() {
        if (ses.isLazyQueryExecution())
            GridH2Table.unlockTables(ses);
    }

    /**
     * @return {@code true} If next row was fetched successfully.
     * @throws IgniteCheckedException On error.
     */
    private synchronized boolean fetchNext() throws IgniteCheckedException {
        if (canceled)
            throw new QueryCancelledException();

        if (rowIter != null && rowIter.hasNext()) {
            row = rowIter.next();

            fetchSizeInterceptor.checkOnFetchNext();

            return true;
        }

        if (!fetchPage()) {
            closeInternal();

            return false;
        }

        if (rowIter != null && rowIter.hasNext()) {
            row = rowIter.next();

            fetchSizeInterceptor.checkOnFetchNext();

            return true;
        }
        else
            return false;
    }

    /**
     * @return Row.
     */
    protected abstract T createRow();

    /**
     * @throws IgniteCheckedException On error.
     */
    public void onClose() throws IgniteCheckedException {
        if (data == null)
            // Nothing to close.
            return;

        lockTables();

        try {
            fetchSizeInterceptor.checkOnClose();

            data.close();
        }
        catch (SQLException e) {
            throw new IgniteSQLException(e);
        }
        finally {
            res = null;
            data = null;
            page = null;

            unlockTables();
        }
    }

    /** {@inheritDoc} */
    @Override public synchronized void close() throws IgniteCheckedException {
        if (closed)
            return;

        canceled = true;

        closeInternal();
    }

    /**
     * @throws IgniteCheckedException On error.
     */
    private synchronized void closeInternal() throws IgniteCheckedException {
        if (closed)
            return;

        closed = true;

        onClose();
    }

    /** {@inheritDoc} */
    @Override public boolean isClosed() {
        return closed;
    }

    /** {@inheritDoc} */
    @Override public synchronized boolean hasNextX() throws IgniteCheckedException {
        if (canceled)
            throw new QueryCancelledException();

        if (closed)
            return false;

        return hasRow || (hasRow = fetchNext());
    }

    /** {@inheritDoc} */
    @Override public T nextX() throws IgniteCheckedException {
        if (!hasNextX())
            throw new NoSuchElementException();

        hasRow = false;

        return createRow();
    }

    /** {@inheritDoc} */
    @Override public void removeX() throws IgniteCheckedException {
        throw new UnsupportedOperationException();
    }

    /** {@inheritDoc} */
    @Override public String toString() {
        return S.toString(H2ResultSetIterator.class, this);
    }
}<|MERGE_RESOLUTION|>--- conflicted
+++ resolved
@@ -23,9 +23,7 @@
 import java.util.Iterator;
 import java.util.List;
 import java.util.NoSuchElementException;
-import javax.cache.CacheException;
 import org.apache.ignite.IgniteCheckedException;
-import org.apache.ignite.cache.query.QueryCancelledException;
 import org.apache.ignite.IgniteLogger;
 import org.apache.ignite.cache.query.QueryCancelledException;
 import org.apache.ignite.internal.processors.query.IgniteSQLException;
@@ -36,10 +34,7 @@
 import org.apache.ignite.internal.util.typedef.F;
 import org.apache.ignite.internal.util.typedef.internal.S;
 import org.h2.api.ErrorCode;
-<<<<<<< HEAD
-=======
 import org.h2.engine.Session;
->>>>>>> f93430cb
 import org.h2.jdbc.JdbcResultSet;
 import org.h2.result.ResultInterface;
 import org.h2.value.Value;
@@ -223,19 +218,8 @@
             for (int c = 0; c < row.length; c++) {
                 Value val = values[c];
 
-<<<<<<< HEAD
-            if (e.getErrorCode() == ErrorCode.STATEMENT_WAS_CANCELED) {
-                QueryCancelledException ce = new QueryCancelledException();
-                ce.addSuppressed(e);
-                throw new CacheException(ce);
-            }
-
-            if (e.getCause() instanceof IgniteSQLException)
-                throw (IgniteSQLException)e.getCause();
-=======
                 if (val instanceof GridH2ValueCacheObject) {
                     GridH2ValueCacheObject valCacheObj = (GridH2ValueCacheObject)values[c];
->>>>>>> f93430cb
 
                     row[c] = valCacheObj.getObject(true);
                 }
