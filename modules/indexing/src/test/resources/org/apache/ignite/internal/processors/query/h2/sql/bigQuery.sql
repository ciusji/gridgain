--
-- Licensed to the Apache Software Foundation (ASF) under one or more
-- contributor license agreements.  See the NOTICE file distributed with
-- this work for additional information regarding copyright ownership.
-- The ASF licenses this file to You under the Apache License, Version 2.0
-- (the "License"); you may not use this file except in compliance with
-- the License.  You may obtain a copy of the License at
--
--      http://www.apache.org/licenses/LICENSE-2.0
--
-- Unless required by applicable law or agreed to in writing, software
-- distributed under the License is distributed on an "AS IS" BASIS,
-- WITHOUT WARRANTIES OR CONDITIONS OF ANY KIND, either express or implied.
-- See the License for the specific language governing permissions and
-- limitations under the License.
--

select *
from (
  select rootOrderId as custOrderId, co.date, co.orderId, replace(co.alias,'_ALGO','') as alias, op.parentAlgo
  from (
	select  date, orderId, rootOrderId, origOrderId, archSeq, alias 
	from "custord".CustOrder where alias='CUSTOM'
	
	union all
	
	select  date, orderId, rootOrderId, refOrderId as origOrderId, archSeq, alias
<<<<<<< HEAD
	from "replord".ReplaceOrder where alias='CUSTOM'
  ) co, "ordparam".OrderParams op
  where co.date = op.date and co.orderId = op.orderId and co.archSeq = -- TODO: replace with 'dateToLong(co.date)+archSeq'.
	(
	  select max(archSeq) -- TODO: replace with 'dateToLong(co.date)+archSeq'.
	  from (
		  select  date, orderId, rootOrderId, origOrderId, archSeq, alias 
		  from "custord".CustOrder where alias='CUSTOM'
		  
		  union all
		  
		  select  date, orderId, rootOrderId, refOrderId as origOrderId, archSeq, alias
		  from "replord".ReplaceOrder where alias='CUSTOM'
	  ) 
	  where origOrderId = co.origOrderId and date = co.date
	) and co.alias='CUSTOM'
=======
	from "part".ReplaceOrder where alias='CUSTOM'
  ) co,
  "part".OrderParams op,
    (
      select origOrderId, date, max(archSeq) maxArchSeq
      from (
          select  date, orderId, rootOrderId, origOrderId, archSeq, alias
          from "part".CustOrder where alias='CUSTOM'

          union all

          select  date, orderId, rootOrderId, refOrderId as origOrderId, archSeq, alias
          from "part".ReplaceOrder where alias='CUSTOM'
      )
      group by origOrderId, date
   ) h
  where co.date = op.date and co.orderId = op.orderId
    and h.origOrderId = co.origOrderId and h.date = co.date
    and co.archSeq = h.maxArchSeq
	and co.alias='CUSTOM'
>>>>>>> 0b996e62
) cop 
inner join (
  select e.date, e.rootOrderId as eRootOrderId, e.rootOrderId, sum(e.execShares) as execShares, 
	sum(e.execShares*e.price)/sum(e.execShares) as price,
	case when min(e.lastMkt) = max(e.lastMkt) then min(e.lastMkt) else min('XOFF') end as execMeet
<<<<<<< HEAD
  from "exec".Exec e
=======
  from "part".Exec e
>>>>>>> 0b996e62
  group by e.date, e.rootOrderId
) oep on (cop.date = oep.date and cop.custOrderId = oep.eRootOrderId)
left outer join (
  select top 1 refOrderId, date from "cancel".Cancel order by date desc
) cc on (cc.refOrderId = cop.orderId and cc.date = cop.date)
where cop.alias='CUSTOM'<|MERGE_RESOLUTION|>--- conflicted
+++ resolved
@@ -25,37 +25,19 @@
 	union all
 	
 	select  date, orderId, rootOrderId, refOrderId as origOrderId, archSeq, alias
-<<<<<<< HEAD
 	from "replord".ReplaceOrder where alias='CUSTOM'
-  ) co, "ordparam".OrderParams op
-  where co.date = op.date and co.orderId = op.orderId and co.archSeq = -- TODO: replace with 'dateToLong(co.date)+archSeq'.
-	(
-	  select max(archSeq) -- TODO: replace with 'dateToLong(co.date)+archSeq'.
-	  from (
-		  select  date, orderId, rootOrderId, origOrderId, archSeq, alias 
-		  from "custord".CustOrder where alias='CUSTOM'
-		  
-		  union all
-		  
-		  select  date, orderId, rootOrderId, refOrderId as origOrderId, archSeq, alias
-		  from "replord".ReplaceOrder where alias='CUSTOM'
-	  ) 
-	  where origOrderId = co.origOrderId and date = co.date
-	) and co.alias='CUSTOM'
-=======
-	from "part".ReplaceOrder where alias='CUSTOM'
   ) co,
-  "part".OrderParams op,
+  "ordparam".OrderParams op,
     (
       select origOrderId, date, max(archSeq) maxArchSeq
       from (
           select  date, orderId, rootOrderId, origOrderId, archSeq, alias
-          from "part".CustOrder where alias='CUSTOM'
+          from "custord".CustOrder where alias='CUSTOM'
 
           union all
 
           select  date, orderId, rootOrderId, refOrderId as origOrderId, archSeq, alias
-          from "part".ReplaceOrder where alias='CUSTOM'
+          from "replord".ReplaceOrder where alias='CUSTOM'
       )
       group by origOrderId, date
    ) h
@@ -63,17 +45,12 @@
     and h.origOrderId = co.origOrderId and h.date = co.date
     and co.archSeq = h.maxArchSeq
 	and co.alias='CUSTOM'
->>>>>>> 0b996e62
 ) cop 
 inner join (
   select e.date, e.rootOrderId as eRootOrderId, e.rootOrderId, sum(e.execShares) as execShares, 
 	sum(e.execShares*e.price)/sum(e.execShares) as price,
 	case when min(e.lastMkt) = max(e.lastMkt) then min(e.lastMkt) else min('XOFF') end as execMeet
-<<<<<<< HEAD
   from "exec".Exec e
-=======
-  from "part".Exec e
->>>>>>> 0b996e62
   group by e.date, e.rootOrderId
 ) oep on (cop.date = oep.date and cop.custOrderId = oep.eRootOrderId)
 left outer join (
