/*
 * Copyright 2020 GridGain Systems, Inc. and Contributors.
 *
 * Licensed under the GridGain Community Edition License (the "License");
 * you may not use this file except in compliance with the License.
 * You may obtain a copy of the License at
 *
 *     https://www.gridgain.com/products/software/community-edition/gridgain-community-edition-license
 *
 * Unless required by applicable law or agreed to in writing, software
 * distributed under the License is distributed on an "AS IS" BASIS,
 * WITHOUT WARRANTIES OR CONDITIONS OF ANY KIND, either express or implied.
 * See the License for the specific language governing permissions and
 * limitations under the License.
 */
package org.apache.ignite.internal.processors.query.stat;

import org.apache.ignite.IgniteCheckedException;
import org.apache.ignite.IgniteLogger;
<<<<<<< HEAD
import org.apache.ignite.internal.managers.systemview.GridSystemViewManager;
=======
>>>>>>> 656a3744
import org.apache.ignite.internal.processors.cache.persistence.IgniteCacheDatabaseSharedManager;
import org.apache.ignite.internal.processors.cache.persistence.metastorage.MetastorageLifecycleListener;
import org.apache.ignite.internal.processors.metastorage.persistence.ReadWriteMetaStorageMock;
import org.apache.ignite.internal.processors.query.stat.config.StatisticsObjectConfiguration;
import org.apache.ignite.internal.processors.subscription.GridInternalSubscriptionProcessor;
import org.apache.ignite.internal.util.collection.IntMap;
import org.apache.ignite.testframework.GridTestUtils;
import org.apache.ignite.testframework.junits.logger.GridTestLog4jLogger;
import org.junit.Test;
import org.junit.runner.RunWith;
import org.junit.runners.Parameterized;
import org.mockito.Mockito;

import java.util.ArrayList;
import java.util.Arrays;
import java.util.HashMap;
import java.util.List;
import java.util.Map;
import java.util.Set;

import static org.apache.ignite.internal.processors.query.stat.IgniteStatisticsHelper.buildDefaultConfigurations;

/**
 * Test for statistics repository.
 */
@RunWith(Parameterized.class)
public class IgniteStatisticsRepositoryTest extends IgniteStatisticsRepositoryStaticTest {
    /** */
    public static final StatisticsKey T1_KEY = new StatisticsKey(SCHEMA, "t1");

    /** */
    public static final StatisticsKey T2_KEY = new StatisticsKey(SCHEMA, "t2");

    /** */
    public static final StatisticsTarget T1_TARGET = new StatisticsTarget(SCHEMA, "t1", "c1", "c2", "c3");

    /** */
    public static final StatisticsTarget T2_TARGET = new StatisticsTarget(T2_KEY, "t22");

    @Parameterized.Parameter(value = 0)
    public boolean persist;

    @Parameterized.Parameter(value = 1)
    public IgniteStatisticsRepository repo;

    /** */
    @Parameterized.Parameters(name = "persist={0}")
    public static List<Object[]> parameters() throws IgniteCheckedException {
        ArrayList<Object[]> params = new ArrayList<>();

        // Without persistence
<<<<<<< HEAD
        IgniteStatisticsStore storeInMemory = new IgniteStatisticsInMemoryStoreImpl(
            IgniteStatisticsRepositoryTest::getLogger);
        GridSystemViewManager sysViewMgr = Mockito.mock(GridSystemViewManager.class);
        IgniteStatisticsRepository inMemRepo = new IgniteStatisticsRepository(storeInMemory, sysViewMgr, null,
            IgniteStatisticsRepositoryTest::getLogger);
        params.add(new Object[] {false, inMemRepo});
=======
        IgniteStatisticsStore storeInMemory = new IgniteStatisticsInMemoryStoreImpl(cls -> getLogger(cls));
        params.add(new Object[] {false, new IgniteStatisticsRepository(storeInMemory, null, cls -> getLogger(cls))});
>>>>>>> 656a3744

        // With persistence
        MetastorageLifecycleListener lsnr[] = new MetastorageLifecycleListener[1];

        GridInternalSubscriptionProcessor subscriptionProcessor = Mockito.mock(GridInternalSubscriptionProcessor.class);
        Mockito.doAnswer(invocation -> lsnr[0] = invocation.getArgument(0))
            .when(subscriptionProcessor).registerMetastorageListener(Mockito.any(MetastorageLifecycleListener.class));
        IgniteCacheDatabaseSharedManager db = Mockito.mock(IgniteCacheDatabaseSharedManager.class);

        IgniteStatisticsRepository statsRepos[] = new IgniteStatisticsRepository[1];
        IgniteStatisticsStore storePersistent = new IgniteStatisticsPersistenceStoreImpl(subscriptionProcessor, db,
<<<<<<< HEAD
            IgniteStatisticsRepositoryTest::getLogger);
        IgniteStatisticsHelper helper = Mockito.mock(IgniteStatisticsHelper.class);
        statsRepos[0] = new IgniteStatisticsRepository(storePersistent, sysViewMgr, helper,
            IgniteStatisticsRepositoryTest::getLogger);
=======
            cls -> getLogger(cls));
        IgniteStatisticsHelper helper = Mockito.mock(IgniteStatisticsHelper.class);
        statsRepos[0] = new IgniteStatisticsRepository(storePersistent, helper, cls -> getLogger(cls));
>>>>>>> 656a3744

        ReadWriteMetaStorageMock metastorage = new ReadWriteMetaStorageMock();
        lsnr[0].onReadyForReadWrite(metastorage);

        params.add(new Object[]{true, statsRepos[0]});

        return params;
    }

    /**
     * Logger builder.
     *
     * @param cls Class to build logger by.
     * @return Ignite logger.
     */
    private static IgniteLogger getLogger(Class cls) {
        return new GridTestLog4jLogger();
    }

    /**
     * Test specified statistics repository with partitions statistics.
     *
     * 1) Generate two object key and few partition statistics.
     * 2) Check that there are no statistics before tests.
     * 3) Put local partition statistics.
     * 4) Read and check partition statistics one by one.
     * 5) Read all partition statistics by object and check its size.
     * 6) Save few partition statistics at once.
     * 7) Real all partition statistics by object and check its size.
     */
    @Test
    public void testRepositoryPartitions() {
        ObjectPartitionStatisticsImpl stat1 = getPartitionStatistics(1);
        ObjectPartitionStatisticsImpl stat10 = getPartitionStatistics(10);
        ObjectPartitionStatisticsImpl stat100 = getPartitionStatistics(100);

        ObjectPartitionStatisticsImpl stat1_2 = getPartitionStatistics(1);

        assertTrue(repo.getLocalPartitionsStatistics(K1).isEmpty());
        assertTrue(repo.getLocalPartitionsStatistics(K2).isEmpty());

        repo.saveLocalPartitionStatistics(K1, stat1);
        repo.saveLocalPartitionStatistics(K1, stat10);
        repo.saveLocalPartitionStatistics(K2, stat1_2);

        ObjectPartitionStatisticsImpl stat1Readed = repo.getLocalPartitionStatistics(K1, 1);
        assertNotNull(stat1Readed);
        assertEquals(1, stat1Readed.partId());

        ObjectPartitionStatisticsImpl stat10Readed = repo.getLocalPartitionStatistics(K1, 10);
        assertNotNull(stat10Readed);
        assertEquals(10, stat10Readed.partId());

        assertNull(repo.getLocalPartitionStatistics(K1, 2));

        assertEquals(2, repo.getLocalPartitionsStatistics(K1).size());
        assertEquals(1, repo.getLocalPartitionsStatistics(K2).size());

        repo.saveLocalPartitionsStatistics(K1, Arrays.asList(stat10, stat100));

        assertEquals(2, repo.getLocalPartitionsStatistics(K1).size());
    }



    /**
     * Test obsolescence work with statistics repository:
     * 1) Test no obsolescence info present.
     * 2) Check to load obsolescence by
     *
     * @param repo Repository to test.
     */
    @Test
    public void testObsolescenceLoadSave() {
        StatisticsObjectConfiguration defCfgs[] = buildDefaultConfigurations(T1_TARGET, T2_TARGET);

        Map<StatisticsObjectConfiguration, Set<Integer>> cfg = new HashMap<>();
        cfg.put(defCfgs[0], setOf(1, 3, 5, 7));
        cfg.put(defCfgs[1], setOf(2, 4, 5, 7));

        Map<StatisticsKey, IntMap<ObjectPartitionStatisticsObsolescence>> statObs = GridTestUtils
            .getFieldValue(repo, "statObs");

        IgniteStatisticsStore store = repo.statisticsStore();

        repo.stop();
        store.clearAllStatistics();
        repo.start();

        assertTrue(statObs.isEmpty());
        assertTrue(store.loadAllObsolescence().isEmpty());

        repo.checkObsolescenceInfo(cfg);

        assertFalse(statObs.isEmpty());
        assertTrue(store.loadAllObsolescence().isEmpty());

        Map<StatisticsKey, IntMap<ObjectPartitionStatisticsObsolescence>> dirty = repo.saveObsolescenceInfo();

        assertTrue(dirty.isEmpty());

        repo.addRowsModified(T2_KEY, 2, new byte[]{1, 1, 0, 100});

        assertTrue(store.loadAllObsolescence().isEmpty());

        dirty = repo.saveObsolescenceInfo();

        assertEquals(1, dirty.size());
        assertNotNull(dirty.get(T2_KEY).get(2));

        Map<StatisticsKey, IntMap<ObjectPartitionStatisticsObsolescence>> allObs = store.loadAllObsolescence();
        assertFalse(allObs.isEmpty());

        dirty = repo.saveObsolescenceInfo();

        assertTrue(dirty.isEmpty());
    }

    /**
     * Try to remove lack object.
     */
    @Test
    public void testRemoveWrongObsolescence() {
        IgniteStatisticsStore store = repo.statisticsStore();

        repo.stop();
        store.clearAllStatistics();

        repo.start();

        repo.removeObsolescenceInfo(K1);

    }

    /**
     * Test refresh for partition obsolescence info:
     * 1) Try to refresh partition obsolescence info.
     * 2) Get it as dirty object.
     */
    @Test
    public void testRefreshObsolescence() {
        IgniteStatisticsStore store = repo.statisticsStore();

        repo.stop();
        store.clearAllStatistics();

        repo.start();

        repo.refreshObsolescence(K1, 1);

        Map<StatisticsKey, IntMap<ObjectPartitionStatisticsObsolescence>> dirty = repo.saveObsolescenceInfo();
        Map<StatisticsKey, IntMap<ObjectPartitionStatisticsObsolescence>> allObs = store.loadAllObsolescence();

        assertEquals(1, dirty.size());
        assertEquals(1, allObs.size());
    }
}<|MERGE_RESOLUTION|>--- conflicted
+++ resolved
@@ -17,10 +17,7 @@
 
 import org.apache.ignite.IgniteCheckedException;
 import org.apache.ignite.IgniteLogger;
-<<<<<<< HEAD
 import org.apache.ignite.internal.managers.systemview.GridSystemViewManager;
-=======
->>>>>>> 656a3744
 import org.apache.ignite.internal.processors.cache.persistence.IgniteCacheDatabaseSharedManager;
 import org.apache.ignite.internal.processors.cache.persistence.metastorage.MetastorageLifecycleListener;
 import org.apache.ignite.internal.processors.metastorage.persistence.ReadWriteMetaStorageMock;
@@ -72,17 +69,12 @@
         ArrayList<Object[]> params = new ArrayList<>();
 
         // Without persistence
-<<<<<<< HEAD
         IgniteStatisticsStore storeInMemory = new IgniteStatisticsInMemoryStoreImpl(
             IgniteStatisticsRepositoryTest::getLogger);
         GridSystemViewManager sysViewMgr = Mockito.mock(GridSystemViewManager.class);
         IgniteStatisticsRepository inMemRepo = new IgniteStatisticsRepository(storeInMemory, sysViewMgr, null,
             IgniteStatisticsRepositoryTest::getLogger);
         params.add(new Object[] {false, inMemRepo});
-=======
-        IgniteStatisticsStore storeInMemory = new IgniteStatisticsInMemoryStoreImpl(cls -> getLogger(cls));
-        params.add(new Object[] {false, new IgniteStatisticsRepository(storeInMemory, null, cls -> getLogger(cls))});
->>>>>>> 656a3744
 
         // With persistence
         MetastorageLifecycleListener lsnr[] = new MetastorageLifecycleListener[1];
@@ -94,16 +86,10 @@
 
         IgniteStatisticsRepository statsRepos[] = new IgniteStatisticsRepository[1];
         IgniteStatisticsStore storePersistent = new IgniteStatisticsPersistenceStoreImpl(subscriptionProcessor, db,
-<<<<<<< HEAD
             IgniteStatisticsRepositoryTest::getLogger);
         IgniteStatisticsHelper helper = Mockito.mock(IgniteStatisticsHelper.class);
         statsRepos[0] = new IgniteStatisticsRepository(storePersistent, sysViewMgr, helper,
             IgniteStatisticsRepositoryTest::getLogger);
-=======
-            cls -> getLogger(cls));
-        IgniteStatisticsHelper helper = Mockito.mock(IgniteStatisticsHelper.class);
-        statsRepos[0] = new IgniteStatisticsRepository(storePersistent, helper, cls -> getLogger(cls));
->>>>>>> 656a3744
 
         ReadWriteMetaStorageMock metastorage = new ReadWriteMetaStorageMock();
         lsnr[0].onReadyForReadWrite(metastorage);
@@ -173,8 +159,6 @@
      * Test obsolescence work with statistics repository:
      * 1) Test no obsolescence info present.
      * 2) Check to load obsolescence by
-     *
-     * @param repo Repository to test.
      */
     @Test
     public void testObsolescenceLoadSave() {
