--- conflicted
+++ resolved
@@ -493,10 +493,6 @@
         String plan = qryProc.querySqlFields(new SqlFieldsQuery(sql), true)
                 .getAll().get(0).get(0).toString().toUpperCase();
 
-<<<<<<< HEAD
-        System.out.println("+++ PLAN " + plan);
-        return idxName != null ? (!plan.contains(SCAN_INDEX_NAME) && plan.contains(idxName.toUpperCase())) : !plan.contains(SCAN_INDEX_NAME);
-=======
         if (reqIdxName != null)
             assertTrue(String.format("Plan \n%s\ndoesn't contain index %s", plan, reqIdxName),
                     plan.contains(reqIdxName.toUpperCase()));
@@ -504,7 +500,6 @@
         if (forbIdxname != null)
             assertTrue(String.format("Plan \n%s\ncontains index %s", plan, forbIdxname),
                     !plan.contains(forbIdxname.toUpperCase()));
->>>>>>> 35ca171f
     }
 
     /** */
@@ -601,7 +596,6 @@
         populateTable(qryProc, TEST_TBL_NAME, 2, "FIRST_NAME", "LAST_NAME",
             "ADDRESS", "LANG");
 
-<<<<<<< HEAD
         assertFalse(checkIdxUsed(qryProc, null, TEST_TBL_NAME, "LANG"));
 
         assertFalse(checkIdxUsed(qryProc, null, TEST_TBL_NAME, "LAST_NAME"));
@@ -609,13 +603,12 @@
         assertFalse(checkIdxUsed(qryProc,null, TEST_TBL_NAME, "FIRST_NAME"));
 
         assertFalse(checkIdxUsed(qryProc, null, TEST_TBL_NAME, "FIRST_NAME",
-            "LAST_NAME", "LANG", "ADDRESS"));
-=======
+                "LAST_NAME", "LANG", "ADDRESS"));
+
         checkIdxIsUsed(qryProc, SCAN_INDEX_NAME_SUFFIX, TEST_TBL_NAME, "LANG");
         checkIdxIsUsed(qryProc, SCAN_INDEX_NAME_SUFFIX, TEST_TBL_NAME, "LAST_NAME");
         checkIdxIsUsed(qryProc, PK_IDX_NAME, TEST_TBL_NAME, "FIRST_NAME");
         checkIdxIsUsed(qryProc, PK_IDX_NAME, TEST_TBL_NAME, "FIRST_NAME", "LAST_NAME", "LANG", "ADDRESS");
->>>>>>> 35ca171f
 
         String sqlIdx2 = String.format("create index \"idx2\" on %s(LANG, ADDRESS)", TEST_TBL_NAME);
 
@@ -678,16 +671,7 @@
         checkIdxIsUsed(qryProc, PK_IDX_NAME, TEST_TBL_NAME, "FIRST_NAME");
         checkIdxIsUsed(qryProc, PK_IDX_NAME, TEST_TBL_NAME, "FIRST_NAME", "LAST_NAME", "LANG", "ADDRESS");
 
-<<<<<<< HEAD
-        assertFalse(checkIdxUsed(qryProc, null, TEST_TBL_NAME, "LAST_NAME"));
-
-        assertFalse(checkIdxUsed(qryProc, null, TEST_TBL_NAME, "FIRST_NAME"));
-
-        assertFalse(checkIdxAlreadyExistLog(
-            qryProc, "idx1", TEST_TBL_NAME, "FIRST_NAME", "LAST_NAME"));
-=======
         assertTrue(checkIdxAlreadyExistLog(qryProc, "idx1", TEST_TBL_NAME, "FIRST_NAME", "LAST_NAME"));
->>>>>>> 35ca171f
 
         String sqlIdx2 = String.format("create index \"idx2\" on %s(LANG, ADDRESS)", TEST_TBL_NAME);
 
@@ -702,12 +686,8 @@
 
         assertFalse(checkIdxAlreadyExistLog(qryProc, "idx3", TEST_TBL_NAME, "ADDRESS", "LANG"));
 
-<<<<<<< HEAD
         assertFalse(checkIdxAlreadyExistLog(
             qryProc, "idx4", TEST_TBL_NAME, "FIRST_NAME", "LAST_NAME", "ADDRESS", "LANG"));
-=======
-        assertTrue(checkIdxAlreadyExistLog(
-                qryProc, "idx4", TEST_TBL_NAME, "FIRST_NAME", "LAST_NAME", "ADDRESS", "LANG"));
 
         assertTrue(checkIdxAlreadyExistLog(qryProc, "idx5", TEST_TBL_NAME, "FIRST_NAME", "LAST_NAME", "LANG", "ADDRESS"));
 
@@ -742,7 +722,6 @@
         checkIdxIsUsed(qryProc, PK_IDX_NAME, TEST_TBL_NAME, "c1");
         checkIdxIsUsed(qryProc, SCAN_INDEX_NAME_SUFFIX, TEST_TBL_NAME, "c2");
         checkIdxIsUsed(qryProc, SCAN_INDEX_NAME_SUFFIX, TEST_TBL_NAME, "c3");
->>>>>>> 35ca171f
     }
 
     /**
@@ -1096,11 +1075,10 @@
 
         qryProc.querySqlFields(new SqlFieldsQuery(sqlIdx1), true).getAll();
 
-<<<<<<< HEAD
         assertTrue(checkIdxUsed(qryProc, null, TEST_TBL_NAME, "FIRST_NAME", "LAST_NAME", "LANG"));
 
         assertFalse(checkIdxUsed(qryProc, null, TEST_TBL_NAME, "LAST_NAME", "ADDRESS"));
-=======
+
         checkIdxIsUsed(qryProc, PK_IDX_NAME, TEST_TBL_NAME, "FIRST_NAME", "LAST_NAME", "LANG");
         checkIdxIsUsed(qryProc, PK_IDX_NAME, TEST_TBL_NAME, "FIRST_NAME", "LAST_NAME", "ADDRESS");
         checkIdxIsUsed(qryProc, SCAN_INDEX_NAME_SUFFIX, TEST_TBL_NAME, "LAST_NAME", "ADDRESS");
@@ -1128,7 +1106,6 @@
         checkIdxIsUsed(qryProc, "idx1", TEST_TBL_NAME, "FIRST_NAME", "LAST_NAME", "LANG");
         checkIdxIsUsed(qryProc, PK_IDX_NAME, TEST_TBL_NAME, "FIRST_NAME", "LAST_NAME", "ADDRESS");
         checkIdxIsUsed(qryProc, SCAN_INDEX_NAME_SUFFIX, TEST_TBL_NAME, "LAST_NAME", "ADDRESS");
->>>>>>> 35ca171f
     }
 
     /** */
