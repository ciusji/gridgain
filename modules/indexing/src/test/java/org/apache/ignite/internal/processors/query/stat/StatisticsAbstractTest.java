--- conflicted
+++ resolved
@@ -36,10 +36,7 @@
 import org.apache.ignite.internal.processors.query.stat.config.StatisticsObjectConfiguration;
 import org.apache.ignite.internal.util.typedef.F;
 import org.apache.ignite.internal.util.typedef.G;
-<<<<<<< HEAD
 import org.apache.ignite.internal.util.typedef.internal.U;
-=======
->>>>>>> 9b12e864
 import org.apache.ignite.testframework.GridTestUtils;
 import org.apache.ignite.testframework.junits.common.GridCommonAbstractTest;
 import org.apache.ignite.thread.IgniteThreadPoolExecutor;
@@ -403,29 +400,18 @@
             "gatherer", "gatheringInProgress"
         );
 
-<<<<<<< HEAD
         assertTrue(currColls.isEmpty());
-=======
-        assertTrue("node " + nodeIdx + " StatisticsGatheringRequestCrawlerImpl.remainingRequests.size() = " +
-                remainingRequests.size(), remainingRequests.isEmpty());
->>>>>>> 9b12e864
 
         IgniteThreadPoolExecutor mgmtPool = GridTestUtils.getFieldValue(
             statMgr,
             "mgmtPool");
 
-<<<<<<< HEAD
         assertTrue(mgmtPool.getQueue().isEmpty());
-=======
-        assertTrue("node " + nodeIdx + " StatisticsGatheringRequestCrawlerImpl.msgMgmtPool.queue.size() = " +
-                pool.getQueue().size(), pool.getQueue().isEmpty());
->>>>>>> 9b12e864
 
         IgniteThreadPoolExecutor gatherPool = GridTestUtils.getFieldValue(
             statMgr,
             "gatherPool");
 
-<<<<<<< HEAD
         assertTrue(gatherPool.getQueue().isEmpty());
     }
 
@@ -466,10 +452,6 @@
                     U.sleep(200);
             }
         }
-=======
-        assertTrue("node " + nodeIdx + " IgniteStatisticsManagerImpl.currColls.size() = " + currColls.size(),
-            currColls.isEmpty());
->>>>>>> 9b12e864
     }
 
     /**
