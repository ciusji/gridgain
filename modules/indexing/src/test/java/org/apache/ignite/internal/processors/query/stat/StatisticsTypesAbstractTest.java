--- conflicted
+++ resolved
@@ -56,7 +56,8 @@
         Calendar cal = Calendar.getInstance();
         try {
             cal.setTime(SDF.parse(START_DATE));
-        } catch (ParseException e) {
+        }
+        catch (ParseException e) {
             // No-op.
         }
         TIMESTART = cal.getTimeInMillis();
@@ -141,17 +142,10 @@
                 return "'" + DATE_FORMATTER.format(dateCalendar.getTime()) + "'";
 
             case "TIMESTAMP":
-<<<<<<< HEAD
-                Calendar timestampCalendar = Calendar.getInstance();
-                timestampCalendar.setTimeInMillis(TIMESTART);
-                timestampCalendar.add(Calendar.SECOND, (int) cntr);
-                return "'" + TIMESTAMP_FORMATTER.format(timestampCalendar.getTime()) + "'";
-=======
                 Calendar tsCalendar = Calendar.getInstance();
                 tsCalendar.setTimeInMillis(TIMESTART);
                 tsCalendar.add(Calendar.SECOND, (int) cntr);
                 return "'" + TIMESTAMP_FORMATTER.format(tsCalendar.getTime()) + "'";
->>>>>>> c29e87fe
 
             case "VARCHAR":
                 return "'varchar" + cntr + "'";
