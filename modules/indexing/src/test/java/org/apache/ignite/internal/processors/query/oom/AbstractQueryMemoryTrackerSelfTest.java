/*
 * Copyright 2019 GridGain Systems, Inc. and Contributors.
 *
 * Licensed under the GridGain Community Edition License (the "License");
 * you may not use this file except in compliance with the License.
 * You may obtain a copy of the License at
 *
 *     https://www.gridgain.com/products/software/community-edition/gridgain-community-edition-license
 *
 * Unless required by applicable law or agreed to in writing, software
 * distributed under the License is distributed on an "AS IS" BASIS,
 * WITHOUT WARRANTIES OR CONDITIONS OF ANY KIND, either express or implied.
 * See the License for the specific language governing permissions and
 * limitations under the License.
 */

package org.apache.ignite.internal.processors.query.oom;

import java.util.ArrayList;
import java.util.Collections;
import java.util.Iterator;
import java.util.List;
import java.util.UUID;
import javax.cache.CacheException;
import org.apache.ignite.IgniteSystemProperties;
import org.apache.ignite.cache.query.FieldsQueryCursor;
import org.apache.ignite.cache.query.QueryCursor;
import org.apache.ignite.cache.query.SqlFieldsQuery;
import org.apache.ignite.configuration.IgniteConfiguration;
import org.apache.ignite.internal.IgniteEx;
import org.apache.ignite.internal.processors.cache.query.IgniteQueryErrorCode;
import org.apache.ignite.internal.processors.cache.query.SqlFieldsQueryEx;
import org.apache.ignite.internal.processors.query.IgniteSQLException;
import org.apache.ignite.internal.processors.query.h2.H2LocalResultFactory;
import org.apache.ignite.internal.processors.query.h2.H2ManagedLocalResult;
import org.apache.ignite.internal.processors.query.h2.H2MemoryTracker;
import org.apache.ignite.internal.processors.query.h2.H2Utils;
import org.apache.ignite.internal.processors.query.h2.IgniteH2Indexing;
import org.apache.ignite.internal.processors.query.h2.QueryMemoryManager;
import org.apache.ignite.internal.util.IgniteUtils;
import org.apache.ignite.testframework.GridTestUtils;
import org.apache.ignite.testframework.junits.WithSystemProperty;
import org.apache.ignite.testframework.junits.common.GridCommonAbstractTest;
import org.h2.engine.Session;
import org.h2.expression.Expression;
import org.h2.result.LocalResult;
import org.h2.result.LocalResultImpl;
import org.junit.Ignore;
import org.junit.Test;
import sun.reflect.generics.reflectiveObjects.NotImplementedException;

import static org.apache.ignite.internal.util.IgniteUtils.KB;
import static org.apache.ignite.internal.util.IgniteUtils.MB;

/**
 * Query memory manager tests.
 */
@WithSystemProperty(key = "IGNITE_SQL_USE_DISK_OFFLOAD", value = "false")
public abstract class AbstractQueryMemoryTrackerSelfTest extends GridCommonAbstractTest {
    /** Row count. */
    static final int SMALL_TABLE_SIZE = 1000;

    /** Row count. */
    static final int BIG_TABLE_SIZE = 10_000;

    /** Query local results. */
    static final List<H2ManagedLocalResult> localResults = Collections.synchronizedList(new ArrayList<>());

    /** Query memory limit. */
    protected long maxMem;

    /** Node client mode flag. */
    private boolean client;

    /** {@inheritDoc} */
    @Override protected void beforeTestsStarted() throws Exception {
        super.beforeTestsStarted();

        System.setProperty(IgniteSystemProperties.IGNITE_H2_LOCAL_RESULT_FACTORY, TestH2LocalResultFactory.class.getName());
        System.setProperty(IgniteSystemProperties.IGNITE_DEFAULT_SQL_MEMORY_POOL_SIZE, Long.toString(10L * MB));
        System.setProperty(IgniteSystemProperties.IGNITE_SQL_MEMORY_RESERVATION_BLOCK_SIZE, Long.toString(KB));

        startGrid(0);

        if (startClient()) {
            client = true;

            startGrid(1);
        }

        createSchema();

        populateData();
    }

    /** {@inheritDoc} */
    @Override protected void afterTestsStopped() throws Exception {
        stopAllGrids();

        System.clearProperty(IgniteSystemProperties.IGNITE_SQL_MEMORY_RESERVATION_BLOCK_SIZE);
        System.clearProperty(IgniteSystemProperties.IGNITE_DEFAULT_SQL_MEMORY_POOL_SIZE);
        System.clearProperty(IgniteSystemProperties.IGNITE_H2_LOCAL_RESULT_FACTORY);
    }

    /** {@inheritDoc} */
    @Override protected void beforeTest() throws Exception {
        super.beforeTest();

        maxMem = MB;

        localResults.clear();

        resetMemoryManagerState(grid(0));

        if (startClient())
            resetMemoryManagerState(grid(1));
    }

    /** {@inheritDoc} */
    @Override protected void afterTest() throws Exception {
        checkMemoryManagerState(grid(0));

        if (startClient())
            checkMemoryManagerState(grid(1));

        super.afterTest();
    }

    /**
     * Check if all reserved memory was correctly released.
     * @param node Node.
     */
    private void checkMemoryManagerState(IgniteEx node) throws Exception {
        final QueryMemoryManager memMgr = memoryManager(node);

        GridTestUtils.waitForCondition(() -> memMgr.memoryReserved() == 0, 5_000);

        long memReserved = memMgr.memoryReserved();

        assertEquals("Potential memory leak in SQL engine: reserved=" + memReserved, 0, memReserved);
    }

    /**
     * Resets node query memory manager state.
     *
     * @param grid Node.
     */
    private void resetMemoryManagerState(IgniteEx grid) {
        QueryMemoryManager memoryManager = memoryManager(grid);

        // Reset memory manager.
        if (memoryManager.memoryReserved() > 0)
            memoryManager.released(memoryManager.memoryReserved());
    }

    /**
     * Return node query memory manager.
     *
     * @param node Node.
     * @return Query memory manager.
     */
    private QueryMemoryManager memoryManager(IgniteEx node) {
        IgniteH2Indexing h2 = (IgniteH2Indexing)node.context().query().getIndexing();

        return h2.memoryManager();
    }

    /** {@inheritDoc} */
    @Override protected IgniteConfiguration getConfiguration(String igniteInstanceName) throws Exception {
        return super.getConfiguration(igniteInstanceName)
            .setClientMode(client);
    }

    /**
     *
     */
    private void populateData() {
        for (int i = 0; i < SMALL_TABLE_SIZE; ++i)
            execSql("insert into T VALUES (?, ?, ?)", i, i, UUID.randomUUID().toString());

        for (int i = 0; i < BIG_TABLE_SIZE; ++i)
            execSql("insert into K VALUES (?, ?, ?, ?, ?)", i, i, i % 100, i % 100, UUID.randomUUID().toString());
    }

    /**
     *
     */
    protected void createSchema() {
        execSql("create table T (id int primary key, ref_key int, name varchar)");
        execSql("create table K (id int primary key, indexed int, grp int, grp_indexed int, name varchar)");
        execSql("create index K_IDX on K(indexed)");
        execSql("create index K_GRP_IDX on K(grp_indexed)");
    }

    /** Check simple query on small data set. */
    @Test
    public void testSimpleQuerySmallResult() throws Exception {
        execQuery("select * from T", false);

        assertEquals(1, localResults.size());
        assertEquals(SMALL_TABLE_SIZE, localResults.get(0).getRowCount());
    }

    /** Check simple lazy query on large data set. */
    @Test
    public void testLazyQueryLargeResult() throws Exception {
        execQuery("select * from K", true);

        assertEquals(0, localResults.size()); // No local result required.
    }

    /** Check simple query failure on large data set. */
    @Test
    public void testSimpleQueryLargeResult() throws Exception {
        checkQueryExpectOOM("select * from K", false);

        assertEquals(1, localResults.size());
        assertTrue(BIG_TABLE_SIZE > localResults.get(0).getRowCount());
    }

    /** Check simple query on large data set with small limit. */
    @Test
    public void testQueryWithLimit() throws Exception {
        execQuery("select * from K LIMIT 500", false);

        assertEquals(1, localResults.size());
        assertEquals(500, localResults.get(0).getRowCount());
    }

    /** Check lazy query on large data set with large limit. */
    @Test
    public void testLazyQueryWithHighLimit() throws Exception {
        execQuery("select * from K LIMIT 8000", true);

        assertEquals(0, localResults.size()); // No local result required.
    }

    /** Check simple query on large data set with small limit. */
    @Test
    public void testQueryWithHighLimit() {
        checkQueryExpectOOM("select * from K LIMIT 8000", false);

        assertEquals(1, localResults.size());
        assertTrue(maxMem < localResults.get(0).memoryReserved() + 1000);
        assertTrue(8000 > localResults.get(0).getRowCount());
    }

    /** Check lazy query with ORDER BY indexed col. */
    @Test
    public void testLazyQueryWithSortByIndexedCol() throws Exception {
        execQuery("select * from K ORDER BY K.indexed", true);

        // No local result needed.
        assertEquals(0, localResults.size());
    }

    /** Check query failure with ORDER BY indexed col. */
    @Test
    public void testQueryWithSortByIndexedCol() {
        checkQueryExpectOOM("select * from K ORDER BY K.indexed", false);
        assertEquals(1, localResults.size());
        assertTrue(BIG_TABLE_SIZE > localResults.get(0).getRowCount());
    }

    /** Check lazy query failure with ORDER BY non-indexed col. */
    @Test
    public void testLazyQueryWithSort() {
        checkQueryExpectOOM("select * from K ORDER BY K.grp", true);
        assertEquals(1, localResults.size());
        assertTrue(BIG_TABLE_SIZE > localResults.get(0).getRowCount());
    }

    /** Check query failure with ORDER BY non-indexed col. */
    @Test
    public void testQueryWithSort() {
        // Order by non-indexed field.
        checkQueryExpectOOM("select * from K ORDER BY K.grp", false);
        assertEquals(1, localResults.size());
        assertTrue(BIG_TABLE_SIZE > localResults.get(0).getRowCount());
    }

    /** Check UNION operation with large sub-selects. */
    @Test
    public void testUnionSimple() throws Exception {
        maxMem = 9L * MB;
        assert localResults.isEmpty();

        execQuery("select * from T as T0, T as T1 where T0.id < 3 " +
            "UNION " +
            "select * from T as T2, T as T3 where T2.id > 1 AND T2.id < 4", true);

        assertEquals(3, localResults.size());
        assertTrue(maxMem > localResults.get(1).memoryReserved() + localResults.get(2).memoryReserved());
        assertEquals(3000, localResults.get(1).getRowCount());
        assertEquals(2000, localResults.get(2).getRowCount());
        assertEquals(4000, localResults.get(0).getRowCount());
    }

    /** Check UNION operation with large sub-selects. */
    @Test
    public void testUnionLargeDataSets() {
        // None of sub-selects fits to memory.
        checkQueryExpectOOM("select * from T as T0, T as T1 where T0.id < 4 " +
            "UNION " +
            "select * from T as T2, T as T3 where T2.id >= 2 AND T2.id < 6", true);

        assertEquals(2, localResults.size());
        assertTrue(maxMem < localResults.get(1).memoryReserved() + 500);
        assertTrue(4000 > localResults.get(0).getRowCount());
        assertTrue(4000 > localResults.get(1).getRowCount());
    }

    /** Check large UNION operation with small enough sub-selects, but large result set. */
    @Test
    public void testUnionOfSmallDataSetsWithLargeResult() {
        maxMem = 3L * MB;

        checkQueryExpectOOM("select * from T as T0, T as T1 where T0.id < 2 " +
            "UNION " +
            "select * from T as T2, T as T3 where T2.id > 2 AND T2.id < 4", false);

        assertEquals(3, localResults.size());
        assertTrue(maxMem > localResults.get(1).memoryReserved() + localResults.get(2).memoryReserved());
        assertEquals(2000, localResults.get(1).getRowCount());
        assertEquals(1000, localResults.get(2).getRowCount());
        assertTrue(3000 > localResults.get(0).getRowCount());
    }

    /** Check simple Joins. */
    @Test
    public void testSimpleJoins() throws Exception {
        execQuery("select * from T as T0, T as T1 where T0.id < 2", false);
        execQuery("select * from T as T0, T as T1 where T0.id >= 2 AND T0.id < 4", false);
        execQuery("select * from T as T0, T as T1", true);
    }

    /** Check simple Joins. */
    @Test
    public void testSimpleJoinsHugeResult() {
        // Query with single huge local result.
        checkQueryExpectOOM("select * from T as T0, T as T1", false);

        assertEquals(1, localResults.size());
        assertTrue(maxMem < localResults.get(0).memoryReserved() + 500);

    }

    /** Check simple Joins. */
    @Test
    public void testLazyQueryWithJoinAndSort() {
        // Query with huge local result.
        checkQueryExpectOOM("select * from T as T0, T as T1 ORDER BY T1.id", true);

        assertEquals(1, localResults.size());
        assertTrue(maxMem < localResults.get(0).memoryReserved() + 500);
    }

    /** Check GROUP BY operation on large data set with small result set. */
    @Test
    public void testQueryWithGroupsSmallResult() throws Exception {
        execQuery("select K.grp, avg(K.id), min(K.id), sum(K.id) from K GROUP BY K.grp", false); // Tiny local result.

        assertEquals(1, localResults.size());
        assertEquals(100, localResults.get(0).getRowCount());
    }

    /** Check GROUP BY operation on indexed col. */
    @Test
    public void testQueryWithGroupByIndexedCol() throws Exception {
        execQuery("select K.indexed, sum(K.grp) from K GROUP BY K.indexed", true);

        assertEquals(0, localResults.size());
    }

    /** Check GROUP BY operation on indexed col. */
    @Test
    @Ignore("https://ggsystems.atlassian.net/browse/GG-19071")
    public void testQueryWithGroupByPrimaryKey() throws Exception {
        //TODO: GG-19071: make next query use correct index (K_IDX instead of primary).
        execQuery("select K.indexed, sum(K.id) from K GROUP BY K.indexed", true);

        assertEquals(0, localResults.size());
    }

    /** Check GROUP BY operation on indexed col. */
    @Test
    public void testQueryWithGroupThenSort() throws Exception {
        // Tiny local result with sorting.
        execQuery("select K.grp_indexed, sum(K.id) as s from K GROUP BY K.grp_indexed ORDER BY s", false);

        assertEquals(1, localResults.size());
        assertEquals(100, localResults.get(0).getRowCount());
    }

    /** Check lazy query with GROUP BY non-indexed col failure due to too many groups. */
    @Test
    public void testQueryWithGroupBy() {
        // Too many groups causes OOM.
        checkQueryExpectOOM("select K.name, count(K.id), sum(K.grp) from K GROUP BY K.name", true);

        // Local result is quite small.
        assertEquals(1, localResults.size());
        assertTrue(maxMem > localResults.get(0).memoryReserved() + 1000);
        assertTrue(BIG_TABLE_SIZE > localResults.get(0).getRowCount());
    }

    /** Check query with GROUP BY non-indexed col and with DISTINCT aggregates. */
    @Test
    public void testQueryWithGroupByNonIndexedColAndDistinctAggregates() {
        checkQueryExpectOOM("select K.grp, count(DISTINCT k.name) from K GROUP BY K.grp", true);

        // Local result is quite small.
        assertEquals(1, localResults.size());
        assertTrue(maxMem > localResults.get(0).memoryReserved() + 1000);
        assertTrue(100 > localResults.get(0).getRowCount());
    }

    /** Check lazy query with GROUP BY indexed col and with and DISTINCT aggregates. */
    @Test
    public void testLazyQueryWithGroupByIndexedColAndDistinctAggregates() throws Exception {
        execQuery("select K.grp_indexed, count(DISTINCT k.name) from K  USE INDEX (K_GRP_IDX) GROUP BY K.grp_indexed", true);

        assertEquals(0, localResults.size());
    }

    /** Check lazy query with GROUP BY indexed col (small result), then sort. */
    @Test
    public void testLazyQueryWithGroupByThenSort() throws Exception {
        maxMem = MB / 2;

        checkQueryExpectOOM("select K.indexed, sum(K.grp) as a from K " +
            "GROUP BY K.indexed ORDER BY a DESC", true);

        assertEquals(1, localResults.size());
        assertTrue(maxMem < localResults.get(0).memoryReserved() + 1000);
        assertTrue(BIG_TABLE_SIZE > localResults.get(0).getRowCount());
    }

    /** Check query with DISTINCT and GROUP BY indexed col (small result). */
    @Test
    public void testQueryWithDistinctAndGroupBy() throws Exception {
        checkQueryExpectOOM("select DISTINCT K.name from K GROUP BY K.id", true);

        // Local result is quite small.
        assertEquals(1, localResults.size());
        assertTrue(maxMem < localResults.get(0).memoryReserved() + 500);
        assertTrue(BIG_TABLE_SIZE > localResults.get(0).getRowCount());
    }

    /** Check simple query with DISTINCT constraint. */
    @Test
    public void testQueryWithDistinctAndLowCardinality() throws Exception {
        // Distinct on indexed column with small cardinality.
        execQuery("select DISTINCT K.grp_indexed from K", false);

        assertEquals(1, localResults.size());
        assertEquals(100, localResults.get(0).getRowCount());
    }

    /** Check query failure with DISTINCT constraint. */
    @Test
    public void testQueryWithDistinctAndHighCardinality() throws Exception {
        // Distinct on indexed column with unique values.
        checkQueryExpectOOM("select DISTINCT K.id from K", true);

        assertEquals(1, localResults.size());
        assertTrue(BIG_TABLE_SIZE > localResults.get(0).getRowCount());
    }

    /** Check HashJoin with large table. */
    @Test
    public void testHashJoinWithLargeTable() {
        maxMem = 512 * KB;

        GridTestUtils.setFieldValue(H2Utils.class, "enableHashJoin", true);

        try {
            checkQueryExpectOOM("select * from T, K USE INDEX(HASH_JOIN_IDX) where T.id = K.grp_indexed", true);

            assertEquals(0, localResults.size());
        }
        finally {
            GridTestUtils.setFieldValue(H2Utils.class, "enableHashJoin", false);
        }
    }

    /** Check Join with large table. */
    @Test
    public void testJoinWithLargeTable() throws Exception {
        maxMem = 512 * KB;

        execQuery("select * from T, K where T.id = K.grp_indexed", true);

        assertEquals(0, localResults.size());
    }

    /** Check query failure due to global memory quota exceeded. */
    @Test
    public void testGlobalQuota() throws Exception {
        final List<QueryCursor> cursors = new ArrayList<>();

        IgniteH2Indexing h2 = (IgniteH2Indexing)grid(0).context().query().getIndexing();

        assertEquals(10L * MB, h2.memoryManager().memoryLimit());

        try {
            CacheException ex = (CacheException)GridTestUtils.assertThrows(log, () -> {
                for (int i = 0; i < 100; i++) {
                    QueryCursor<List<?>> cur = query("select T.name, avg(T.id), sum(T.ref_key) from T GROUP BY T.name",
                        true);

                    cursors.add(cur);

                    Iterator<List<?>> iter = cur.iterator();
                    iter.next();
                }

                return null;
            }, CacheException.class, "SQL query run out of memory: Global quota exceeded.");

<<<<<<< HEAD
            assertEquals(18, localResults.size());
=======
            if (isLocal())
                assertEquals(18, localResults.size());
            else
                assertEquals(34, localResults.size());

>>>>>>> 659f757f
            assertEquals(18, cursors.size());

            long globallyReserved = h2.memoryManager().memoryReserved();

            assertTrue(h2.memoryManager().memoryLimit() < globallyReserved + MB);
        }
        finally {
            for (QueryCursor c : cursors)
                IgniteUtils.closeQuiet(c);
        }
    }

    /**
     * @param sql SQL query
     * @return Results set.
     */
    protected List<List<?>> execQuery(String sql, boolean lazy) throws Exception {
        try (FieldsQueryCursor<List<?>> cursor = query(sql, lazy)) {
            return cursor.getAll();
        }
    }

    /**
     * @param sql SQL query
     * @return Results set.
     */
    FieldsQueryCursor<List<?>> query(String sql, boolean lazy) throws Exception {
        boolean localQry = isLocal();

        return grid(startClient() ? 1 : 0).context().query().querySqlFields(
            new SqlFieldsQueryEx(sql, null)
                .setLocal(localQry)
                .setMaxMemory(maxMem)
                .setLazy(lazy)
                .setEnforceJoinOrder(true)
                .setPageSize(100), false);
    }

    /**
     * @return Local query flag.
     */
    protected abstract boolean isLocal();

    /**
     * @return {@code True} if client node should be started, {@code False} otherwise.
     */
    protected boolean startClient() {
        return !isLocal();
    }

    /**
     * @param sql SQL query
     * @param args Query parameters.
     */
    protected void execSql(String sql, Object... args) {
        grid(0).context().query().querySqlFields(
            new SqlFieldsQuery(sql).setArgs(args), false).getAll();
    }

    /**
     * @param sql SQL query.
     * @param lazy Lazy flag.
     */
    protected void checkQueryExpectOOM(String sql, boolean lazy) {
        IgniteSQLException sqlEx = (IgniteSQLException)GridTestUtils.assertThrowsAnyCause(log, () -> {
            execQuery(sql, lazy);

            return null;
        }, IgniteSQLException.class, "SQL query run out of memory: Query quota exceeded.");

        assertNotNull("SQL exception missed.", sqlEx);
        assertEquals(IgniteQueryErrorCode.QUERY_OUT_OF_MEMORY, sqlEx.statusCode());
        assertEquals(IgniteQueryErrorCode.codeToSqlState(IgniteQueryErrorCode.QUERY_OUT_OF_MEMORY), sqlEx.sqlState());
    }

    /**
     * Local result factory for test.
     */
    public static class TestH2LocalResultFactory extends H2LocalResultFactory {
        /** {@inheritDoc} */
        @Override public LocalResult create(Session ses, Expression[] expressions, int visibleColCnt, boolean system) {
            if (system)
                return new LocalResultImpl(ses, expressions, visibleColCnt);

            H2MemoryTracker memoryTracker = ses.queryMemoryTracker();

            if (memoryTracker != null) {
                H2ManagedLocalResult res = new H2ManagedLocalResult(ses, memoryTracker, expressions, visibleColCnt) {
                    @Override public void onClose() {
                        // Just prevent 'rows' from being nullified for test purposes.

                        memoryTracker().released(memoryReserved());
                    }
                };

                localResults.add(res);

                return res;
            }

            return new H2ManagedLocalResult(ses, null, expressions, visibleColCnt);
        }

        /** {@inheritDoc} */
        @Override public LocalResult create() {
            throw new NotImplementedException();
        }
    }
}<|MERGE_RESOLUTION|>--- conflicted
+++ resolved
@@ -518,15 +518,11 @@
                 return null;
             }, CacheException.class, "SQL query run out of memory: Global quota exceeded.");
 
-<<<<<<< HEAD
-            assertEquals(18, localResults.size());
-=======
             if (isLocal())
                 assertEquals(18, localResults.size());
             else
                 assertEquals(34, localResults.size());
 
->>>>>>> 659f757f
             assertEquals(18, cursors.size());
 
             long globallyReserved = h2.memoryManager().memoryReserved();
