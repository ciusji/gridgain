--- conflicted
+++ resolved
@@ -126,30 +126,20 @@
 
         ctx.event().addLocalEventListener(topLsnr, EVTS_DISCOVERY);
 
-<<<<<<< HEAD
-        cfgQry = (GridCacheContinuousQueryAdapter<Object, Object>)depCache.queries().createContinuousQuery();
-=======
         try {
             if (ctx.deploy().enabled())
                 ctx.cache().internalCache(UTILITY_CACHE_NAME).context().deploy().ignoreOwnership(true);
 
-            cfgQry = (GridCacheContinuousQueryAdapter<GridServiceDeploymentKey, GridServiceDeployment>)
-                depCache.queries().createContinuousQuery();
->>>>>>> e5116efa
-
+            cfgQry = (GridCacheContinuousQueryAdapter<Object, Object>)depCache.queries().createContinuousQuery();
+    
             cfgQry.localCallback(new DeploymentListener());
-
+    
             cfgQry.execute(ctx.grid().forLocal(), true);
-
-<<<<<<< HEAD
-        assignQry = (GridCacheContinuousQueryAdapter<Object, Object>)assignCache.queries().createContinuousQuery();
-=======
-            assignQry = (GridCacheContinuousQueryAdapter<GridServiceAssignmentsKey, GridServiceAssignments>)
-                assignCache.queries().createContinuousQuery();
->>>>>>> e5116efa
-
+    
+            assignQry = (GridCacheContinuousQueryAdapter<Object, Object>)assignCache.queries().createContinuousQuery();
+    
             assignQry.localCallback(new AssignmentListener());
-
+    
             assignQry.execute(ctx.grid().forLocal(), true);
         }
         finally {
@@ -371,17 +361,9 @@
                     if (ctx.deploy().enabled())
                         ctx.cache().internalCache(UTILITY_CACHE_NAME).context().deploy().ignoreOwnership(true);
 
-<<<<<<< HEAD
-                    GridServiceDeployment insertDep = new GridServiceDeployment(ctx.localNodeId(), cfg);
-
-                    if ((dep = (GridServiceDeployment)depCache.putIfAbsent(key, insertDep)) != null) {
-                        // Remove future from local map.
-                        depFuts.remove(cfg.getName());
-=======
                     try {
-                        GridServiceDeployment dep = depCache.putIfAbsent(key,
+                        GridServiceDeployment dep = (GridServiceDeployment)depCache.putIfAbsent(key,
                             new GridServiceDeployment(ctx.localNodeId(), cfg));
->>>>>>> e5116efa
 
                         if (dep != null) {
                             // Remove future from local map.
@@ -942,21 +924,15 @@
                     if (oldest.isLocal()) {
                         final Collection<GridServiceDeployment> retries = new ConcurrentLinkedQueue<>();
 
-<<<<<<< HEAD
-                        for (GridCacheEntry<Object, Object> e : depCache.entrySetx()) {
-                            if (!(e.getKey() instanceof GridServiceDeploymentKey))
-                                continue;
-
-                            GridServiceDeployment dep = (GridServiceDeployment)e.getValue();
-=======
                         if (ctx.deploy().enabled())
                             ctx.cache().internalCache(UTILITY_CACHE_NAME).context().deploy().ignoreOwnership(true);
->>>>>>> e5116efa
 
                         try {
-                            for (GridCacheEntry<GridServiceDeploymentKey, GridServiceDeployment> e :
-                                depCache.entrySetx()) {
-                                GridServiceDeployment dep = e.getValue();
+                            for (GridCacheEntry<Object, Object> e : depCache.entrySetx()) {
+                                if (!(e.getKey() instanceof GridServiceDeploymentKey))
+                                    continue;
+
+                                GridServiceDeployment dep = (GridServiceDeployment)e.getValue();
 
                                 try {
                                     svcName.set(dep.configuration().getName());
