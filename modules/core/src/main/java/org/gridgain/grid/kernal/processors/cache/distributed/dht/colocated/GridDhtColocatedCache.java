/* @java.file.header */

/*  _________        _____ __________________        _____
 *  __  ____/___________(_)______  /__  ____/______ ____(_)_______
 *  _  / __  __  ___/__  / _  __  / _  / __  _  __ `/__  / __  __ \
 *  / /_/ /  _  /    _  /  / /_/ /  / /_/ /  / /_/ / _  /  _  / / /
 *  \____/   /_/     /_/   \_,__/   \____/   \__,_/  /_/   /_/ /_/
 */

package org.gridgain.grid.kernal.processors.cache.distributed.dht.colocated;

import org.apache.ignite.*;
import org.apache.ignite.cluster.*;
import org.apache.ignite.lang.*;
import org.apache.ignite.plugin.security.*;
import org.apache.ignite.transactions.*;
import org.gridgain.grid.cache.*;
import org.gridgain.grid.kernal.processors.cache.*;
import org.gridgain.grid.kernal.processors.cache.distributed.*;
import org.gridgain.grid.kernal.processors.cache.distributed.dht.*;
import org.gridgain.grid.kernal.processors.cache.distributed.near.*;
import org.gridgain.grid.kernal.processors.cache.transactions.*;
import org.gridgain.grid.util.future.*;
import org.gridgain.grid.util.lang.*;
import org.gridgain.grid.util.typedef.*;
import org.gridgain.grid.util.typedef.internal.*;
import org.jetbrains.annotations.*;

import javax.cache.expiry.*;
import java.io.*;
import java.util.*;

import static org.gridgain.grid.cache.GridCacheFlag.*;
import static org.gridgain.grid.cache.GridCachePeekMode.*;

/**
 * Colocated cache.
 */
public class GridDhtColocatedCache<K, V> extends GridDhtTransactionalCacheAdapter<K, V> {
    /** */
    private static final long serialVersionUID = 0L;

    /**
     * Empty constructor required for {@link Externalizable}
     */
    public GridDhtColocatedCache() {
        // No-op.
    }

    /**
     * @param ctx Cache context.
     */
    public GridDhtColocatedCache(GridCacheContext<K, V> ctx) {
        super(ctx);
    }

    /**
     * Creates colocated cache with specified map.
     *
     * @param ctx Cache context.
     * @param map Cache map.
     */
    public GridDhtColocatedCache(GridCacheContext<K, V> ctx, GridCacheConcurrentMap<K, V> map) {
        super(ctx, map);
    }

    /** {@inheritDoc} */
    @Override public boolean isColocated() {
        return true;
    }

    /** {@inheritDoc} */
    @Override protected void init() {
        map.setEntryFactory(new GridCacheMapEntryFactory<K, V>() {
            /** {@inheritDoc} */
            @Override public GridCacheMapEntry<K, V> create(GridCacheContext<K, V> ctx, long topVer, K key, int hash,
                V val, GridCacheMapEntry<K, V> next, long ttl, int hdrId) {
                return new GridDhtColocatedCacheEntry<>(ctx, topVer, key, hash, val, next, ttl, hdrId);
            }
        });
    }

    /** {@inheritDoc} */
    @Override public void start() throws IgniteCheckedException {
        super.start();

        ctx.io().addHandler(ctx.cacheId(), GridNearGetResponse.class, new CI2<UUID, GridNearGetResponse<K, V>>() {
            @Override public void apply(UUID nodeId, GridNearGetResponse<K, V> res) {
                processGetResponse(nodeId, res);
            }
        });

        ctx.io().addHandler(ctx.cacheId(), GridNearLockResponse.class, new CI2<UUID, GridNearLockResponse<K, V>>() {
            @Override public void apply(UUID nodeId, GridNearLockResponse<K, V> res) {
                processLockResponse(nodeId, res);
            }
        });
    }

    /**
     * Gets or creates entry for given key and given topology version.
     *
     * @param key Key for entry.
     * @param topVer Topology version.
     * @param allowDetached Whether to allow detached entries. If {@code true} and node is not primary
     *      for given key, a new detached entry will be created. Otherwise, entry will be obtained from
     *      dht cache map.
     * @return Cache entry.
     * @throws GridDhtInvalidPartitionException If {@code allowDetached} is false and node is not primary
     *      for given key.
     */
    public GridDistributedCacheEntry<K, V> entryExx(K key, long topVer, boolean allowDetached) {
        return allowDetached && !ctx.affinity().primary(ctx.localNode(), key, topVer) ?
            new GridDhtDetachedCacheEntry<>(ctx, key, key.hashCode(), null, null, 0, 0) : entryExx(key, topVer);
    }

    /** {@inheritDoc} */
    @Override public V peek(K key, @Nullable Collection<GridCachePeekMode> modes) throws IgniteCheckedException {
        GridTuple<V> val = null;

        if (!modes.contains(NEAR_ONLY)) {
            try {
                val = peek0(true, key, modes, ctx.tm().txx());
            }
            catch (GridCacheFilterFailedException ignored) {
                if (log.isDebugEnabled())
                    log.debug("Filter validation failed for key: " + key);

                return null;
            }
        }

        return val != null ? val.get() : null;
    }

    /** {@inheritDoc} */
    @Override public boolean isLocked(K key) {
        return ctx.mvcc().isLockedByThread(key, -1);
    }

    /** {@inheritDoc} */
    @Override public boolean isLockedByThread(K key) {
        return ctx.mvcc().isLockedByThread(key, Thread.currentThread().getId());
    }

    /** {@inheritDoc} */
    @Override public IgniteFuture<Map<K, V>> getAllAsync(
        @Nullable final Collection<? extends K> keys,
        boolean forcePrimary,
        boolean skipTx,
        @Nullable final GridCacheEntryEx<K, V> entry,
        @Nullable UUID subjId,
        String taskName,
        final boolean deserializePortable,
        @Nullable final IgnitePredicate<GridCacheEntry<K, V>>[] filter
    ) {
        ctx.denyOnFlag(LOCAL);
        ctx.checkSecurity(GridSecurityPermission.CACHE_READ);

        if (F.isEmpty(keys))
            return new GridFinishedFuture<>(ctx.kernalContext(), Collections.<K, V>emptyMap());

        IgniteTxLocalAdapter<K, V> tx = ctx.tm().threadLocalTx();

        if (tx != null && !tx.implicit() && !skipTx) {
            return asyncOp(tx, new AsyncOp<Map<K, V>>(keys) {
                @Override public IgniteFuture<Map<K, V>> op(IgniteTxLocalAdapter<K, V> tx) {
                    return ctx.wrapCloneMap(tx.getAllAsync(ctx, keys, entry, deserializePortable, filter));
                }
            });
        }

        long topVer = tx == null ? ctx.affinity().affinityTopologyVersion() : tx.topologyVersion();

        GridCacheProjectionImpl<K, V> prj = ctx.projectionPerCall();

        subjId = ctx.subjectIdPerCall(subjId, prj);

        return loadAsync(keys,
            false,
            forcePrimary,
            topVer,
            subjId,
            taskName,
            deserializePortable,
            filter,
            prj != null ? prj.expiry() : null);
    }

    /** {@inheritDoc} */
    @Override protected GridCacheEntryEx<K, V> entryExSafe(K key, long topVer) {
        try {
            return ctx.affinity().localNode(key, topVer) ? entryEx(key) : null;
        }
        catch (GridDhtInvalidPartitionException ignored) {
            return null;
        }
    }

    /** {@inheritDoc} */
    @Override public boolean containsKey(K key, @Nullable IgnitePredicate<GridCacheEntry<K, V>> filter) {
        A.notNull(key, "key");

        // We need detached entry here because if there is an ongoing transaction,
        // we should see this entry and apply filter.
        GridCacheEntryEx<K, V> e = entryExx(key, ctx.affinity().affinityTopologyVersion(), true, true);

        try {
            return e != null && e.peek(SMART, filter) != null;
        }
        catch (GridCacheEntryRemovedException ignore) {
            if (log.isDebugEnabled())
                log.debug("Got removed entry during peek (will ignore): " + e);

            return false;
        }
    }

    /**
     * @param keys Keys to load.
     * @param reload Reload flag.
     * @param forcePrimary Force get from primary node flag.
     * @param topVer Topology version.
     * @param subjId Subject ID.
     * @param taskName Task name.
     * @param deserializePortable Deserialize portable flag.
     * @param filter Filter.
     * @param expiryPlc Expiry policy.
     * @return Loaded values.
     */
    public IgniteFuture<Map<K, V>> loadAsync(@Nullable Collection<? extends K> keys,
        boolean reload,
        boolean forcePrimary,
        long topVer,
        @Nullable UUID subjId,
        String taskName,
        boolean deserializePortable,
        @Nullable IgnitePredicate<GridCacheEntry<K, V>>[] filter,
        @Nullable ExpiryPolicy expiryPlc) {
        if (keys == null || keys.isEmpty())
            return new GridFinishedFuture<>(ctx.kernalContext(), Collections.<K, V>emptyMap());

        if (keyCheck)
            validateCacheKeys(keys);

        final GridCacheAccessExpiryPolicy expiry =
            GridCacheAccessExpiryPolicy.forPolicy(expiryPlc != null ? expiryPlc : ctx.expiry());

        // Optimisation: try to resolve value locally and escape 'get future' creation.
        if (!reload && !forcePrimary) {
            Map<K, V> locVals = new HashMap<>(keys.size(), 1.0f);

            boolean success = true;

            // Optimistically expect that all keys are available locally (avoid creation of get future).
            for (K key : keys) {
                GridCacheEntryEx<K, V> entry = null;

                while (true) {
                    try {
                        entry = ctx.isSwapOrOffheapEnabled() ? entryEx(key) : peekEx(key);

                        // If our DHT cache do has value, then we peek it.
                        if (entry != null) {
                            boolean isNew = entry.isNewLocked();

                            V v = entry.innerGet(null,
                                /*swap*/true,
                                /*read-through*/false,
                                /*fail-fast*/true,
                                /*unmarshal*/true,
                                /**update-metrics*/true,
                                /*event*/true,
                                /*temporary*/false,
                                subjId,
                                null,
                                taskName,
                                filter,
                                expiry);

                            // Entry was not in memory or in swap, so we remove it from cache.
                            if (v == null) {
                                GridCacheVersion obsoleteVer = context().versions().next();

                                if (isNew && entry.markObsoleteIfEmpty(obsoleteVer))
                                    removeIfObsolete(key);

                                success = false;
                            }
                            else {
                                if (ctx.portableEnabled())
                                    v = (V)ctx.unwrapPortableIfNeeded(v, !deserializePortable);

                                locVals.put(key, v);
                            }
                        }
                        else
                            success = false;

                        break; // While.
                    }
                    catch (GridCacheEntryRemovedException ignored) {
                        // No-op, retry.
                    }
                    catch (GridCacheFilterFailedException ignored) {
                        // No-op, skip the key.
                        break;
                    }
                    catch (GridDhtInvalidPartitionException ignored) {
                        success = false;

                        break; // While.
                    }
                    catch (IgniteCheckedException e) {
                        return new GridFinishedFuture<>(ctx.kernalContext(), e);
                    }
                    finally {
                        if (entry != null)
                            context().evicts().touch(entry, topVer);
                    }
                }

                if (!success)
                    break;
            }

            if (success) {
                sendTtlUpdateRequest(expiry);

                return ctx.wrapCloneMap(new GridFinishedFuture<>(ctx.kernalContext(), locVals));
            }
        }

        if (expiry != null)
            expiry.reset();

        // Either reload or not all values are available locally.
        GridPartitionedGetFuture<K, V> fut = new GridPartitionedGetFuture<>(ctx,
            keys,
            topVer,
            reload,
            forcePrimary,
            filter,
            subjId,
            taskName,
            deserializePortable,
            expiry);

        fut.init();

        return ctx.wrapCloneMap(fut);
    }

    /**
     * This is an entry point to pessimistic locking within transaction.
     *
     * {@inheritDoc}
     */
<<<<<<< HEAD
    @Override public IgniteFuture<Boolean> lockAllAsync(Collection<? extends K> keys,
        long timeout,
        @Nullable GridCacheTxLocalEx<K, V> tx,
        boolean isInvalidate,
        boolean isRead,
        boolean retval,
        @Nullable GridCacheTxIsolation isolation,
        IgnitePredicate<GridCacheEntry<K, V>>[] filter) {
=======
    @Override public IgniteFuture<Boolean> lockAllAsync(Collection<? extends K> keys, long timeout,
        @Nullable IgniteTxLocalEx<K, V> tx, boolean isInvalidate, boolean isRead, boolean retval,
        @Nullable IgniteTxIsolation isolation, IgnitePredicate<GridCacheEntry<K, V>>[] filter) {
>>>>>>> f7118cea
        assert tx == null || tx instanceof GridNearTxLocal;

        GridNearTxLocal<K, V> txx = (GridNearTxLocal<K, V>)tx;

        GridDhtColocatedLockFuture<K, V> fut = new GridDhtColocatedLockFuture<>(ctx, keys, txx, isRead, retval,
            timeout, filter);

        // Future will be added to mvcc only if it was mapped to remote nodes.
        fut.map();

        return fut;
    }

    /** {@inheritDoc} */
    @Override public GridNearTransactionalCache<K, V> near() {
        assert false : "Near cache is not available in colocated mode.";

        return null;
    }

    /** {@inheritDoc} */
    @Override public GridCacheEntry<K, V> entry(K key) throws GridDhtInvalidPartitionException {
        return new GridDhtCacheEntryImpl<>(ctx.projectionPerCall(), ctx, key, null);
    }

    /** {@inheritDoc} */
    @Override public void unlockAll(Collection<? extends K> keys,
        IgnitePredicate<GridCacheEntry<K, V>>[] filter) {
        if (keys.isEmpty())
            return;

        try {
            GridCacheVersion ver = null;

            int keyCnt = -1;

            Map<ClusterNode, GridNearUnlockRequest<K, V>> map = null;

            Collection<K> locKeys = new LinkedList<>();

            for (K key : keys) {
                GridDistributedCacheEntry<K, V> entry = peekExx(key);

                GridCacheEntry<K, V> cacheEntry = entry == null ? entry(key) : entry.wrap(false);

                if (!ctx.isAll(cacheEntry, filter))
                    break; // While.

                GridCacheMvccCandidate lock = ctx.mvcc().removeExplicitLock(Thread.currentThread().getId(), key, null);

                if (lock != null) {
                    final long topVer = lock.topologyVersion();

                    assert topVer > 0;

                    if (map == null) {
                        Collection<ClusterNode> affNodes = CU.allNodes(ctx, topVer);

                        keyCnt = (int)Math.ceil((double)keys.size() / affNodes.size());

                        map = U.newHashMap(affNodes.size());
                    }

                    if (ver == null)
                        ver = lock.version();

                    // Send request to remove from remote nodes.
                    ClusterNode primary = ctx.affinity().primary(key, topVer);

                    if (!lock.reentry()) {
                        if (!ver.equals(lock.version()))
                            throw new IgniteCheckedException("Failed to unlock (if keys were locked separately, " +
                                "then they need to be unlocked separately): " + keys);

                        if (!primary.isLocal()) {
                            GridNearUnlockRequest<K, V> req = map.get(primary);

                            if (req == null) {
                                map.put(primary, req = new GridNearUnlockRequest<>(ctx.cacheId(), keyCnt));

                                req.version(ver);
                            }

                            byte[] keyBytes = entry != null ? entry.getOrMarshalKeyBytes() : CU.marshal(ctx.shared(), key);

                            req.addKey(key, keyBytes, ctx);
                        }
                        else
                            locKeys.add(key);

                        if (log.isDebugEnabled())
                            log.debug("Removed lock (will distribute): " + lock);
                    }
                    else if (log.isDebugEnabled())
                        log.debug("Current thread still owns lock (or there are no other nodes)" +
                            " [lock=" + lock + ", curThreadId=" + Thread.currentThread().getId() + ']');
                }
            }

            if (ver == null)
                return;

            if (!locKeys.isEmpty())
                removeLocks(ctx.localNodeId(), ver, locKeys, true);

            for (Map.Entry<ClusterNode, GridNearUnlockRequest<K, V>> mapping : map.entrySet()) {
                ClusterNode n = mapping.getKey();

                GridDistributedUnlockRequest<K, V> req = mapping.getValue();

                assert !n.isLocal();

                if (!F.isEmpty(req.keyBytes()) || !F.isEmpty(req.keys()))
                    // We don't wait for reply to this message.
                    ctx.io().send(n, req);
            }
        }
        catch (IgniteCheckedException ex) {
            U.error(log, "Failed to unlock the lock for keys: " + keys, ex);
        }
    }

    /**
     * Removes locks regardless of whether they are owned or not for given
     * version and keys.
     *
     * @param threadId Thread ID.
     * @param ver Lock version.
     * @param keys Keys.
     */
    public void removeLocks(long threadId, GridCacheVersion ver, Collection<? extends K> keys) {
        if (keys.isEmpty())
            return;

        try {
            int keyCnt = -1;

            Map<ClusterNode, GridNearUnlockRequest<K, V>> map = null;

            Collection<K> locKeys = new LinkedList<>();

            for (K key : keys) {
                GridCacheMvccCandidate<K> lock = ctx.mvcc().removeExplicitLock(threadId, key, ver);

                if (lock != null) {
                    long topVer = lock.topologyVersion();

                    if (map == null) {
                        Collection<ClusterNode> affNodes = CU.allNodes(ctx, topVer);

                        keyCnt = (int)Math.ceil((double)keys.size() / affNodes.size());

                        map = U.newHashMap(affNodes.size());
                    }

                    ClusterNode primary = ctx.affinity().primary(key, topVer);

                    if (!primary.isLocal()) {
                        // Send request to remove from remote nodes.
                        GridNearUnlockRequest<K, V> req = map.get(primary);

                        if (req == null) {
                            map.put(primary, req = new GridNearUnlockRequest<>(ctx.cacheId(), keyCnt));

                            req.version(ver);
                        }

                        GridCacheEntryEx<K, V> entry = peekEx(key);

                        byte[] keyBytes = entry != null ? entry.getOrMarshalKeyBytes() : CU.marshal(ctx.shared(), key);

                        req.addKey(key, keyBytes, ctx);
                    }
                    else
                        locKeys.add(key);
                }
            }

            if (!locKeys.isEmpty())
                removeLocks(ctx.localNodeId(), ver, locKeys, true);

            if (map == null || map.isEmpty())
                return;

            Collection<GridCacheVersion> committed = ctx.tm().committedVersions(ver);
            Collection<GridCacheVersion> rolledback = ctx.tm().rolledbackVersions(ver);

            for (Map.Entry<ClusterNode, GridNearUnlockRequest<K, V>> mapping : map.entrySet()) {
                ClusterNode n = mapping.getKey();

                GridDistributedUnlockRequest<K, V> req = mapping.getValue();

                if (!F.isEmpty(req.keyBytes()) || !F.isEmpty(req.keys())) {
                    req.completedVersions(committed, rolledback);

                    // We don't wait for reply to this message.
                    ctx.io().send(n, req);
                }
            }
        }
        catch (IgniteCheckedException ex) {
            U.error(log, "Failed to unlock the lock for keys: " + keys, ex);
        }
    }

    /**
     * @param tx Started colocated transaction (if any).
     * @param threadId Thread ID.
     * @param ver Lock version.
     * @param topVer Topology version.
     * @param keys Mapped keys.
     * @param txRead Tx read.
     * @param timeout Lock timeout.
     * @param filter filter Optional filter.
     * @return Lock future.
     */
    IgniteFuture<Exception> lockAllAsync(
        final GridCacheContext<K, V> cacheCtx,
        @Nullable final GridNearTxLocal<K, V> tx,
        final long threadId,
        final GridCacheVersion ver,
        final long topVer,
        final Collection<K> keys,
        final boolean txRead,
        final long timeout,
        @Nullable final IgnitePredicate<GridCacheEntry<K, V>>[] filter
    ) {
        assert keys != null;

        IgniteFuture<Object> keyFut = ctx.dht().dhtPreloader().request(keys, topVer);

        // Prevent embedded future creation if possible.
        if (keyFut.isDone()) {
            try {
                // Check for exception.
                keyFut.get();

                return lockAllAsync0(cacheCtx, tx, threadId, ver, topVer, keys, txRead, timeout, filter);
            }
            catch (IgniteCheckedException e) {
                return new GridFinishedFuture<>(ctx.kernalContext(), e);
            }
        }
        else {
            return new GridEmbeddedFuture<>(true, keyFut,
                new C2<Object, Exception, IgniteFuture<Exception>>() {
                    @Override public IgniteFuture<Exception> apply(Object o, Exception exx) {
                        if (exx != null)
                            return new GridDhtFinishedFuture<>(ctx.kernalContext(), exx);

                        return lockAllAsync0(cacheCtx, tx, threadId, ver, topVer, keys, txRead, timeout, filter);
                    }
                },
                ctx.kernalContext());
        }
    }

    /**
     * @param tx Started colocated transaction (if any).
     * @param threadId Thread ID.
     * @param ver Lock version.
     * @param topVer Topology version.
     * @param keys Mapped keys.
     * @param txRead Tx read.
     * @param timeout Lock timeout.
     * @param filter filter Optional filter.
     * @return Lock future.
     */
    private IgniteFuture<Exception> lockAllAsync0(
        GridCacheContext<K, V> cacheCtx,
        @Nullable final GridNearTxLocal<K, V> tx, long threadId,
        final GridCacheVersion ver, final long topVer, final Collection<K> keys, final boolean txRead,
        final long timeout, @Nullable final IgnitePredicate<GridCacheEntry<K, V>>[] filter) {
        int cnt = keys.size();

        if (tx == null) {
            GridDhtLockFuture<K, V> fut = new GridDhtLockFuture<>(ctx, ctx.localNodeId(), ver, topVer, cnt, txRead,
                timeout, tx, threadId, filter);

            // Add before mapping.
            if (!ctx.mvcc().addFuture(fut))
                throw new IllegalStateException("Duplicate future ID: " + fut);

            boolean timedout = false;

            for (K key : keys) {
                if (timedout)
                    break;

                while (true) {
                    GridDhtCacheEntry<K, V> entry = entryExx(key, topVer);

                    try {
                        fut.addEntry(key == null ? null : entry);

                        if (fut.isDone())
                            timedout = true;

                        break;
                    }
                    catch (GridCacheEntryRemovedException ignore) {
                        if (log.isDebugEnabled())
                            log.debug("Got removed entry when adding lock (will retry): " + entry);
                    }
                    catch (GridDistributedLockCancelledException e) {
                        if (log.isDebugEnabled())
                            log.debug("Got lock request for cancelled lock (will ignore): " +
                                entry);

                        fut.onError(e);

                        return new GridDhtFinishedFuture<>(ctx.kernalContext(), e);
                    }
                }
            }

            // This will send remote messages.
            fut.map();

            return new GridDhtEmbeddedFuture<>(
                ctx.kernalContext(),
                fut,
                new C2<Boolean, Exception, Exception>() {
                    @Override public Exception apply(Boolean b, Exception e) {
                        if (e != null)
                            e = U.unwrap(e);
                        else if (!b)
                            e = new GridCacheLockTimeoutException(ver);

                        return e;
                    }
                });
        }
        else {
            // Handle implicit locks for pessimistic transactions.
            ctx.tm().txContext(tx);

            if (log.isDebugEnabled())
                log.debug("Performing colocated lock [tx=" + tx + ", keys=" + keys + ']');

            IgniteFuture<GridCacheReturn<V>> txFut = tx.lockAllAsync(cacheCtx, keys, tx.implicit(), txRead);

            return new GridDhtEmbeddedFuture<>(
                ctx.kernalContext(),
                txFut,
                new C2<GridCacheReturn<V>, Exception, Exception>() {
                    @Override public Exception apply(GridCacheReturn<V> ret,
                        Exception e) {
                        if (e != null)
                            e = U.unwrap(e);

                        assert !tx.empty();

                        return e;
                    }
                });
        }
    }

    /**
     * @param nodeId Sender ID.
     * @param res Response.
     */
    private void processGetResponse(UUID nodeId, GridNearGetResponse<K, V> res) {
        GridPartitionedGetFuture<K, V> fut = (GridPartitionedGetFuture<K, V>)ctx.mvcc().<Map<K, V>>future(
            res.version(), res.futureId());

        if (fut == null) {
            if (log.isDebugEnabled())
                log.debug("Failed to find future for get response [sender=" + nodeId + ", res=" + res + ']');

            return;
        }

        fut.onResult(nodeId, res);
    }

    /**
     * @param nodeId Node ID.
     * @param res Response.
     */
    private void processLockResponse(UUID nodeId, GridNearLockResponse<K, V> res) {
        assert nodeId != null;
        assert res != null;

        GridDhtColocatedLockFuture<K, V> fut = (GridDhtColocatedLockFuture<K, V>)ctx.mvcc().
            <Boolean>future(res.version(), res.futureId());

        if (fut != null)
            fut.onResult(nodeId, res);
    }
}<|MERGE_RESOLUTION|>--- conflicted
+++ resolved
@@ -356,20 +356,14 @@
      *
      * {@inheritDoc}
      */
-<<<<<<< HEAD
     @Override public IgniteFuture<Boolean> lockAllAsync(Collection<? extends K> keys,
         long timeout,
-        @Nullable GridCacheTxLocalEx<K, V> tx,
+        @Nullable IgniteTxLocalEx<K, V> tx,
         boolean isInvalidate,
         boolean isRead,
         boolean retval,
-        @Nullable GridCacheTxIsolation isolation,
+        @Nullable IgniteTxIsolation isolation,
         IgnitePredicate<GridCacheEntry<K, V>>[] filter) {
-=======
-    @Override public IgniteFuture<Boolean> lockAllAsync(Collection<? extends K> keys, long timeout,
-        @Nullable IgniteTxLocalEx<K, V> tx, boolean isInvalidate, boolean isRead, boolean retval,
-        @Nullable IgniteTxIsolation isolation, IgnitePredicate<GridCacheEntry<K, V>>[] filter) {
->>>>>>> f7118cea
         assert tx == null || tx instanceof GridNearTxLocal;
 
         GridNearTxLocal<K, V> txx = (GridNearTxLocal<K, V>)tx;
