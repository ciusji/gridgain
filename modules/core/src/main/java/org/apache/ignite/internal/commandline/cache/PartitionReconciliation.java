/*
 * Copyright 2019 GridGain Systems, Inc. and Contributors.
 *
 * Licensed under the GridGain Community Edition License (the "License");
 * you may not use this file except in compliance with the License.
 * You may obtain a copy of the License at
 *
 * https://www.gridgain.com/products/software/community-edition/gridgain-community-edition-license
 *
 * Unless required by applicable law or agreed to in writing, software
 * distributed under the License is distributed on an "AS IS" BASIS,
 * WITHOUT WARRANTIES OR CONDITIONS OF ANY KIND, either express or implied.
 * See the License for the specific language governing permissions and
 * limitations under the License.
 */

package org.apache.ignite.internal.commandline.cache;

import java.util.Arrays;
import java.util.HashMap;
import java.util.List;
import java.util.Map;
import java.util.Set;
import java.util.UUID;
import java.util.function.Consumer;
import java.util.logging.Logger;
import java.util.regex.Pattern;
import java.util.regex.PatternSyntaxException;
import org.apache.ignite.IgniteException;
import org.apache.ignite.internal.client.GridClient;
import org.apache.ignite.internal.client.GridClientConfiguration;
import org.apache.ignite.internal.client.GridClientException;
import org.apache.ignite.internal.commandline.Command;
import org.apache.ignite.internal.commandline.CommandArgIterator;
import org.apache.ignite.internal.commandline.CommandLogger;
import org.apache.ignite.internal.commandline.argument.CommandArgUtils;
import org.apache.ignite.internal.commandline.cache.argument.PartitionReconciliationCommandArg;
import org.apache.ignite.internal.processors.cache.checker.objects.PartitionReconciliationResult;
import org.apache.ignite.internal.processors.cache.checker.objects.ReconciliationResult;
import org.apache.ignite.internal.processors.cache.verify.RepairAlgorithm;
import org.apache.ignite.internal.util.typedef.internal.SB;
import org.apache.ignite.internal.visor.checker.VisorPartitionReconciliationTask;
import org.apache.ignite.internal.visor.checker.VisorPartitionReconciliationTaskArg;

import static java.lang.String.format;
import static org.apache.ignite.internal.commandline.CommandLogger.optional;
import static org.apache.ignite.internal.commandline.TaskExecutor.executeTask;
import static org.apache.ignite.internal.commandline.cache.CacheCommands.usageCache;
import static org.apache.ignite.internal.commandline.cache.CacheSubcommands.PARTITION_RECONCILIATION;
import static org.apache.ignite.internal.commandline.cache.argument.PartitionReconciliationCommandArg.BATCH_SIZE;
import static org.apache.ignite.internal.commandline.cache.argument.PartitionReconciliationCommandArg.INCLUDE_SENSITIVE;
import static org.apache.ignite.internal.commandline.cache.argument.PartitionReconciliationCommandArg.LOCAL_OUTPUT;
import static org.apache.ignite.internal.commandline.cache.argument.PartitionReconciliationCommandArg.REPAIR;
import static org.apache.ignite.internal.commandline.cache.argument.PartitionReconciliationCommandArg.RECHECK_ATTEMPTS;
import static org.apache.ignite.internal.commandline.cache.argument.PartitionReconciliationCommandArg.PARALLELISM;
import static org.apache.ignite.internal.commandline.cache.argument.PartitionReconciliationCommandArg.RECHECK_DELAY;

/**
 * Partition reconciliation command.
 */
public class PartitionReconciliation implements Command<PartitionReconciliation.Arguments> {
    /** Command parsed arguments. */
    private Arguments args;

    /** {@inheritDoc} */
    @Override public void printUsage(Logger log) {
        String CACHES = "cacheName1,...,cacheNameN";

        String desc = "Verify whether there are inconsistent entries for the specified caches " +
            "and print out the differences if any. Fix inconsistency if " + REPAIR + "argument is presented. " +
            "When no parameters are specified, " +
            "all user caches are verified. Cache filtering options configure the set of caches that will be " +
            "processed by " + PARTITION_RECONCILIATION + " command. If cache names are specified, in form of regular " +
            "expressions, only matching caches will be verified.";

        Map<String, String> paramsDesc = new HashMap<>();

        paramsDesc.put(REPAIR.toString(),
            "If present, fix all inconsistent data. Specifies which repair algorithm to use for doubtful keys. The following values can be used: "
                + Arrays.toString(RepairAlgorithm.values()) + " Default value is " + REPAIR.defaultValue() + '.');

        paramsDesc.put(PARALLELISM.toString(),
            "Maximum number of threads that can be involved in partition reconciliation activities on one node. " +
                "Default value is " + PARALLELISM.defaultValue() + ", which means the value will be initialzed with " +
                "Runtime.getRuntime().availableProcessors() of a server node.");

        paramsDesc.put(BATCH_SIZE.toString(),
            "Amount of keys to retrieve within one job. Default value is " + BATCH_SIZE.defaultValue() + '.');

        paramsDesc.put(RECHECK_ATTEMPTS.toString(),
            "Amount of potentially inconsistent keys recheck attempts. Value between 1 and 5 should be used." +
                " Default value is " + RECHECK_ATTEMPTS.defaultValue() + '.');

        paramsDesc.put(INCLUDE_SENSITIVE.toString(),
            "Print data to result with sensitive information: keys and values." +
                " Default value is " + INCLUDE_SENSITIVE.defaultValue() + '.');

        // RECHECK_DELAY arg intentionally skipped.

        usageCache(
            log,
            PARTITION_RECONCILIATION,
            desc,
            paramsDesc,
<<<<<<< HEAD
            optional(FIX_MODE), optional(PARALLELISM), optional(BATCH_SIZE), optional(RECHECK_ATTEMPTS),
            optional(INCLUDE_SENSITIVE), optional(FIX_ALG), optional(LOCAL_OUTPUT), optional(CACHES));
=======
            optional(REPAIR), optional(LOAD_FACTOR), optional(BATCH_SIZE), optional(RECHECK_ATTEMPTS),
            optional(INCLUDE_SENSITIVE), optional(LOCAL_OUTPUT), optional(CACHES));
>>>>>>> 7c83896f
    }

    /** {@inheritDoc} */
    @Override public Arguments arg() {
        return args;
    }

    /** {@inheritDoc} */
    @Override public String name() {
        return PARTITION_RECONCILIATION.text().toUpperCase();
    }

    /** {@inheritDoc} */
    @Override public Object execute(GridClientConfiguration clientCfg, Logger log) throws Exception {
        try (GridClient client = Command.startClient(clientCfg)) {
            return partitionReconciliationCheck(client, clientCfg, log);
        }
        catch (Throwable e) {
            log.severe("Failed to execute partition reconciliation command " + CommandLogger.errorMessage(e));

            throw e;
        }
    }

    /**
     * Prepare arguments, execute partition reconciliation task, print logs and optionally fix inconsistency.
     *
     * @param client Client node to run initial task.
     * @param clientCfg Client configuration.
     * @param log Logger.
     * @return Result of operation.
     * @throws GridClientException If failed.
     */
    private ReconciliationResult partitionReconciliationCheck(
        GridClient client,
        GridClientConfiguration clientCfg,
        Logger log
    ) throws GridClientException {
        VisorPartitionReconciliationTaskArg taskArg = new VisorPartitionReconciliationTaskArg(
            args.caches,
            args.fixMode,
            args.verbose,
            args.console,
            args.parallelism,
            args.batchSize,
            args.recheckAttempts,
            args.repairAlg,
            args.recheckDelay
        );

        ReconciliationResult res =
            executeTask(client, VisorPartitionReconciliationTask.class, taskArg, clientCfg);

        print(res, log::info);

        return res;
    }

    /** {@inheritDoc} */
    @Override public void parseArguments(CommandArgIterator argIter) {
        Set<String> cacheNames = null;
<<<<<<< HEAD
        boolean fixMode = (boolean) FIX_MODE.defaultValue();
        boolean verbose = (boolean) INCLUDE_SENSITIVE.defaultValue();
        boolean console = (boolean) LOCAL_OUTPUT.defaultValue();
        int parallelism = (int) PARALLELISM.defaultValue();
        int batchSize = (int) BATCH_SIZE.defaultValue();
        int recheckAttempts = (int) RECHECK_ATTEMPTS.defaultValue();
        RepairAlgorithm repairAlg = (RepairAlgorithm) FIX_ALG.defaultValue();
        int recheckDelay = (int) RECHECK_DELAY.defaultValue();
=======
        boolean fixMode = false;
        boolean verbose = (boolean)INCLUDE_SENSITIVE.defaultValue();
        boolean console = (boolean)LOCAL_OUTPUT.defaultValue();
        double loadFactor = (double)LOAD_FACTOR.defaultValue();
        int batchSize = (int)BATCH_SIZE.defaultValue();
        int recheckAttempts = (int)RECHECK_ATTEMPTS.defaultValue();
        RepairAlgorithm repairAlg = (RepairAlgorithm)REPAIR.defaultValue();
        int recheckDelay = (int)RECHECK_DELAY.defaultValue();
>>>>>>> 7c83896f

        int partReconciliationArgsCnt = 8;

        while (argIter.hasNextSubArg() && partReconciliationArgsCnt-- > 0) {
            String nextArg = argIter.nextArg("");

            PartitionReconciliationCommandArg arg =
                CommandArgUtils.of(nextArg, PartitionReconciliationCommandArg.class);

            if (arg == null) {
                cacheNames = argIter.parseStringSet(nextArg);

                validateRegexps(cacheNames);
            }
            else {
                String strVal;

                switch (arg) {
                    case REPAIR:
                        fixMode = true;

                        String peekedNextArg = argIter.peekNextArg();

                        if (!PartitionReconciliationCommandArg.commands().contains(peekedNextArg)) {
                            strVal = argIter.nextArg(
                                "The repair algorithm should be specified. The following " +
                                    "values can be used: " + Arrays.toString(RepairAlgorithm.values()) + '.');

                            try {
                                repairAlg = RepairAlgorithm.valueOf(strVal);
                            }
                            catch (IllegalArgumentException e) {
                                throw new IllegalArgumentException(
                                    "Invalid repair algorithm: " + strVal + ". The following " +
                                        "values can be used: " + Arrays.toString(RepairAlgorithm.values()) + '.');
                            }
                        }

                        break;

                    case INCLUDE_SENSITIVE:
                        verbose = true;

                        break;

                    case LOCAL_OUTPUT:
                        console = true;

                        break;

                    case PARALLELISM:
                        strVal = argIter.nextArg("The parallelism level should be specified.");

                        try {
                            parallelism = Integer.parseInt(strVal);
                        }
                        catch (NumberFormatException e) {
                            throw new IllegalArgumentException("Invalid parallelism: " + strVal +
                                ". Integer value from 1 to 128 should be specified, " +
                                "or 0 (Runtime.getRuntime().availableProcessors() will be used in such case).");
                        }

                        if (parallelism < 0 || parallelism > 128) {
                            throw new IllegalArgumentException("Invalid parallelism: " + strVal +
                                ". Integer value from 1 to 128 should be specified, " +
                                "or 0 (Runtime.getRuntime().availableProcessors() will be used in such case).");
                        }

                        break;

                    case BATCH_SIZE:
                        strVal = argIter.nextArg("The batch size should be specified.");

                        try {
                            batchSize = Integer.parseInt(strVal);
                        }
                        catch (NumberFormatException e) {
                            throw new IllegalArgumentException("Invalid batch size: " + strVal +
                                ". Int value greater than zero should be used.");
                        }

                        if (batchSize <= 0) {
                            throw new IllegalArgumentException("Invalid batch size: " + strVal +
                                ". Int value greater than zero should be used.");
                        }

                        break;

                    case RECHECK_ATTEMPTS:
                        strVal = argIter.nextArg("The recheck attempts should be specified.");

                        try {
                            recheckAttempts = Integer.parseInt(strVal);
                        }
                        catch (NumberFormatException e) {
                            throw new IllegalArgumentException("Invalid recheck attempts: " + strVal +
                                ". Int value between 1 and 5 should be used.");
                        }

                        if (recheckAttempts < 1 || recheckAttempts > 5) {
                            throw new IllegalArgumentException("Invalid recheck attempts: " + strVal +
                                ". Int value between 1 and 5 should be used.");
                        }

                        break;

                    case RECHECK_DELAY:
                        strVal = argIter.nextArg("The recheck delay should be specified.");

                        try {
                            recheckDelay = Integer.valueOf(strVal);
                        }
                        catch (NumberFormatException e) {
                            throw new IllegalArgumentException("Invalid recheck delay: " + strVal +
                                ". Int value between 0 and 100 should be used.");
                        }

                        if (recheckDelay < 0 || recheckDelay > 100) {
                            throw new IllegalArgumentException("Invalid recheck delay: " + strVal +
                                ". Int value between 0 and 100 should be used.");
                        }

                        break;
                }
            }
        }

        args = new Arguments(cacheNames, fixMode, verbose, console, parallelism, batchSize, recheckAttempts, repairAlg,
            recheckDelay);
    }

    /**
     * @param str To validate that given name is valid regexp.
     */
    private void validateRegexps(Set<String> str) {
        str.forEach(s -> {
            try {
                Pattern.compile(s);
            }
            catch (PatternSyntaxException e) {
                throw new IgniteException(format("Invalid cache name regexp '%s': %s", s, e.getMessage()));
            }
        });
    }

    /**
     * @return String with meta information about current run of partition-reconciliation: used arguments, params, etc.
     */
    private String prepareHeaderMeta() {
        SB options = new SB("partition-reconciliation task was executed with the following args: ");

        options
            .a("caches=[")
            .a(args.caches() == null ? "" : String.join(", ", args.caches()))
            .a("], fix-mode=[" + args.fixMode)
            .a("], verbose=[" + args.verbose)
            .a("], parallelism=[" + args.parallelism)
            .a("], batch-size=[" + args.batchSize)
            .a("], recheck-attempts=[" + args.recheckAttempts)
            .a("], fix-alg=[" + args.repairAlg + "]")
            .a("], recheck-delay=[" + args.recheckDelay + "]")
            .a(System.lineSeparator());

        if (args.verbose) {
            options
                .a("WARNING: Please be aware that sensitive data will be printed to the console and output file(s).")
                .a(System.lineSeparator());
        }

        return options.toString();
    }

    /**
     * @param nodeIdsToFolders Mapping node id to the directory to be used for inconsistency report.
     * @param nodesIdsToConsistenceIdsMap Mapping node id to consistent id.
     * @return String with folder of results and their locations.
     */
    private String prepareResultFolders(
        Map<UUID, String> nodeIdsToFolders,
        Map<UUID, String> nodesIdsToConsistenceIdsMap
    ) {
        SB out = new SB("partition-reconciliation task prepared result where line is " +
            "- <nodeConsistentId>, <nodeId> : <folder> \n");

        for (Map.Entry<UUID, String> entry : nodeIdsToFolders.entrySet()) {
            String consId = nodesIdsToConsistenceIdsMap.get(entry.getKey());

            out
                .a(consId + " " + entry.getKey() + " : " + (entry.getValue() == null ?
                    "All keys on this node are consistent: report wasn't generated." : entry.getValue()))
                .a("\n");
        }

        return out.toString();
    }

    /**
     * Print partition reconciliation output.
     *
     * @param res Partition reconciliation result.
     * @param printer Printer.
     */
    private void print(ReconciliationResult res, Consumer<String> printer) {
        PartitionReconciliationResult reconciliationRes = res.partitionReconciliationResult();

        printer.accept(prepareHeaderMeta());

        printer.accept(prepareErrors(res.errors()));

        printer.accept(prepareResultFolders(res.nodeIdToFolder(), reconciliationRes.nodesIdsToConsistenseIdsMap()));

        reconciliationRes.print(printer, args.verbose);
    }

    /**
     * Returns string representation of the given list of errors.
     *
     * @param errors List of errors.
     * @return String representation of the given list of errors.
     */
    private String prepareErrors(List<String> errors) {
        SB errorMsg = new SB();

        if (!errors.isEmpty()) {
            errorMsg
                .a("The following errors occurred during the execution of partition reconciliation:")
                .a(System.lineSeparator());

            for (int i = 0; i < errors.size(); i++)
                errorMsg.a(i + 1).a(". ").a(errors.get(i)).a(System.lineSeparator());
        }

        return errorMsg.toString();
    }

    /**
     * Container for command arguments.
     */
    @SuppressWarnings("AssignmentOrReturnOfFieldWithMutableType")
    protected static class Arguments {
        /** List of caches to be checked. */
        private final Set<String> caches;

        /** Flag indicates that an inconsistency should be fixed in accordance with RepairAlgorithm parameter. */
        private final boolean fixMode;

        /** Flag indicates that the result should include sensitive information such as key and value. */
        private final boolean verbose;

        /** Flag indicates that the result is printed to the console. */
        private final boolean console;

        /** Maximum number of threads that can be involved in reconciliation activities. */
        private final int parallelism;

        /** Amount of keys to checked at one time. */
        private final int batchSize;

        /** Amount of potentially inconsistent keys recheck attempts. */
        private final int recheckAttempts;

        /** Partition reconciliation repair algorithm to be used. */
        private final RepairAlgorithm repairAlg;

        /** Recheck delay in seconds. */
        private int recheckDelay;

        /**
         * Constructor.
         *
         * @param caches Caches.
         * @param fixMode Fix inconsistency if {@code True}.
         * @param verbose Print key and value to result log if {@code True}.
         * @param parallelism Maximum number of threads that can be involved in reconciliation activities.
         * @param batchSize Batch size.
         * @param recheckAttempts Amount of recheck attempts.
         */
        public Arguments(Set<String> caches, boolean fixMode, boolean verbose, boolean console,
            int parallelism,
            int batchSize, int recheckAttempts, RepairAlgorithm repairAlg, int recheckDelay) {
            this.caches = caches;
            this.fixMode = fixMode;
            this.verbose = verbose;
            this.console = console;
            this.parallelism = parallelism;
            this.batchSize = batchSize;
            this.recheckAttempts = recheckAttempts;
            this.repairAlg = repairAlg;
            this.recheckDelay = recheckDelay;
        }

        /**
         * @return Caches.
         */
        public Set<String> caches() {
            return caches;
        }

        /**
         * @return Fix mode.
         */
        public boolean fixMode() {
            return fixMode;
        }

        /**
         * @return Maximum number of threads that can be involved in reconciliation activities.
         */
        public int parallelism() {
            return parallelism;
        }

        /**
         * @return Batch size.
         */
        public int batchSize() {
            return batchSize;
        }

        /**
         * @return Recheck attempts.
         */
        public int recheckAttempts() {
            return recheckAttempts;
        }

        /**
         * @return Verbose.
         */
        public boolean verbose() {
            return verbose;
        }

        /**
         * @return Print to console.
         */
        public boolean console() {
            return console;
        }

        /**
         * @return Repair alg.
         */
        public RepairAlgorithm repairAlg() {
            return repairAlg;
        }

        /**
         * @return Recheck delay.
         */
        public int recheckDelay() {
            return recheckDelay;
        }
    }
}<|MERGE_RESOLUTION|>--- conflicted
+++ resolved
@@ -102,13 +102,8 @@
             PARTITION_RECONCILIATION,
             desc,
             paramsDesc,
-<<<<<<< HEAD
-            optional(FIX_MODE), optional(PARALLELISM), optional(BATCH_SIZE), optional(RECHECK_ATTEMPTS),
-            optional(INCLUDE_SENSITIVE), optional(FIX_ALG), optional(LOCAL_OUTPUT), optional(CACHES));
-=======
-            optional(REPAIR), optional(LOAD_FACTOR), optional(BATCH_SIZE), optional(RECHECK_ATTEMPTS),
+            optional(REPAIR), optional(PARALLELISM), optional(BATCH_SIZE), optional(RECHECK_ATTEMPTS),
             optional(INCLUDE_SENSITIVE), optional(LOCAL_OUTPUT), optional(CACHES));
->>>>>>> 7c83896f
     }
 
     /** {@inheritDoc} */
@@ -170,25 +165,14 @@
     /** {@inheritDoc} */
     @Override public void parseArguments(CommandArgIterator argIter) {
         Set<String> cacheNames = null;
-<<<<<<< HEAD
-        boolean fixMode = (boolean) FIX_MODE.defaultValue();
+        boolean fixMode = false;
         boolean verbose = (boolean) INCLUDE_SENSITIVE.defaultValue();
         boolean console = (boolean) LOCAL_OUTPUT.defaultValue();
         int parallelism = (int) PARALLELISM.defaultValue();
         int batchSize = (int) BATCH_SIZE.defaultValue();
         int recheckAttempts = (int) RECHECK_ATTEMPTS.defaultValue();
-        RepairAlgorithm repairAlg = (RepairAlgorithm) FIX_ALG.defaultValue();
+        RepairAlgorithm repairAlg = (RepairAlgorithm) REPAIR.defaultValue();
         int recheckDelay = (int) RECHECK_DELAY.defaultValue();
-=======
-        boolean fixMode = false;
-        boolean verbose = (boolean)INCLUDE_SENSITIVE.defaultValue();
-        boolean console = (boolean)LOCAL_OUTPUT.defaultValue();
-        double loadFactor = (double)LOAD_FACTOR.defaultValue();
-        int batchSize = (int)BATCH_SIZE.defaultValue();
-        int recheckAttempts = (int)RECHECK_ATTEMPTS.defaultValue();
-        RepairAlgorithm repairAlg = (RepairAlgorithm)REPAIR.defaultValue();
-        int recheckDelay = (int)RECHECK_DELAY.defaultValue();
->>>>>>> 7c83896f
 
         int partReconciliationArgsCnt = 8;
 
