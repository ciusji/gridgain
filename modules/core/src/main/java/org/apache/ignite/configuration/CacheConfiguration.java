/*
 * Licensed to the Apache Software Foundation (ASF) under one or more
 * contributor license agreements.  See the NOTICE file distributed with
 * this work for additional information regarding copyright ownership.
 * The ASF licenses this file to You under the Apache License, Version 2.0
 * (the "License"); you may not use this file except in compliance with
 * the License.  You may obtain a copy of the License at
 *
 *      http://www.apache.org/licenses/LICENSE-2.0
 *
 * Unless required by applicable law or agreed to in writing, software
 * distributed under the License is distributed on an "AS IS" BASIS,
 * WITHOUT WARRANTIES OR CONDITIONS OF ANY KIND, either express or implied.
 * See the License for the specific language governing permissions and
 * limitations under the License.
 */

package org.apache.ignite.configuration;

import org.apache.ignite.*;
import org.apache.ignite.cache.*;
import org.apache.ignite.cache.affinity.*;
import org.apache.ignite.cache.eviction.*;
import org.apache.ignite.cache.store.*;
import org.apache.ignite.internal.processors.cache.*;
import org.apache.ignite.internal.util.typedef.internal.*;
import org.apache.ignite.spi.indexing.*;
import org.jetbrains.annotations.*;

import javax.cache.configuration.*;
import java.util.*;

/**
 * This class defines grid cache configuration. This configuration is passed to
 * grid via {@link IgniteConfiguration#getCacheConfiguration()} method. It defines all configuration
 * parameters required to start a cache within grid instance. You can have multiple caches
 * configured with different names within one grid.
 * <p>
 * Cache configuration is set on {@link
 * IgniteConfiguration#setCacheConfiguration(CacheConfiguration...)} method. This adapter is a simple bean and
 * can be configured from Spring XML files (or other DI frameworks). <p> Note that absolutely all configuration
 * properties are optional, so users should only change what they need.
 */
@SuppressWarnings("RedundantFieldInitialization")
public class CacheConfiguration<K, V> extends MutableConfiguration<K, V> {
    /** Default size of preload thread pool. */
    public static final int DFLT_PRELOAD_THREAD_POOL_SIZE = 2;

    /** Default preload timeout (ms).*/
    public static final long DFLT_PRELOAD_TIMEOUT = 10000;

    /** Time in milliseconds to wait between preload messages to avoid overloading CPU. */
    public static final long DFLT_PRELOAD_THROTTLE = 0;

    /**
     * Default time to live. The value is <tt>0</tt> which means that
     * cached objects never expire based on time.
     */
    public static final long DFLT_TIME_TO_LIVE = 0;

    /** Default number of backups. */
    public static final int DFLT_BACKUPS = 0;

    /** Default caching mode. */
    public static final CacheMode DFLT_CACHE_MODE = CacheMode.REPLICATED;

    /** Default atomicity mode. */
    public static final CacheAtomicityMode DFLT_CACHE_ATOMICITY_MODE = CacheAtomicityMode.ATOMIC;

    /** Default value for cache distribution mode. */
    public static final CacheDistributionMode DFLT_DISTRIBUTION_MODE = CacheDistributionMode.PARTITIONED_ONLY;

    /** Default query timeout. */
    public static final long DFLT_QUERY_TIMEOUT = 0;

    /** Default lock timeout. */
    public static final long DFLT_LOCK_TIMEOUT = 0;

    /** Initial default cache size. */
    public static final int DFLT_START_SIZE = 1500000;

    /** Default cache size to use with eviction policy. */
    public static final int DFLT_CACHE_SIZE = 100000;

    /** Initial default near cache size. */
    public static final int DFLT_NEAR_START_SIZE = DFLT_START_SIZE / 4;

    /** Default value for 'invalidate' flag that indicates if this is invalidation-based cache. */
    public static final boolean DFLT_INVALIDATE = false;

    /** Default value for 'storeValueBytes' flag indicating if value bytes should be stored. */
    public static final boolean DFLT_STORE_VALUE_BYTES = true;

    /** Default preload mode for distributed cache. */
    public static final CachePreloadMode DFLT_PRELOAD_MODE = CachePreloadMode.ASYNC;

    /** Default preload batch size in bytes. */
    public static final int DFLT_PRELOAD_BATCH_SIZE = 512 * 1024; // 512K

    /** Default maximum eviction queue ratio. */
    public static final float DFLT_MAX_EVICTION_OVERFLOW_RATIO = 10;

    /** Default eviction synchronized flag. */
    public static final boolean DFLT_EVICT_SYNCHRONIZED = false;

    /** Default near nodes eviction synchronized flag. */
    public static final boolean DFLT_EVICT_NEAR_SYNCHRONIZED = true;

    /** Default eviction key buffer size for batching synchronized evicts. */
    public static final int DFLT_EVICT_KEY_BUFFER_SIZE = 1024;

    /** Default synchronous eviction timeout in milliseconds. */
    public static final long DFLT_EVICT_SYNCHRONIZED_TIMEOUT = 10000;

    /** Default synchronous eviction concurrency level. */
    public static final int DFLT_EVICT_SYNCHRONIZED_CONCURRENCY_LEVEL = 4;

    /** Default value for eager ttl flag. */
    public static final boolean DFLT_EAGER_TTL = true;

    /** Default off-heap storage size is {@code -1} which means that off-heap storage is disabled. */
    public static final long DFLT_OFFHEAP_MEMORY = -1;

    /** Default value for 'swapEnabled' flag. */
    public static final boolean DFLT_SWAP_ENABLED = false;

    /** Default value for 'maxConcurrentAsyncOps'. */
    public static final int DFLT_MAX_CONCURRENT_ASYNC_OPS = 500;

    /** Default value for 'queryIndexEnabled' flag. */
    public static final boolean DFLT_QUERY_INDEX_ENABLED = false;

    /** Default value for 'writeBehindEnabled' flag. */
    public static final boolean DFLT_WRITE_BEHIND_ENABLED = false;

    /** Default flush size for write-behind cache store. */
    public static final int DFLT_WRITE_BEHIND_FLUSH_SIZE = 10240; // 10K

    /** Default critical size used when flush size is not specified. */
    public static final int DFLT_WRITE_BEHIND_CRITICAL_SIZE = 16384; // 16K

    /** Default flush frequency for write-behind cache store in milliseconds. */
    public static final long DFLT_WRITE_BEHIND_FLUSH_FREQUENCY = 5000;

    /** Default count of flush threads for write-behind cache store. */
    public static final int DFLT_WRITE_FROM_BEHIND_FLUSH_THREAD_CNT = 1;

    /** Default batch size for write-behind cache store. */
    public static final int DFLT_WRITE_BEHIND_BATCH_SIZE = 512;

    /** Default maximum number of query iterators that can be stored. */
    public static final int DFLT_MAX_QUERY_ITERATOR_CNT = 1024;

    /** Default value for load previous value flag. */
    public static final boolean DFLT_LOAD_PREV_VAL = false;

    /** Default memory mode. */
    public static final CacheMemoryMode DFLT_MEMORY_MODE = CacheMemoryMode.ONHEAP_TIERED;

    /** Default value for 'readFromBackup' flag. */
    public static final boolean DFLT_READ_FROM_BACKUP = true;

    /** Cache name. */
    private String name;

    /** Preload thread pool size. */
    private int preloadPoolSize = DFLT_PRELOAD_THREAD_POOL_SIZE;

    /** Preload timeout. */
    private long preloadTimeout = DFLT_PRELOAD_TIMEOUT;

    /** Default time to live for cache entries. */
    private long ttl = DFLT_TIME_TO_LIVE;

    /** Cache expiration policy. */
    private CacheEvictionPolicy evictPlc;

    /** Near cache eviction policy. */
    private CacheEvictionPolicy nearEvictPlc;

    /** Flag indicating whether eviction is synchronized. */
    private boolean evictSync = DFLT_EVICT_SYNCHRONIZED;

    /** Flag indicating whether eviction is synchronized with near nodes. */
    private boolean evictNearSync = DFLT_EVICT_NEAR_SYNCHRONIZED;

    /** Eviction key buffer size. */
    private int evictKeyBufSize = DFLT_EVICT_KEY_BUFFER_SIZE;

    /** Synchronous eviction timeout. */
    private int evictSyncConcurrencyLvl = DFLT_EVICT_SYNCHRONIZED_CONCURRENCY_LEVEL;

    /** Synchronous eviction timeout. */
    private long evictSyncTimeout = DFLT_EVICT_SYNCHRONIZED_TIMEOUT;

    /** Eviction filter. */
    private CacheEvictionFilter<?, ?> evictFilter;

    /** Maximum eviction overflow ratio. */
    private float evictMaxOverflowRatio = DFLT_MAX_EVICTION_OVERFLOW_RATIO;

    /** Eager ttl flag. */
    private boolean eagerTtl = DFLT_EAGER_TTL;

    /** Default lock timeout. */
    private long dfltLockTimeout = DFLT_LOCK_TIMEOUT;

    /** Default query timeout. */
    private long dfltQryTimeout = DFLT_QUERY_TIMEOUT;

    /** Default cache start size. */
    private int startSize = DFLT_START_SIZE;

    /** Default near cache start size. */
    private int nearStartSize = DFLT_NEAR_START_SIZE;

    /** Cache distribution mode. */
    private CacheDistributionMode distro = DFLT_DISTRIBUTION_MODE;

    /** Write synchronization mode. */
    private CacheWriteSynchronizationMode writeSync;

    /** */
    private Factory storeFactory;

    /** */
    private boolean loadPrevVal = DFLT_LOAD_PREV_VAL;

    /** Node group resolver. */
    private CacheAffinityFunction aff;

    /** Cache mode. */
    private CacheMode cacheMode = DFLT_CACHE_MODE;

    /** Cache atomicity mode. */
    private CacheAtomicityMode atomicityMode;

    /** Write ordering mode. */
    private CacheAtomicWriteOrderMode atomicWriteOrderMode;

    /** Number of backups for cache. */
    private int backups = DFLT_BACKUPS;

    /** Flag indicating whether this is invalidation-based cache. */
    private boolean invalidate = DFLT_INVALIDATE;

    /** Flag indicating if cached values should be additionally stored in serialized form. */
    private boolean storeValBytes = DFLT_STORE_VALUE_BYTES;

    /** Name of class implementing GridCacheTmLookup. */
    private String tmLookupClsName;

    /** Distributed cache preload mode. */
    private CachePreloadMode preloadMode = DFLT_PRELOAD_MODE;

    /** Cache preload order. */
    private int preloadOrder;

    /** Preload batch size. */
    private int preloadBatchSize = DFLT_PRELOAD_BATCH_SIZE;

    /** Off-heap memory size. */
    private long offHeapMaxMem = DFLT_OFFHEAP_MEMORY;

    /** */
    private boolean swapEnabled = DFLT_SWAP_ENABLED;

    /** Maximum number of concurrent asynchronous operations. */
    private int maxConcurrentAsyncOps = DFLT_MAX_CONCURRENT_ASYNC_OPS;

    /** */
    private boolean qryIdxEnabled = DFLT_QUERY_INDEX_ENABLED;

    /** Write-behind feature. */
    private boolean writeBehindEnabled = DFLT_WRITE_BEHIND_ENABLED;

    /** Maximum size of write-behind cache. */
    private int writeBehindFlushSize = DFLT_WRITE_BEHIND_FLUSH_SIZE;

    /** Write-behind flush frequency in milliseconds. */
    private long writeBehindFlushFreq = DFLT_WRITE_BEHIND_FLUSH_FREQUENCY;

    /** Flush thread count for write-behind cache store. */
    private int writeBehindFlushThreadCnt = DFLT_WRITE_FROM_BEHIND_FLUSH_THREAD_CNT;

    /** Maximum batch size for write-behind cache store. */
    private int writeBehindBatchSize = DFLT_WRITE_BEHIND_BATCH_SIZE;

    /** Maximum number of query iterators that can be stored. */
    private int maxQryIterCnt = DFLT_MAX_QUERY_ITERATOR_CNT;

    /** Memory mode. */
    private CacheMemoryMode memMode = DFLT_MEMORY_MODE;

    /** */
    private CacheAffinityKeyMapper affMapper;

    /** */
    private long preloadDelay;

    /** */
    private long preloadThrottle = DFLT_PRELOAD_THROTTLE;

    /** */
    private CacheInterceptor<?, ?> interceptor;

    /** Query configuration. */
    private CacheQueryConfiguration qryCfg;

    /**
     * Flag indicating whether data can be read from backup.
     * If {@code false} always get data from primary node (never from backup).
     */
    private boolean readFromBackup = DFLT_READ_FROM_BACKUP;

    /** Collection of type metadata. */
    private Collection<CacheTypeMetadata> typeMeta;

    /** Empty constructor (all values are initialized to their defaults). */
    public CacheConfiguration() {
        /* No-op. */
    }

    /**
     * Copy constructor.
     *
     * @param cfg Configuration to copy.
     */
    public CacheConfiguration(CompleteConfiguration cfg) {
        super(cfg);

        if (!(cfg instanceof CacheConfiguration))
            return;

        CacheConfiguration cc = (CacheConfiguration)cfg;

        /*
         * NOTE: MAKE SURE TO PRESERVE ALPHABETIC ORDER!
         * ==============================================
         */
        aff = cc.getAffinity();
        affMapper = cc.getAffinityMapper();
        atomicityMode = cc.getAtomicityMode();
        atomicWriteOrderMode = cc.getAtomicWriteOrderMode();
        backups = cc.getBackups();
        cacheLoaderFactory = cc.getCacheLoaderFactory();
        cacheMode = cc.getCacheMode();
        cacheWriterFactory = cc.getCacheWriterFactory();
        dfltLockTimeout = cc.getDefaultLockTimeout();
        dfltQryTimeout = cc.getDefaultQueryTimeout();
        distro = cc.getDistributionMode();
        eagerTtl = cc.isEagerTtl();
        evictFilter = cc.getEvictionFilter();
        evictKeyBufSize = cc.getEvictSynchronizedKeyBufferSize();
        evictMaxOverflowRatio = cc.getEvictMaxOverflowRatio();
        evictNearSync = cc.isEvictNearSynchronized();
        evictPlc = cc.getEvictionPolicy();
        evictSync = cc.isEvictSynchronized();
        evictSyncConcurrencyLvl = cc.getEvictSynchronizedConcurrencyLevel();
        evictSyncTimeout = cc.getEvictSynchronizedTimeout();
        expiryPolicyFactory = cc.getExpiryPolicyFactory();
        interceptor = cc.getInterceptor();
        invalidate = cc.isInvalidate();
        isReadThrough = cc.isReadThrough();
        isWriteThrough = cc.isWriteThrough();
        listenerConfigurations = cc.listenerConfigurations;
        loadPrevVal = cc.isLoadPreviousValue();
        offHeapMaxMem = cc.getOffHeapMaxMemory();
        maxConcurrentAsyncOps = cc.getMaxConcurrentAsyncOperations();
        maxQryIterCnt = cc.getMaximumQueryIteratorCount();
        memMode = cc.getMemoryMode();
        name = cc.getName();
        nearStartSize = cc.getNearStartSize();
        nearEvictPlc = cc.getNearEvictionPolicy();
        preloadMode = cc.getPreloadMode();
        preloadBatchSize = cc.getPreloadBatchSize();
        preloadDelay = cc.getPreloadPartitionedDelay();
        preloadOrder = cc.getPreloadOrder();
        preloadPoolSize = cc.getPreloadThreadPoolSize();
        preloadTimeout = cc.getPreloadTimeout();
        preloadThrottle = cc.getPreloadThrottle();
        qryCfg = cc.getQueryConfiguration();
        qryIdxEnabled = cc.isQueryIndexEnabled();
        readFromBackup = cc.isReadFromBackup();
        startSize = cc.getStartSize();
        storeFactory = cc.getCacheStoreFactory();
        storeValBytes = cc.isStoreValueBytes();
        swapEnabled = cc.isSwapEnabled();
        tmLookupClsName = cc.getTransactionManagerLookupClassName();
        ttl = cc.getDefaultTimeToLive();
        writeBehindBatchSize = cc.getWriteBehindBatchSize();
        writeBehindEnabled = cc.isWriteBehindEnabled();
        writeBehindFlushFreq = cc.getWriteBehindFlushFrequency();
        writeBehindFlushSize = cc.getWriteBehindFlushSize();
        writeBehindFlushThreadCnt = cc.getWriteBehindFlushThreadCount();
        writeSync = cc.getWriteSynchronizationMode();
        typeMeta = cc.getTypeMetadata();
    }

    /**
     * Cache name. If not provided or {@code null}, then this will be considered a default
     * cache which can be accessed via {@link Ignite#jcache(String)} method. Otherwise, if name
     * is provided, the cache will be accessed via {@link Ignite#jcache(String)} method.
     *
     * @return Cache name.
     */
    public String getName() {
        return name;
    }

    /**
     * Sets cache name.
     *
     * @param name Cache name. May be <tt>null</tt>, but may not be empty string.
     */
    public void setName(String name) {
        A.ensure(name == null || !name.isEmpty(), "Name cannot be null or empty.");

        this.name = name;
    }

    /**
     * Gets time to live for all objects in cache. This value can be overridden for individual objects.
     * If not set, then value is {@code 0} which means that objects never expire.
     *
     * @return Time to live for all objects in cache.
     */
    public long getDefaultTimeToLive() {
        return ttl;
    }

    /**
     * Sets time to live for all objects in cache. This value can be override for individual objects.
     *
     * @param ttl Time to live for all objects in cache.
     */
    public void setDefaultTimeToLive(long ttl) {
        this.ttl = ttl;
    }

    /**
     * Gets cache eviction policy. By default, returns {@code null}
     * which means that evictions are disabled for cache.
     *
     * @return Cache eviction policy or {@code null} if evictions should be disabled.
     */
    @SuppressWarnings({"unchecked"})
    @Nullable public CacheEvictionPolicy<K, V> getEvictionPolicy() {
        return evictPlc;
    }

    /**
     * Sets cache eviction policy.
     *
     * @param evictPlc Cache expiration policy.
     */
    public void setEvictionPolicy(@Nullable CacheEvictionPolicy evictPlc) {
        this.evictPlc = evictPlc;
    }

    /**
     * Gets cache distribution mode. This parameter is taken into account only if
     * {@link #getCacheMode()} is set to {@link CacheMode#PARTITIONED} or {@link CacheMode#REPLICATED} mode.
     * <p>
     * If not set, default value is {@link #DFLT_DISTRIBUTION_MODE}.
     *
     * @return Cache distribution mode.
     */
    public CacheDistributionMode getDistributionMode() {
        return distro;
    }

    /**
     * Sets cache distribution mode.
     *
     * @param distro Distribution mode.
     */
    public void setDistributionMode(CacheDistributionMode distro) {
        this.distro = distro;
    }

    /**
     * Gets write synchronization mode. This mode controls whether the main
     * caller should wait for update on other nodes to complete or not.
     *
     * @return Write synchronization mode.
     */
    public CacheWriteSynchronizationMode getWriteSynchronizationMode() {
        return writeSync;
    }

    /**
     * Sets write synchronization mode.
     *
     * @param writeSync Write synchronization mode.
     */
    public void setWriteSynchronizationMode(CacheWriteSynchronizationMode writeSync) {
        this.writeSync = writeSync;
    }

    /**
     * Gets eviction policy for {@code near} cache which is different from the one used for
     * {@code partitioned} cache. By default, returns {@code null}
     * which means that evictions are disabled for near cache.
     *
     * @return Cache eviction policy or {@code null} if evictions should be disabled.
     */
    @SuppressWarnings({"unchecked"})
    @Nullable public CacheEvictionPolicy<K, V> getNearEvictionPolicy() {
        return nearEvictPlc;
    }

    /**
     * Sets eviction policy for near cache. This property is only used for {@link CacheMode#PARTITIONED} caching
     * mode.
     *
     * @param nearEvictPlc Eviction policy for near cache.
     */
    public void setNearEvictionPolicy(@Nullable CacheEvictionPolicy nearEvictPlc) {
        this.nearEvictPlc = nearEvictPlc;
    }

    /**
     * Gets flag indicating whether eviction is synchronized between primary and
     * backup nodes on partitioned cache. If this parameter is {@code true} and
     * swap is disabled then {@link CacheProjection#evict(Object)}
     * and all its variations will involve all nodes where an entry is kept -
     * this is a group of nodes responsible for partition to which
     * corresponding key belongs. If this property is set to {@code false} then
     * eviction is done independently on cache nodes.
     * <p>
     * Default value is defined by {@link #DFLT_EVICT_SYNCHRONIZED}.
     * <p>
     * Note that it's not recommended to set this value to {@code true} if cache
     * store is configured since it will allow to significantly improve cache
     * performance.
     *
     * @return {@code true} If eviction is synchronized with backup nodes (or the
     *      rest of the nodes in case of replicated cache), {@code false} if not.
     */
    public boolean isEvictSynchronized() {
        return evictSync;
    }

    /**
     * Sets flag indicating whether eviction is synchronized with backup nodes (or the rest of the nodes for replicated
     * cache).
     *
     * @param evictSync {@code true} if synchronized, {@code false} if not.
     */
    public void setEvictSynchronized(boolean evictSync) {
        this.evictSync = evictSync;
    }

    /**
     * Sets flag indicating whether eviction is synchronized with near nodes.
     *
     * @param evictNearSync {@code true} if synchronized, {@code false} if not.
     */
    public void setEvictNearSynchronized(boolean evictNearSync) {
        this.evictNearSync = evictNearSync;
    }

    /**
     * Gets flag indicating whether eviction on primary node is synchronized with
     * near nodes where entry is kept. Default value is {@code true} and
     * is defined by {@link #DFLT_EVICT_NEAR_SYNCHRONIZED}.
     * <p>
     * Note that in most cases this property should be set to {@code true} to keep
     * cache consistency. But there may be the cases when user may use some
     * special near eviction policy to have desired control over near cache
     * entry set.
     *
     * @return {@code true} If eviction is synchronized with near nodes in
     *      partitioned cache, {@code false} if not.
     */
    public boolean isEvictNearSynchronized() {
        return evictNearSync;
    }

    /**
     * Gets size of the key buffer for synchronized evictions.
     * <p>
     * Default value is defined by {@link #DFLT_EVICT_KEY_BUFFER_SIZE}.
     *
     * @return Eviction key buffer size.
     */
    public int getEvictSynchronizedKeyBufferSize() {
        return evictKeyBufSize;
    }

    /**
     * Sets eviction key buffer size.
     *
     * @param evictKeyBufSize Eviction key buffer size.
     */
    public void setEvictSynchronizedKeyBufferSize(int evictKeyBufSize) {
        this.evictKeyBufSize = evictKeyBufSize;
    }

    /**
     * Gets concurrency level for synchronized evictions. This flag only makes sense
     * with {@link #isEvictNearSynchronized()} or {@link #isEvictSynchronized()} set
     * to {@code true}. When synchronized evictions are enabled, it is possible that
     * local eviction policy will try to evict entries faster than evictions can be
     * synchronized with backup or near nodes. This value specifies how many concurrent
     * synchronous eviction sessions should be allowed before the system is forced to
     * wait and let synchronous evictions catch up with the eviction policy.
     * <p>
     * Note that if synchronous evictions start lagging, it is possible that you have either
     * too big or too small eviction key buffer size or small eviction timeout. In that case
     * you will need to adjust {@link #getEvictSynchronizedKeyBufferSize} or
     * {@link #getEvictSynchronizedTimeout()} values as well.
     * <p>
     * Default value is defined by {@link #DFLT_EVICT_SYNCHRONIZED_CONCURRENCY_LEVEL}.
     *
     * @return Synchronous eviction concurrency level.
     */
    public int getEvictSynchronizedConcurrencyLevel() {
        return evictSyncConcurrencyLvl;
    }

    /**
     * Sets concurrency level for synchronized evictions.
     *
     * @param evictSyncConcurrencyLvl Concurrency level for synchronized evictions.
     */
    public void setEvictSynchronizedConcurrencyLevel(int evictSyncConcurrencyLvl) {
        this.evictSyncConcurrencyLvl = evictSyncConcurrencyLvl;
    }

    /**
     * Gets timeout for synchronized evictions.
     * <p>
     * Node that initiates eviction waits for responses
     * from remote nodes within this timeout.
     * <p>
     * Default value is defined by {@link #DFLT_EVICT_SYNCHRONIZED_TIMEOUT}.
     *
     * @return Synchronous eviction timeout.
     */
    public long getEvictSynchronizedTimeout() {
        return evictSyncTimeout;
    }

    /**
     * Sets timeout for synchronized evictions.
     *
     * @param evictSyncTimeout Timeout for synchronized evictions.
     */
    public void setEvictSynchronizedTimeout(long evictSyncTimeout) {
        this.evictSyncTimeout = evictSyncTimeout;
    }

    /**
     * This value denotes the maximum size of eviction queue in percents of cache
     * size in case of distributed cache (replicated and partitioned) and using
     * synchronized eviction (that is if {@link #isEvictSynchronized()} returns
     * {@code true}).
     * <p>
     * That queue is used internally as a buffer to decrease network costs for
     * synchronized eviction. Once queue size reaches specified value all required
     * requests for all entries in the queue are sent to remote nodes and the queue
     * is cleared.
     * <p>
     * Default value is defined by {@link #DFLT_MAX_EVICTION_OVERFLOW_RATIO} and
     * equals to {@code 10%}.
     *
     * @return Maximum size of eviction queue in percents of cache size.
     */
    public float getEvictMaxOverflowRatio() {
        return evictMaxOverflowRatio;
    }

    /**
     * Sets maximum eviction overflow ratio.
     *
     * @param evictMaxOverflowRatio Maximum eviction overflow ratio.
     */
    public void setEvictMaxOverflowRatio(float evictMaxOverflowRatio) {
        this.evictMaxOverflowRatio = evictMaxOverflowRatio;
    }

    /**
     * Gets eviction filter to specify which entries should not be evicted
     * (except explicit evict by calling {@link IgniteCache#localEvict(Collection)}).
     * If {@link org.apache.ignite.cache.eviction.CacheEvictionFilter#evictAllowed(javax.cache.Cache.Entry)} method
     * returns {@code false} then eviction policy will not be notified and entry will
     * never be evicted.
     * <p>
     * If not provided, any entry may be evicted depending on
     * {@link #getEvictionPolicy() eviction policy} configuration.
     *
     * @return Eviction filter or {@code null}.
     */
    @SuppressWarnings("unchecked")
    public CacheEvictionFilter<K, V> getEvictionFilter() {
        return (CacheEvictionFilter<K, V>)evictFilter;
    }

    /**
     * Sets eviction filter.
     *
     * @param evictFilter Eviction filter.
     */
    public void setEvictionFilter(CacheEvictionFilter<K, V> evictFilter) {
        this.evictFilter = evictFilter;
    }

    /**
     * Gets flag indicating whether expired cache entries will be eagerly removed from cache. When
     * set to {@code false}, expired entries will be removed on next entry access.
     * <p>
     * When not set, default value is {@link #DFLT_EAGER_TTL}.
     * <p>
     * <b>Note</b> that this flag only matters for entries expiring based on
     * {@link javax.cache.expiry.ExpiryPolicy} and should not be confused with entry
     * evictions based on configured {@link org.apache.ignite.cache.eviction.CacheEvictionPolicy}.
     *
     * @return Flag indicating whether Ignite will eagerly remove expired entries.
     */
    public boolean isEagerTtl() {
        return eagerTtl;
    }

    /**
     * Sets eager ttl flag.
     *
     * @param eagerTtl {@code True} if Ignite should eagerly remove expired cache entries.
     * @see #isEagerTtl()
     */
    public void setEagerTtl(boolean eagerTtl) {
        this.eagerTtl = eagerTtl;
    }

    /**
     * Gets initial cache size which will be used to pre-create internal
     * hash table after start. Default value is defined by {@link #DFLT_START_SIZE}.
     *
     * @return Initial cache size.
     */
    public int getStartSize() {
        return startSize;
    }

    /**
     * Initial size for internal hash map.
     *
     * @param startSize Cache start size.
     */
    public void setStartSize(int startSize) {
        this.startSize = startSize;
    }

    /**
     * Gets initial cache size for near cache which will be used to pre-create internal
     * hash table after start. Default value is defined by {@link #DFLT_NEAR_START_SIZE}.
     *
     * @return Initial near cache size.
     */
    public int getNearStartSize() {
        return nearStartSize;
    }

    /**
     * Start size for near cache. This property is only used for {@link CacheMode#PARTITIONED} caching mode.
     *
     * @param nearStartSize Start size for near cache.
     */
    public void setNearStartSize(int nearStartSize) {
        this.nearStartSize = nearStartSize;
    }

    /**
     * Gets flag indicating whether value should be loaded from store if it is not in the cache
     * for following cache operations:
     * <ul>
     *     <li>{@link IgniteCache#putIfAbsent(Object, Object)}</li>
     *     <li>{@link IgniteCache#replace(Object, Object)}</li>
     *     <li>{@link IgniteCache#replace(Object, Object, Object)}</li>
     *     <li>{@link IgniteCache#remove(Object, Object)}</li>
     *     <li>{@link IgniteCache#getAndPut(Object, Object)}</li>
     *     <li>{@link IgniteCache#getAndRemove(Object)}</li>
     *     <li>{@link IgniteCache#getAndReplace(Object, Object)}</li>
     *     <li>{@link IgniteCache#getAndPutIfAbsent(Object, Object)}</li>
     *</ul>
     *
     * @return Load previous value flag.
     */
    public boolean isLoadPreviousValue() {
        return loadPrevVal;
    }

    /**
     * Sets flag indicating whether value should be loaded from store if it is not in the cache
     * for following cache operations:
     * <ul>
     *     <li>{@link IgniteCache#putIfAbsent(Object, Object)}</li>
     *     <li>{@link IgniteCache#replace(Object, Object)}</li>
     *     <li>{@link IgniteCache#replace(Object, Object, Object)}</li>
     *     <li>{@link IgniteCache#remove(Object, Object)}</li>
     *     <li>{@link IgniteCache#getAndPut(Object, Object)}</li>
     *     <li>{@link IgniteCache#getAndRemove(Object)}</li>
     *     <li>{@link IgniteCache#getAndReplace(Object, Object)}</li>
     *     <li>{@link IgniteCache#getAndPutIfAbsent(Object, Object)}</li>
     *</ul>
     * When not set, default value is {@link #DFLT_LOAD_PREV_VAL}.
     *
     * @param loadPrevVal Load previous value flag.
     */
    public void setLoadPreviousValue(boolean loadPrevVal) {
        this.loadPrevVal = loadPrevVal;
    }

    /**
     * Gets factory for underlying persistent storage for read-through and write-through operations.
     *
     * @return Cache store factory.
     */
    @SuppressWarnings("unchecked")
    public Factory<CacheStore<? super K, ? super V>> getCacheStoreFactory() {
        return (Factory<CacheStore<? super K, ? super V>>)storeFactory;
    }

    /**
     * Sets factory fpr persistent storage for cache data.

     * @param storeFactory Cache store factory.
     */
    @SuppressWarnings("unchecked")
    public void setCacheStoreFactory(Factory<? extends CacheStore<? super K, ? super V>> storeFactory) {
        this.storeFactory = storeFactory;
    }

    /**
     * Gets key topology resolver to provide mapping from keys to nodes.
     *
     * @return Key topology resolver to provide mapping from keys to nodes.
     */
    public CacheAffinityFunction getAffinity() {
        return aff;
    }

    /**
     * Sets affinity for cache keys.
     *
     * @param aff Cache key affinity.
     */
    public void setAffinity(CacheAffinityFunction aff) {
        this.aff = aff;
    }

    /**
     * Gets caching mode to use. You can configure cache either to be local-only,
     * fully replicated, partitioned, or near. If not provided, {@link CacheMode#REPLICATED}
     * mode will be used by default (defined by {@link #DFLT_CACHE_MODE} constant).
     *
     * @return {@code True} if cache is local.
     */
    public CacheMode getCacheMode() {
        return cacheMode;
    }

    /**
     * Sets caching mode.
     *
     * @param cacheMode Caching mode.
     */
    public void setCacheMode(CacheMode cacheMode) {
        this.cacheMode = cacheMode;
    }

    /**
     * Gets cache atomicity mode.
     * <p>
     * Default value is defined by {@link #DFLT_CACHE_ATOMICITY_MODE}.
     *
     * @return Cache atomicity mode.
     */
    public CacheAtomicityMode getAtomicityMode() {
        return atomicityMode;
    }

    /**
     * Sets cache atomicity mode.
     *
     * @param atomicityMode Cache atomicity mode.
     */
    public void setAtomicityMode(CacheAtomicityMode atomicityMode) {
        this.atomicityMode = atomicityMode;
    }

    /**
     * Gets cache write ordering mode. This property can be enabled only for {@link CacheAtomicityMode#ATOMIC}
     * cache (for other atomicity modes it will be ignored).
     *
     * @return Cache write ordering mode.
     */
    public CacheAtomicWriteOrderMode getAtomicWriteOrderMode() {
        return atomicWriteOrderMode;
    }

    /**
     * Sets cache write ordering mode. This property can be enabled only for {@link CacheAtomicityMode#ATOMIC}
     * cache (for other atomicity modes it will be ignored).
     *
     * @param atomicWriteOrderMode Cache write ordering mode.
     */
    public void setAtomicWriteOrderMode(CacheAtomicWriteOrderMode atomicWriteOrderMode) {
        this.atomicWriteOrderMode = atomicWriteOrderMode;
    }

    /**
     * Gets number of nodes used to back up single partition for {@link CacheMode#PARTITIONED} cache.
     * <p>
     * If not set, default value is {@link #DFLT_BACKUPS}.
     *
     * @return Number of backup nodes for one partition.
     */
    public int getBackups() {
        return backups;
    }

    /**
     * Sets number of nodes used to back up single partition for {@link CacheMode#PARTITIONED} cache.
     * <p>
     * If not set, default value is {@link #DFLT_BACKUPS}.
     *
     * @param backups Number of backup nodes for one partition.
     */
    public void setBackups(int backups) {
        this.backups = backups;
    }

    /**
     * Gets default lock acquisition timeout. Default value is defined by {@link #DFLT_LOCK_TIMEOUT}
     * which is {@code 0} and means that lock acquisition will never timeout.
     *
     * @return Default lock timeout.
     */
    public long getDefaultLockTimeout() {
        return dfltLockTimeout;
    }

    /**
     * Sets default lock timeout in milliseconds. By default this value is defined by {@link #DFLT_LOCK_TIMEOUT}.
     *
     * @param dfltLockTimeout Default lock timeout.
     */
    public void setDefaultLockTimeout(long dfltLockTimeout) {
        this.dfltLockTimeout = dfltLockTimeout;
    }

    /**
     * Gets default query timeout. Default value is defined by {@link #DFLT_QUERY_TIMEOUT}. {@code 0} (zero)
     * means that the query will never timeout and will wait for completion.
     *
     * @return Default query timeout, {@code 0} for never.
     */
    public long getDefaultQueryTimeout() {
        return dfltQryTimeout;
    }

    /**
     * Sets default query timeout, {@code 0} for never. For more information see {@link #getDefaultQueryTimeout()}.
     *
     * @param dfltQryTimeout Default query timeout.
     */
    public void setDefaultQueryTimeout(long dfltQryTimeout) {
        this.dfltQryTimeout = dfltQryTimeout;
    }

    /**
     * Invalidation flag. If {@code true}, values will be invalidated (nullified) upon commit in near cache.
     *
     * @return Invalidation flag.
     */
    public boolean isInvalidate() {
        return invalidate;
    }

    /**
     * Sets invalidation flag for near cache entries in this transaction. Default is {@code false}.
     *
     * @param invalidate Flag to set this cache into invalidation-based mode. Default value is {@code false}.
     */
    public void setInvalidate(boolean invalidate) {
        this.invalidate = invalidate;
    }

    /**
     * Flag indicating if cached values should be additionally stored in serialized form. It's set to true by default.
     *
     * @param storeValBytes {@code true} if cached values should be additionally stored in serialized form, {@code
     * false} otherwise.
     */
    public void setStoreValueBytes(boolean storeValBytes) {
        this.storeValBytes = storeValBytes;
    }

    /**
     * Flag indicating if cached values should be additionally stored in serialized form.
     * It's set to {@code true} by default.
     *
     * @return {@code true} if cached values should be additionally stored in
     *      serialized form, {@code false} otherwise.
     */
    public boolean isStoreValueBytes() {
        return storeValBytes;
    }

    /**
     * Gets class name of transaction manager finder for integration for JEE app servers.
     *
     * @return Transaction manager finder.
     */
    public String getTransactionManagerLookupClassName() {
        return tmLookupClsName;
    }

    /**
     * Sets look up mechanism for available {@code TransactionManager} implementation, if any.
     *
     * @param tmLookupClsName Name of class implementing GridCacheTmLookup interface that is used to
     *      receive JTA transaction manager.
     */
    public void setTransactionManagerLookupClassName(String tmLookupClsName) {
        this.tmLookupClsName = tmLookupClsName;
    }

    /**
     * Sets cache preload mode.
     *
     * @param preloadMode Preload mode.
     */
    public void setPreloadMode(CachePreloadMode preloadMode) {
        this.preloadMode = preloadMode;
    }

    /**
     * Gets preload mode for distributed cache.
     * <p>
     * Default is defined by {@link #DFLT_PRELOAD_MODE}.
     *
     * @return Preload mode.
     */
    public CachePreloadMode getPreloadMode() {
        return preloadMode;
    }

    /**
     * Gets cache preload order. Preload order can be set to non-zero value for caches with
     * {@link CachePreloadMode#SYNC SYNC} or {@link CachePreloadMode#ASYNC ASYNC} preload modes only.
     * <p/>
     * If cache preload order is positive, preloading for this cache will be started only when preloading for
     * all caches with smaller preload order (except caches with preload order {@code 0}) will be completed.
     * <p/>
     * Note that cache with order {@code 0} does not participate in ordering. This means that cache with
     * preload order {@code 1} will never wait for any other caches. All caches with order {@code 0} will
     * be preloaded right away concurrently with each other and ordered preload processes.
     * <p/>
     * If not set, cache order is 0, i.e. preloading is not ordered.
     *
     * @return Cache preload order.
     */
    public int getPreloadOrder() {
        return preloadOrder;
    }

    /**
     * Sets cache preload order.
     *
     * @param preloadOrder Cache preload order.
     * @see #getPreloadOrder()
     */
    public void setPreloadOrder(int preloadOrder) {
        this.preloadOrder = preloadOrder;
    }

    /**
     * Gets size (in number bytes) to be loaded within a single preload message.
     * Preloading algorithm will split total data set on every node into multiple
     * batches prior to sending data. Default value is defined by
     * {@link #DFLT_PRELOAD_BATCH_SIZE}.
     *
     * @return Size in bytes of a single preload message.
     */
    public int getPreloadBatchSize() {
        return preloadBatchSize;
    }

    /**
     * Sets preload batch size.
     *
     * @param preloadBatchSize Preload batch size.
     */
    public void setPreloadBatchSize(int preloadBatchSize) {
        this.preloadBatchSize = preloadBatchSize;
    }

    /**
     * Flag indicating whether Ignite should use swap storage by default. By default
     * swap is disabled which is defined via {@link #DFLT_SWAP_ENABLED} constant.
     * <p>
     * Note that this flag may be overridden for cache projection created with flag
     * {@link org.apache.ignite.internal.processors.cache.CacheFlag#SKIP_SWAP}.
     *
     * @return {@code True} if swap storage is enabled.
     */
    public boolean isSwapEnabled() {
        return swapEnabled;
    }

    /**
     * Flag indicating whether swap storage is enabled or not.
     *
     * @param swapEnabled {@code True} if swap storage is enabled.
     */
    public void setSwapEnabled(boolean swapEnabled) {
        this.swapEnabled = swapEnabled;
    }

    /**
     * Gets maximum number of allowed concurrent asynchronous operations. If 0 returned then number
     * of concurrent asynchronous operations is unlimited.
     * <p>
     * If not set, default value is {@link #DFLT_MAX_CONCURRENT_ASYNC_OPS}.
     * <p>
     * If user threads do not wait for asynchronous operations to complete, it is possible to overload
     * a system. This property enables back-pressure control by limiting number of scheduled asynchronous
     * cache operations.
     *
     * @return Maximum number of concurrent asynchronous operations or {@code 0} if unlimited.
     */
    public int getMaxConcurrentAsyncOperations() {
        return maxConcurrentAsyncOps;
    }

    /**
     * Sets maximum number of concurrent asynchronous operations.
     *
     * @param maxConcurrentAsyncOps Maximum number of concurrent asynchronous operations.
     * @see #getMaxConcurrentAsyncOperations()
     */
    public void setMaxConcurrentAsyncOperations(int maxConcurrentAsyncOps) {
        this.maxConcurrentAsyncOps = maxConcurrentAsyncOps;
    }

    /**
     * Flag indicating whether Ignite should attempt to index value and/or key instances
     * stored in cache. If this property is {@code false}, then all indexing annotations
     * inside of any class will be ignored. By default query indexing is disabled and
     * defined via {@link #DFLT_QUERY_INDEX_ENABLED} constant.
     *
     * @return {@code True} if query indexing is enabled.
     * @see #getMemoryMode()
     */
    public boolean isQueryIndexEnabled() {
        return qryIdxEnabled;
    }

    /**
     * Flag indicating whether query indexing is enabled or not.
     *
     * @param qryIdxEnabled {@code True} if query indexing is enabled.
     */
    public void setQueryIndexEnabled(boolean qryIdxEnabled) {
        this.qryIdxEnabled = qryIdxEnabled;
    }

    /**
     * Flag indicating whether Ignite should use write-behind behaviour for the cache store.
     * By default write-behind is disabled which is defined via {@link #DFLT_WRITE_BEHIND_ENABLED}
     * constant.
     *
     * @return {@code True} if write-behind is enabled.
     */
    public boolean isWriteBehindEnabled() {
        return writeBehindEnabled;
    }

    /**
     * Sets flag indicating whether write-behind is enabled.
     *
     * @param writeBehindEnabled {@code true} if write-behind is enabled.
     */
    public void setWriteBehindEnabled(boolean writeBehindEnabled) {
        this.writeBehindEnabled = writeBehindEnabled;
    }

    /**
     * Maximum size of the write-behind cache. If cache size exceeds this value,
     * all cached items are flushed to the cache store and write cache is cleared.
     * <p/>
     * If not provided, default value is {@link #DFLT_WRITE_BEHIND_FLUSH_SIZE}.
     * If this value is {@code 0}, then flush is performed according to the flush frequency interval.
     * <p/>
     * Note that you cannot set both, {@code flush} size and {@code flush frequency}, to {@code 0}.
     *
     * @return Maximum object count in write-behind cache.
     */
    public int getWriteBehindFlushSize() {
        return writeBehindFlushSize;
    }

    /**
     * Sets write-behind flush size.
     *
     * @param writeBehindFlushSize Write-behind cache flush size.
     * @see #getWriteBehindFlushSize()
     */
    public void setWriteBehindFlushSize(int writeBehindFlushSize) {
        this.writeBehindFlushSize = writeBehindFlushSize;
    }

    /**
     * Frequency with which write-behind cache is flushed to the cache store in milliseconds.
     * This value defines the maximum time interval between object insertion/deletion from the cache
     * ant the moment when corresponding operation is applied to the cache store.
     * <p>
     * If not provided, default value is {@link #DFLT_WRITE_BEHIND_FLUSH_FREQUENCY}.
     * If this value is {@code 0}, then flush is performed according to the flush size.
     * <p>
     * Note that you cannot set both, {@code flush} size and {@code flush frequency}, to {@code 0}.
     *
     * @return Write-behind flush frequency in milliseconds.
     */
    public long getWriteBehindFlushFrequency() {
        return writeBehindFlushFreq;
    }

    /**
     * Sets write-behind flush frequency.
     *
     * @param writeBehindFlushFreq Write-behind flush frequency in milliseconds.
     * @see #getWriteBehindFlushFrequency()
     */
    public void setWriteBehindFlushFrequency(long writeBehindFlushFreq) {
        this.writeBehindFlushFreq = writeBehindFlushFreq;
    }

    /**
     * Number of threads that will perform cache flushing. Cache flushing is performed
     * when cache size exceeds value defined by
     * {@link #getWriteBehindFlushSize}, or flush interval defined by
     * {@link #getWriteBehindFlushFrequency} is elapsed.
     * <p/>
     * If not provided, default value is {@link #DFLT_WRITE_FROM_BEHIND_FLUSH_THREAD_CNT}.
     *
     * @return Count of flush threads.
     */
    public int getWriteBehindFlushThreadCount() {
        return writeBehindFlushThreadCnt;
    }

    /**
     * Sets flush thread count for write-behind cache.
     *
     * @param writeBehindFlushThreadCnt Count of flush threads.
     * @see #getWriteBehindFlushThreadCount()
     */
    public void setWriteBehindFlushThreadCount(int writeBehindFlushThreadCnt) {
        this.writeBehindFlushThreadCnt = writeBehindFlushThreadCnt;
    }

    /**
     * Maximum batch size for write-behind cache store operations. Store operations (get or remove)
     * are combined in a batch of this size to be passed to
     * {@link CacheStore#writeAll(Collection)} or
     * {@link CacheStore#deleteAll(Collection)} methods.
     * <p/>
     * If not provided, default value is {@link #DFLT_WRITE_BEHIND_BATCH_SIZE}.
     *
     * @return Maximum batch size for store operations.
     */
    public int getWriteBehindBatchSize() {
        return writeBehindBatchSize;
    }

    /**
     * Sets maximum batch size for write-behind cache.
     *
     * @param writeBehindBatchSize Maximum batch size.
     * @see #getWriteBehindBatchSize()
     */
    public void setWriteBehindBatchSize(int writeBehindBatchSize) {
        this.writeBehindBatchSize = writeBehindBatchSize;
    }

    /**
     * Gets size of preloading thread pool. Note that size serves as a hint and implementation
     * may create more threads for preloading than specified here (but never less threads).
     * <p>
     * Default value is {@link #DFLT_PRELOAD_THREAD_POOL_SIZE}.
     *
     * @return Size of preloading thread pool.
     */
    public int getPreloadThreadPoolSize() {
        return preloadPoolSize;
    }

    /**
     * Sets size of preloading thread pool. Note that size serves as a hint and implementation may create more threads
     * for preloading than specified here (but never less threads).
     *
     * @param preloadPoolSize Size of preloading thread pool.
     */
    public void setPreloadThreadPoolSize(int preloadPoolSize) {
        this.preloadPoolSize = preloadPoolSize;
    }

    /**
     * Gets preload timeout (ms).
     * <p>
     * Default value is {@link #DFLT_PRELOAD_TIMEOUT}.
     *
     * @return Preload timeout (ms).
     */
    public long getPreloadTimeout() {
        return preloadTimeout;
    }

    /**
     * Sets preload timeout (ms).
     *
     * @param preloadTimeout Preload timeout (ms).
     */
    public void setPreloadTimeout(long preloadTimeout) {
        this.preloadTimeout = preloadTimeout;
    }

    /**
     * Gets delay in milliseconds upon a node joining or leaving topology (or crash) after which preloading
     * should be started automatically. Preloading should be delayed if you plan to restart nodes
     * after they leave topology, or if you plan to start multiple nodes at once or one after another
     * and don't want to repartition and preload until all nodes are started.
     * <p>
     * Delayed preloading is applied to {@link CacheMode#PARTITIONED} caches only.
     * For better efficiency user should usually make sure that new nodes get placed on
     * the same place of consistent hash ring as the left nodes, and that nodes are
     * restarted before this delay expires. To place nodes on the same place in consistent hash ring,
     * use {@link org.apache.ignite.cache.affinity.consistenthash.CacheConsistentHashAffinityFunction#setHashIdResolver(org.apache.ignite.cache.affinity.CacheAffinityNodeHashResolver)}
     * to make sure that a node maps to the same hash ID event if restarted. As an example,
     * node IP address and port combination may be used in this case.
     * <p>
     * Default value is {@code 0} which means that repartitioning and preloading will start
     * immediately upon node leaving topology. If {@code -1} is returned, then preloading
     * will only be started manually by calling {@link GridCache#forceRepartition()} method or
     * from management console.
     *
     * @return Preloading delay, {@code 0} to start preloading immediately, {@code -1} to
     *      start preloading manually, or positive value to specify delay in milliseconds
     *      after which preloading should start automatically.
     */
    public long getPreloadPartitionedDelay() {
        return preloadDelay;
    }

    /**
     * Sets preload delay (see {@link #getPreloadPartitionedDelay()} for more information).
     *
     * @param preloadDelay Preload delay to set.
     */
    public void setPreloadPartitionedDelay(long preloadDelay) {
        this.preloadDelay = preloadDelay;
    }

    /**
     * Time in milliseconds to wait between preload messages to avoid overloading of CPU or network.
     * When preloading large data sets, the CPU or network can get over-consumed with preloading messages,
     * which consecutively may slow down the application performance. This parameter helps tune
     * the amount of time to wait between preload messages to make sure that preloading process
     * does not have any negative performance impact. Note that application will continue to work
     * properly while preloading is still in progress.
     * <p>
     * Value of {@code 0} means that throttling is disabled. By default throttling is disabled -
     * the default is defined by {@link #DFLT_PRELOAD_THROTTLE} constant.
     *
     * @return Time in milliseconds to wait between preload messages to avoid overloading of CPU,
     *      {@code 0} to disable throttling.
     */
    public long getPreloadThrottle() {
        return preloadThrottle;
    }

    /**
     * Time in milliseconds to wait between preload messages to avoid overloading of CPU or network. When preloading
     * large data sets, the CPU or network can get over-consumed with preloading messages, which consecutively may slow
     * down the application performance. This parameter helps tune the amount of time to wait between preload messages
     * to make sure that preloading process does not have any negative performance impact. Note that application will
     * continue to work properly while preloading is still in progress. <p> Value of {@code 0} means that throttling is
     * disabled. By default throttling is disabled - the default is defined by {@link #DFLT_PRELOAD_THROTTLE} constant.
     *
     * @param preloadThrottle Time in milliseconds to wait between preload messages to avoid overloading of CPU, {@code
     * 0} to disable throttling.
     */
    public void setPreloadThrottle(long preloadThrottle) {
        this.preloadThrottle = preloadThrottle;
    }

    /**
     * Affinity key mapper used to provide custom affinity key for any given key.
     * Affinity mapper is particularly useful when several objects need to be collocated
     * on the same node (they will also be backed up on the same nodes as well).
     * <p>
     * If not provided, then default implementation will be used. The default behavior
     * is described in {@link org.apache.ignite.cache.affinity.CacheAffinityKeyMapper} documentation.
     *
     * @return Mapper to use for affinity key mapping.
     */
    public CacheAffinityKeyMapper getAffinityMapper() {
        return affMapper;
    }

    /**
     * Sets custom affinity mapper. If not provided, then default implementation will be used. The default behavior is
     * described in {@link org.apache.ignite.cache.affinity.CacheAffinityKeyMapper} documentation.
     *
     * @param affMapper Affinity mapper.
     */
    public void setAffinityMapper(CacheAffinityKeyMapper affMapper) {
        this.affMapper = affMapper;
    }

    /**
<<<<<<< HEAD
=======
     * Gets name of the SPI to use for indexing. If not specified, the default
     * indexing SPI will be used.
     * <p>
     * This property becomes useful in rare cases when more than one indexing
     * SPI is configured. In majority of the cases default value should be used.
     *
     * @return Name of SPI to use for indexing.
     * @see IndexingSpi
     */
    public String getIndexingSpiName() {
        return indexingSpiName;
    }

    /**
     * Sets name of the SPI to use for indexing. If not specified, the default
     * indexing SPI will be used.
     * <p>
     * This property becomes useful in rare cases when more than one indexing
     * SPI is configured. In majority of the cases default value should be used.
     *
     * @param indexingSpiName Name.
     * @see IndexingSpi
     */
    public void setIndexingSpiName(String indexingSpiName) {
        this.indexingSpiName = indexingSpiName;
    }

    /**
>>>>>>> b4cb17ca
     * Gets maximum amount of memory available to off-heap storage. Possible values are
     * <ul>
     * <li>{@code -1} - Means that off-heap storage is disabled.</li>
     * <li>
     *     {@code 0} - Ignite will not limit off-heap storage (it's up to user to properly
     *     add and remove entries from cache to ensure that off-heap storage does not grow
     *     indefinitely.
     * </li>
     * <li>Any positive value specifies the limit of off-heap storage in bytes.</li>
     * </ul>
     * Default value is {@code -1}, specified by {@link #DFLT_OFFHEAP_MEMORY} constant
     * which means that off-heap storage is disabled by default.
     * <p>
     * Use off-heap storage to load gigabytes of data in memory without slowing down
     * Garbage Collection. Essentially in this case you should allocate very small amount
     * of memory to JVM and Ignite will cache most of the data in off-heap space
     * without affecting JVM performance at all.
     * <p>
     * Note that Ignite will throw an exception if max memory is set to {@code -1} and
     * {@code offHeapValuesOnly} flag is set to {@code true}.
     *
     * @return Maximum memory in bytes available to off-heap memory space.
     */
    public long getOffHeapMaxMemory() {
        return offHeapMaxMem;
    }

    /**
     * Sets maximum amount of memory available to off-heap storage. Possible values are <ul> <li>{@code -1} - Means that
     * off-heap storage is disabled.</li> <li> {@code 0} - Ignite will not limit off-heap storage (it's up to user to
     * properly add and remove entries from cache to ensure that off-heap storage does not grow infinitely. </li>
     * <li>Any positive value specifies the limit of off-heap storage in bytes.</li> </ul> Default value is {@code -1},
     * specified by {@link #DFLT_OFFHEAP_MEMORY} constant which means that off-heap storage is disabled by default. <p>
     * Use off-heap storage to load gigabytes of data in memory without slowing down Garbage Collection. Essentially in
     * this case you should allocate very small amount of memory to JVM and Ignite will cache most of the data in
     * off-heap space without affecting JVM performance at all.
     *
     * @param offHeapMaxMem Maximum memory in bytes available to off-heap memory space.
     */
    public void setOffHeapMaxMemory(long offHeapMaxMem) {
        this.offHeapMaxMem = offHeapMaxMem;
    }

    /**
     * Gets maximum number of query iterators that can be stored. Iterators are stored to
     * support query pagination when each page of data is sent to user's node only on demand.
     * Increase this property if you are running and processing lots of queries in parallel.
     * <p>
     * Default value is {@link #DFLT_MAX_QUERY_ITERATOR_CNT}.
     *
     * @return Maximum number of query iterators that can be stored.
     */
    public int getMaximumQueryIteratorCount() {
        return maxQryIterCnt;
    }

    /**
     * Sets maximum number of query iterators that can be stored.
     *
     * @param maxQryIterCnt Maximum number of query iterators that can be stored.
     */
    public void setMaximumQueryIteratorCount(int maxQryIterCnt) {
        this.maxQryIterCnt = maxQryIterCnt;
    }

    /**
     * Gets memory mode for cache. Memory mode helps control whether value is stored in on-heap memory,
     * off-heap memory, or swap space. Refer to {@link CacheMemoryMode} for more info.
     * <p>
     * Default value is {@link #DFLT_MEMORY_MODE}.
     *
     * @return Memory mode.
     */
    public CacheMemoryMode getMemoryMode() {
        return memMode;
    }

    /**
     * Sets memory mode for cache.
     *
     * @param memMode Memory mode.
     */
    public void setMemoryMode(CacheMemoryMode memMode) {
        this.memMode = memMode;
    }

    /**
     * Gets cache interceptor.
     *
     * @return Cache interceptor.
     */
    @SuppressWarnings({"unchecked"})
    @Nullable public CacheInterceptor<K, V> getInterceptor() {
        return (CacheInterceptor<K, V>)interceptor;
    }

    /**
     * Sets cache interceptor.
     *
     * @param interceptor Cache interceptor.
     */
    public void setInterceptor(CacheInterceptor<K, V> interceptor) {
        this.interceptor = interceptor;
    }

    /**
     * Gets collection of type metadata objects.
     *
     * @return Collection of type metadata.
     */
    public Collection<CacheTypeMetadata> getTypeMetadata() {
        return typeMeta;
    }

    /**
     * Sets collection of type metadata objects.
     *
     * @param typeMeta Collection of type metadata.
     */
    public void setTypeMetadata(Collection<CacheTypeMetadata> typeMeta) {
        this.typeMeta = typeMeta;
    }


    /**
     * Gets query configuration. Query configuration defines which fields should be indexed for objects
     * without annotations or portable objects.
     *
     * @return Cache query configuration.
     */
    public CacheQueryConfiguration getQueryConfiguration() {
        return qryCfg;
    }

    /**
     * Sets query configuration.
     *
     * @param qryCfg Query configuration.
<<<<<<< HEAD
     * @see org.apache.ignite.cache.query.QueryConfiguration
=======
>>>>>>> b4cb17ca
     */
    public void setQueryConfiguration(CacheQueryConfiguration qryCfg) {
        this.qryCfg = qryCfg;
    }

    /**
     * Gets flag indicating whether data can be read from backup.
     * If {@code false} always get data from primary node (never from backup).
     * <p>
     * Default value is defined by {@link #DFLT_READ_FROM_BACKUP}.
     *
     * @return {@code true} if data can be read from backup node or {@code false} if data always
     *      should be read from primary node and never from backup.
     */
    public boolean isReadFromBackup() {
        return readFromBackup;
    }

    /**
     * Sets read from backup flag.
     *
     * @param readFromBackup {@code true} to allow reads from backups.
     */
    public void setReadFromBackup(boolean readFromBackup) {
        this.readFromBackup = readFromBackup;
    }

    /** {@inheritDoc} */
    @Override public String toString() {
        return S.toString(CacheConfiguration.class, this);
    }
}<|MERGE_RESOLUTION|>--- conflicted
+++ resolved
@@ -1423,37 +1423,6 @@
     }
 
     /**
-<<<<<<< HEAD
-=======
-     * Gets name of the SPI to use for indexing. If not specified, the default
-     * indexing SPI will be used.
-     * <p>
-     * This property becomes useful in rare cases when more than one indexing
-     * SPI is configured. In majority of the cases default value should be used.
-     *
-     * @return Name of SPI to use for indexing.
-     * @see IndexingSpi
-     */
-    public String getIndexingSpiName() {
-        return indexingSpiName;
-    }
-
-    /**
-     * Sets name of the SPI to use for indexing. If not specified, the default
-     * indexing SPI will be used.
-     * <p>
-     * This property becomes useful in rare cases when more than one indexing
-     * SPI is configured. In majority of the cases default value should be used.
-     *
-     * @param indexingSpiName Name.
-     * @see IndexingSpi
-     */
-    public void setIndexingSpiName(String indexingSpiName) {
-        this.indexingSpiName = indexingSpiName;
-    }
-
-    /**
->>>>>>> b4cb17ca
      * Gets maximum amount of memory available to off-heap storage. Possible values are
      * <ul>
      * <li>{@code -1} - Means that off-heap storage is disabled.</li>
@@ -1592,10 +1561,6 @@
      * Sets query configuration.
      *
      * @param qryCfg Query configuration.
-<<<<<<< HEAD
-     * @see org.apache.ignite.cache.query.QueryConfiguration
-=======
->>>>>>> b4cb17ca
      */
     public void setQueryConfiguration(CacheQueryConfiguration qryCfg) {
         this.qryCfg = qryCfg;
