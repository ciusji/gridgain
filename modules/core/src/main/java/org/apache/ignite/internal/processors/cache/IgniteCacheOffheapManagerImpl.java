/*
 * Copyright 2019 GridGain Systems, Inc. and Contributors.
 *
 * Licensed under the GridGain Community Edition License (the "License");
 * you may not use this file except in compliance with the License.
 * You may obtain a copy of the License at
 *
 *     https://www.gridgain.com/products/software/community-edition/gridgain-community-edition-license
 *
 * Unless required by applicable law or agreed to in writing, software
 * distributed under the License is distributed on an "AS IS" BASIS,
 * WITHOUT WARRANTIES OR CONDITIONS OF ANY KIND, either express or implied.
 * See the License for the specific language governing permissions and
 * limitations under the License.
 */

package org.apache.ignite.internal.processors.cache;

import java.util.ArrayList;
import java.util.Collections;
import java.util.HashMap;
import java.util.HashSet;
import java.util.Iterator;
import java.util.List;
import java.util.Map;
import java.util.NoSuchElementException;
import java.util.Set;
import java.util.TreeMap;
import java.util.concurrent.ConcurrentHashMap;
import java.util.concurrent.ConcurrentMap;
import java.util.concurrent.atomic.AtomicLong;
import java.util.concurrent.atomic.AtomicReference;
import javax.cache.Cache;
import javax.cache.processor.EntryProcessor;
import org.apache.ignite.IgniteCheckedException;
import org.apache.ignite.IgniteException;
import org.apache.ignite.IgniteLogger;
import org.apache.ignite.IgniteSystemProperties;
import org.apache.ignite.failure.FailureContext;
import org.apache.ignite.failure.FailureType;
import org.apache.ignite.internal.NodeStoppingException;
import org.apache.ignite.internal.metric.IoStatisticsHolder;
import org.apache.ignite.internal.pagemem.FullPageId;
import org.apache.ignite.internal.pagemem.wal.record.delta.DataPageMvccMarkUpdatedRecord;
import org.apache.ignite.internal.pagemem.wal.record.delta.DataPageMvccUpdateNewTxStateHintRecord;
import org.apache.ignite.internal.pagemem.wal.record.delta.DataPageMvccUpdateTxStateHintRecord;
import org.apache.ignite.internal.processors.affinity.AffinityTopologyVersion;
import org.apache.ignite.internal.processors.cache.distributed.dht.colocated.GridDhtDetachedCacheEntry;
import org.apache.ignite.internal.processors.cache.distributed.dht.preloader.CachePartitionPartialCountersMap;
import org.apache.ignite.internal.processors.cache.distributed.dht.preloader.IgniteDhtDemandedPartitionsMap;
import org.apache.ignite.internal.processors.cache.distributed.dht.preloader.IgniteHistoricalIterator;
import org.apache.ignite.internal.processors.cache.distributed.dht.preloader.IgniteRebalanceIteratorImpl;
import org.apache.ignite.internal.processors.cache.distributed.dht.topology.GridDhtInvalidPartitionException;
import org.apache.ignite.internal.processors.cache.distributed.dht.topology.GridDhtLocalPartition;
import org.apache.ignite.internal.processors.cache.mvcc.MvccSnapshot;
import org.apache.ignite.internal.processors.cache.mvcc.MvccSnapshotWithoutTxs;
import org.apache.ignite.internal.processors.cache.mvcc.MvccUtils;
import org.apache.ignite.internal.processors.cache.mvcc.MvccVersion;
import org.apache.ignite.internal.processors.cache.mvcc.txlog.TxState;
import org.apache.ignite.internal.processors.cache.persistence.CacheDataRow;
import org.apache.ignite.internal.processors.cache.persistence.CacheDataRowAdapter;
import org.apache.ignite.internal.processors.cache.persistence.CacheSearchRow;
import org.apache.ignite.internal.processors.cache.persistence.RootPage;
import org.apache.ignite.internal.processors.cache.persistence.RowStore;
import org.apache.ignite.internal.processors.cache.persistence.freelist.SimpleDataRow;
import org.apache.ignite.internal.processors.cache.persistence.partstate.GroupPartitionId;
import org.apache.ignite.internal.processors.cache.persistence.partstorage.PartitionMetaStorage;
import org.apache.ignite.internal.processors.cache.persistence.tree.BPlusTree;
import org.apache.ignite.internal.processors.cache.persistence.tree.io.BPlusIO;
import org.apache.ignite.internal.processors.cache.persistence.tree.io.DataPageIO;
import org.apache.ignite.internal.processors.cache.persistence.tree.io.PageIO;
import org.apache.ignite.internal.processors.cache.persistence.tree.reuse.ReuseList;
import org.apache.ignite.internal.processors.cache.persistence.tree.util.PageHandler;
import org.apache.ignite.internal.processors.cache.persistence.tree.util.PageLockListener;
import org.apache.ignite.internal.processors.cache.query.GridCacheQueryManager;
import org.apache.ignite.internal.processors.cache.tree.CacheDataRowStore;
import org.apache.ignite.internal.processors.cache.tree.CacheDataTree;
import org.apache.ignite.internal.processors.cache.tree.DataRow;
import org.apache.ignite.internal.processors.cache.tree.PendingEntriesTree;
import org.apache.ignite.internal.processors.cache.tree.PendingRow;
import org.apache.ignite.internal.processors.cache.tree.RowLinkIO;
import org.apache.ignite.internal.processors.cache.tree.SearchRow;
import org.apache.ignite.internal.processors.cache.tree.mvcc.data.MvccDataRow;
import org.apache.ignite.internal.processors.cache.tree.mvcc.data.MvccUpdateDataRow;
import org.apache.ignite.internal.processors.cache.tree.mvcc.data.MvccUpdateResult;
import org.apache.ignite.internal.processors.cache.tree.mvcc.data.ResultType;
import org.apache.ignite.internal.processors.cache.tree.mvcc.search.MvccDataPageClosure;
import org.apache.ignite.internal.processors.cache.tree.mvcc.search.MvccFirstRowTreeClosure;
import org.apache.ignite.internal.processors.cache.tree.mvcc.search.MvccLinkAwareSearchRow;
import org.apache.ignite.internal.processors.cache.tree.mvcc.search.MvccMaxSearchRow;
import org.apache.ignite.internal.processors.cache.tree.mvcc.search.MvccMinSearchRow;
import org.apache.ignite.internal.processors.cache.tree.mvcc.search.MvccSnapshotSearchRow;
import org.apache.ignite.internal.processors.cache.tree.mvcc.search.MvccTreeClosure;
import org.apache.ignite.internal.processors.cache.version.GridCacheVersion;
import org.apache.ignite.internal.processors.query.GridQueryRowCacheCleaner;
import org.apache.ignite.internal.transactions.IgniteTxUnexpectedStateCheckedException;
import org.apache.ignite.internal.util.GridAtomicLong;
import org.apache.ignite.internal.util.GridCloseableIteratorAdapter;
import org.apache.ignite.internal.util.GridEmptyCloseableIterator;
import org.apache.ignite.internal.util.GridLongList;
import org.apache.ignite.internal.util.GridSpinBusyLock;
import org.apache.ignite.internal.util.GridStripedLock;
import org.apache.ignite.internal.util.IgniteTree;
import org.apache.ignite.internal.util.collection.ImmutableIntSet;
import org.apache.ignite.internal.util.collection.IntMap;
import org.apache.ignite.internal.util.collection.IntRWHashMap;
import org.apache.ignite.internal.util.collection.IntSet;
import org.apache.ignite.internal.util.lang.GridCloseableIterator;
import org.apache.ignite.internal.util.lang.GridCursor;
import org.apache.ignite.internal.util.lang.GridIterator;
import org.apache.ignite.internal.util.lang.IgniteInClosure2X;
import org.apache.ignite.internal.util.typedef.F;
import org.apache.ignite.internal.util.typedef.X;
import org.apache.ignite.internal.util.typedef.internal.CU;
import org.apache.ignite.internal.util.typedef.internal.U;
import org.apache.ignite.lang.IgniteBiTuple;
import org.apache.ignite.lang.IgniteInClosure;
import org.jetbrains.annotations.NotNull;
import org.jetbrains.annotations.Nullable;

import static java.lang.Boolean.TRUE;
import static org.apache.ignite.internal.pagemem.PageIdAllocator.FLAG_IDX;
import static org.apache.ignite.internal.pagemem.PageIdAllocator.INDEX_PARTITION;
import static org.apache.ignite.internal.processors.cache.distributed.dht.topology.GridDhtPartitionState.OWNING;
import static org.apache.ignite.internal.processors.cache.mvcc.MvccUtils.INITIAL_VERSION;
import static org.apache.ignite.internal.processors.cache.mvcc.MvccUtils.MVCC_COUNTER_NA;
import static org.apache.ignite.internal.processors.cache.mvcc.MvccUtils.MVCC_CRD_COUNTER_NA;
import static org.apache.ignite.internal.processors.cache.mvcc.MvccUtils.MVCC_HINTS_BIT_OFF;
import static org.apache.ignite.internal.processors.cache.mvcc.MvccUtils.MVCC_KEY_ABSENT_BEFORE_OFF;
import static org.apache.ignite.internal.processors.cache.mvcc.MvccUtils.MVCC_OP_COUNTER_MASK;
import static org.apache.ignite.internal.processors.cache.mvcc.MvccUtils.MVCC_OP_COUNTER_NA;
import static org.apache.ignite.internal.processors.cache.mvcc.MvccUtils.compare;
import static org.apache.ignite.internal.processors.cache.mvcc.MvccUtils.compareNewVersion;
import static org.apache.ignite.internal.processors.cache.mvcc.MvccUtils.isVisible;
import static org.apache.ignite.internal.processors.cache.mvcc.MvccUtils.mvccVersionIsValid;
import static org.apache.ignite.internal.processors.cache.mvcc.MvccUtils.state;
import static org.apache.ignite.internal.processors.cache.mvcc.MvccUtils.unexpectedStateException;
import static org.apache.ignite.internal.processors.cache.persistence.GridCacheOffheapManager.EMPTY_CURSOR;
import static org.apache.ignite.internal.processors.cache.persistence.tree.io.DataPageIO.MVCC_INFO_SIZE;
import static org.apache.ignite.internal.util.IgniteTree.OperationType.NOOP;
import static org.apache.ignite.internal.util.IgniteTree.OperationType.PUT;

/**
 *
 */
public class IgniteCacheOffheapManagerImpl implements IgniteCacheOffheapManager {
    /** */
    private final boolean failNodeOnPartitionInconsistency = Boolean.getBoolean(
        IgniteSystemProperties.IGNITE_FAIL_NODE_ON_UNRECOVERABLE_PARTITION_INCONSISTENCY);

    /** */
    protected GridCacheSharedContext ctx;

    /** */
    protected CacheGroupContext grp;

    /** */
    protected IgniteLogger log;

    /** */
    protected final ConcurrentMap<Integer, CacheDataStore> partDataStores = new ConcurrentHashMap<>();

    /** */
    private PendingEntriesTree pendingEntries;

    /** */
    private final GridAtomicLong globalRmvId = new GridAtomicLong(U.currentTimeMillis() * 1000_000);

    /** */
    protected final GridSpinBusyLock busyLock = new GridSpinBusyLock();

    /** */
    private int updateValSizeThreshold;

    /** */
    protected GridStripedLock partStoreLock = new GridStripedLock(Runtime.getRuntime().availableProcessors());

    /** {@inheritDoc} */
    @Override public GridAtomicLong globalRemoveId() {
        return globalRmvId;
    }

    /** {@inheritDoc} */
    @Override public void start(GridCacheSharedContext ctx, CacheGroupContext grp) throws IgniteCheckedException {
        this.ctx = ctx;
        this.grp = grp;
        this.log = ctx.logger(getClass());

        updateValSizeThreshold = ctx.database().pageSize() / 2;

        if (grp.affinityNode()) {
            ctx.database().checkpointReadLock();

            try {
                initDataStructures();
            }
            finally {
                ctx.database().checkpointReadUnlock();
            }
        }
    }

    /** {@inheritDoc} */
    @Override public void onCacheStarted(GridCacheContext cctx) throws IgniteCheckedException {
        initPendingTree(cctx);
    }

    /**
     * @param cctx Cache context.
     * @throws IgniteCheckedException If failed.
     */
    protected void initPendingTree(GridCacheContext cctx) throws IgniteCheckedException {
        assert !cctx.group().persistenceEnabled();

        if (cctx.affinityNode() && cctx.ttl().eagerTtlEnabled() && pendingEntries == null) {
            String pendingEntriesTreeName = cctx.name() + "##PendingEntries";

            long rootPage = allocateForTree();

            PageLockListener lsnr = ctx.diagnostic().pageLockTracker().createPageLockTracker(pendingEntriesTreeName);

            pendingEntries = new PendingEntriesTree(
                grp,
                pendingEntriesTreeName,
                grp.dataRegion().pageMemory(),
                rootPage,
                grp.reuseList(),
                true,
                lsnr
            );
        }
    }

    /**
     * @throws IgniteCheckedException If failed.
     */
    protected void initDataStructures() throws IgniteCheckedException {
        // No-op.
    }

    /** {@inheritDoc} */
    @Override public void stopCache(int cacheId, final boolean destroy) {
        if (destroy && grp.affinityNode())
            removeCacheData(cacheId);
    }

    /** {@inheritDoc} */
    @Override public void stop() {
        try {
            for (CacheDataStore store : cacheDataStores())
                destroyCacheDataStore(store);

            if (pendingEntries != null)
                pendingEntries.destroy();
        }
        catch (IgniteCheckedException e) {
            throw new IgniteException(e.getMessage(), e);
        }
    }

    /** {@inheritDoc} */
    @Override public long restorePartitionStates(Map<GroupPartitionId, Integer> partitionRecoveryStates) throws IgniteCheckedException {
        return 0; // No-op.
    }

    /** {@inheritDoc} */
    @Override public void onKernalStop() {
        busyLock.block();
    }

    /**
     * @param cacheId Cache ID.
     */
    private void removeCacheData(int cacheId) {
        assert grp.affinityNode();

        try {
            if (grp.sharedGroup()) {
                assert cacheId != CU.UNDEFINED_CACHE_ID;

                for (CacheDataStore store : cacheDataStores())
                    store.clear(cacheId);

                // Clear non-persistent pending tree if needed.
                if (pendingEntries != null) {
                    PendingRow row = new PendingRow(cacheId);

                    GridCursor<PendingRow> cursor = pendingEntries.find(row, row, PendingEntriesTree.WITHOUT_KEY);

                    while (cursor.next()) {
                        boolean res = pendingEntries.removex(cursor.get());

                        assert res;
                    }
                }
            }
        }
        catch (IgniteCheckedException e) {
            throw new IgniteException(e.getMessage(), e);
        }
    }

    /**
     * @param part Partition.
     * @return Data store for given entry.
     */
    @Override public CacheDataStore dataStore(GridDhtLocalPartition part) {
        return F.nonNull(part).dataStore();
    }

    /**
     * @param part Partition.
     * @return Data store for given entry.
     */
    public CacheDataStore dataStore(int part) {
        return partDataStores.get(part);
    }

    /** {@inheritDoc} */
    @Override public long cacheEntriesCount(int cacheId) {
        long size = 0;

        for (CacheDataStore store : cacheDataStores())
            size += store.cacheSize(cacheId);

        return size;
    }

    /** {@inheritDoc} */
    @Override public long totalPartitionEntriesCount(int p) {
        GridDhtLocalPartition part = grp.topology().localPartition(p, AffinityTopologyVersion.NONE, false, true);

        return part != null ? part.dataStore().fullSize() : 0;
    }

    /** {@inheritDoc} */
    @Override public void preloadPartition(int p) throws IgniteCheckedException {
        throw new IgniteCheckedException("Operation only applicable to caches with enabled persistence");
    }

    /**
     * @param p Partition.
     * @return Partition data.
     */
    @Nullable private CacheDataStore partitionData(int p) {
        GridDhtLocalPartition part = grp.topology().localPartition(p, AffinityTopologyVersion.NONE, false, true);

        return part != null ? part.dataStore() : null;
    }

    /** {@inheritDoc} */
    @Override public long cacheEntriesCount(
        int cacheId,
        boolean primary,
        boolean backup,
        AffinityTopologyVersion topVer
    ) {
        long cnt = 0;

        Iterator<CacheDataStore> it = cacheData(primary, backup, topVer);

        while (it.hasNext())
            cnt += it.next().cacheSize(cacheId);

        return cnt;
    }

    /** {@inheritDoc} */
    @Override public long cacheEntriesCount(int cacheId, int part) {
        CacheDataStore store = partitionData(part);

        return store == null ? 0 : store.cacheSize(cacheId);
    }

    /**
     * @param primary Primary data flag.
     * @param backup Primary data flag.
     * @param topVer Topology version.
     * @return Data stores iterator.
     */
    private Iterator<CacheDataStore> cacheData(boolean primary, boolean backup, AffinityTopologyVersion topVer) {
        return F.iterator(grp.topology().currentLocalPartitions(),
            GridDhtLocalPartition::dataStore, true, partitionFilter(primary, backup, topVer));
    }

    /** */
    private IgnitePredicate<GridDhtLocalPartition> partitionFilter(boolean primary, boolean backup,
        AffinityTopologyVersion topVer) {
        assert primary || backup;

<<<<<<< HEAD
        if (primary && backup)
            return F.alwaysTrue();

        final Set<Integer> parts = primary ? grp.affinity().primaryPartitions(ctx.localNodeId(), topVer) :
            grp.affinity().backupPartitions(ctx.localNodeId(), topVer);

        return p -> parts.contains(p.id());
=======
            if (primary && backup)
                return F.iterator(it, GridDhtLocalPartition::dataStore, true);

            final IntSet parts = ImmutableIntSet.wrap(primary ? grp.affinity().primaryPartitions(ctx.localNodeId(), topVer) :
                grp.affinity().backupPartitions(ctx.localNodeId(), topVer));

            return F.iterator(it, GridDhtLocalPartition::dataStore, true, part -> parts.contains(part.id()));
        }
>>>>>>> 79ff33e9
    }

    /** {@inheritDoc} */
    @Override public void invoke(
        GridCacheContext cctx,
        KeyCacheObject key,
        GridDhtLocalPartition part,
        OffheapInvokeClosure c)
        throws IgniteCheckedException {
        dataStore(part).invoke(cctx, key, c);
    }

    /** {@inheritDoc} */
    @Override public void update(
        GridCacheContext cctx,
        KeyCacheObject key,
        CacheObject val,
        GridCacheVersion ver,
        long expireTime,
        GridDhtLocalPartition part,
        @Nullable CacheDataRow oldRow
    ) throws IgniteCheckedException {
        assert expireTime >= 0;

        dataStore(part).update(cctx, key, val, ver, expireTime, oldRow);
    }

    /** {@inheritDoc} */
    @Override public boolean mvccInitialValue(
        GridCacheMapEntry entry,
        CacheObject val,
        GridCacheVersion ver,
        long expireTime,
        MvccVersion mvccVer,
        MvccVersion newMvccVer) throws IgniteCheckedException {
        return dataStore(entry.localPartition()).mvccInitialValue(
            entry.context(),
            entry.key(),
            val,
            ver,
            expireTime,
            mvccVer,
            newMvccVer);
    }

    /** {@inheritDoc} */
    @Override public boolean mvccApplyHistoryIfAbsent(GridCacheMapEntry entry, List<GridCacheMvccEntryInfo> hist)
        throws IgniteCheckedException {
        return dataStore(entry.localPartition()).mvccApplyHistoryIfAbsent(entry.cctx, entry.key(), hist);
    }

    /** {@inheritDoc} */
    @Override public boolean mvccUpdateRowWithPreloadInfo(
        GridCacheMapEntry entry,
        @Nullable CacheObject val,
        GridCacheVersion ver,
        long expireTime,
        MvccVersion mvccVer,
        MvccVersion newMvccVer,
        byte mvccTxState,
        byte newMvccTxState
    ) throws IgniteCheckedException {
        assert entry.lockedByCurrentThread();

        return dataStore(entry.localPartition()).mvccUpdateRowWithPreloadInfo(
            entry.context(),
            entry.key(),
            val,
            ver,
            expireTime,
            mvccVer,
            newMvccVer,
            mvccTxState,
            newMvccTxState
        );
    }

    /** {@inheritDoc} */
    @Override public MvccUpdateResult mvccUpdate(
        GridCacheMapEntry entry,
        CacheObject val,
        GridCacheVersion ver,
        long expireTime,
        MvccSnapshot mvccSnapshot,
        boolean primary,
        boolean needHistory,
        boolean noCreate,
        boolean needOldVal,
        @Nullable CacheEntryPredicate filter,
        boolean retVal,
        boolean keepBinary,
        EntryProcessor entryProc,
        Object[] invokeArgs) throws IgniteCheckedException {
        if (entry.detached() || entry.isNear())
            return null;

        assert entry.lockedByCurrentThread();

        return dataStore(entry.localPartition()).mvccUpdate(entry.context(),
            entry.key(),
            val,
            ver,
            expireTime,
            mvccSnapshot,
            filter,
            entryProc,
            invokeArgs,
            primary,
            needHistory,
            noCreate,
            needOldVal,
            retVal,
            keepBinary);
    }

    /** {@inheritDoc} */
    @Override public MvccUpdateResult mvccRemove(
        GridCacheMapEntry entry,
        MvccSnapshot mvccSnapshot,
        boolean primary,
        boolean needHistory,
        boolean needOldVal,
        @Nullable CacheEntryPredicate filter,
        boolean retVal) throws IgniteCheckedException {
        if (entry.detached() || entry.isNear())
            return null;

        assert entry.lockedByCurrentThread();

        return dataStore(entry.localPartition()).mvccRemove(entry.context(),
            entry.key(),
            mvccSnapshot,
            filter,
            primary,
            needHistory,
            needOldVal,
            retVal);
    }

    /** {@inheritDoc} */
    @Override public void mvccRemoveAll(GridCacheMapEntry entry) throws IgniteCheckedException {
        if (entry.detached() || entry.isNear())
            return;

            dataStore(entry.localPartition()).mvccRemoveAll(entry.context(), entry.key());
    }

    /** {@inheritDoc} */
    @Nullable @Override public MvccUpdateResult mvccLock(GridCacheMapEntry entry,
        MvccSnapshot mvccSnapshot) throws IgniteCheckedException {
        if (entry.detached() || entry.isNear())
            return null;

        assert entry.lockedByCurrentThread();

        return dataStore(entry.localPartition()).mvccLock(entry.context(), entry.key(), mvccSnapshot);
    }

    /** {@inheritDoc} */
    @Override public void mvccApplyUpdate(
        GridCacheContext cctx,
        KeyCacheObject key,
        CacheObject val,
        GridCacheVersion ver,
        long expireTime,
        GridDhtLocalPartition part,
        MvccVersion mvccVer) throws IgniteCheckedException {

        dataStore(part).mvccApplyUpdate(cctx,
            key,
            val,
            ver,
            expireTime,
            mvccVer);
    }

    /** {@inheritDoc} */
    @Override public void remove(
        GridCacheContext cctx,
        KeyCacheObject key,
        int partId,
        GridDhtLocalPartition part
    ) throws IgniteCheckedException {
        dataStore(part).remove(cctx, key, partId);
    }

    /** {@inheritDoc} */
    @Override @Nullable public CacheDataRow read(GridCacheMapEntry entry) throws IgniteCheckedException {
        return dataStore(F.nonNull(entry.localPartition())).find(entry.context(), entry.key());
    }

    /** {@inheritDoc} */
    @Nullable @Override public CacheDataRow read(GridCacheContext cctx, KeyCacheObject key)
        throws IgniteCheckedException {
        CacheDataStore dataStore = dataStore(cctx, key);

        CacheDataRow row = dataStore != null ? dataStore.find(cctx, key) : null;

        assert row == null || row.value() != null : row;

        return row;
    }

    /** {@inheritDoc} */
    @Nullable @Override public CacheDataRow mvccRead(GridCacheContext cctx, KeyCacheObject key, MvccSnapshot mvccSnapshot)
        throws IgniteCheckedException {
        assert mvccSnapshot != null;

        CacheDataStore dataStore = dataStore(cctx, key);

        CacheDataRow row = dataStore != null ? dataStore.mvccFind(cctx, key, mvccSnapshot) : null;

        assert row == null || row.value() != null : row;

        return row;
    }

    /** {@inheritDoc} */
    @Override public List<IgniteBiTuple<Object, MvccVersion>> mvccAllVersions(GridCacheContext cctx, KeyCacheObject key)
        throws IgniteCheckedException {
        CacheDataStore dataStore = dataStore(cctx, key);

        return dataStore != null ? dataStore.mvccFindAllVersions(cctx, key) :
            Collections.emptyList();
    }

    /** {@inheritDoc} */
    @Override public GridCursor<CacheDataRow> mvccAllVersionsCursor(GridCacheContext cctx,
        KeyCacheObject key, Object x) throws IgniteCheckedException {
        CacheDataStore dataStore = dataStore(cctx, key);

        return dataStore != null ? dataStore.mvccAllVersionsCursor(cctx, key, x) : EMPTY_CURSOR;
    }

    /**
     * @param cctx Cache context.
     * @param key Key.
     * @return Data store.
     */
    @Nullable private CacheDataStore dataStore(GridCacheContext cctx, KeyCacheObject key) {
        GridDhtLocalPartition part = grp.topology().localPartition(cctx.affinity().partition(key), null, false);

        return part != null ? dataStore(part) : null;
    }

    /** {@inheritDoc} */
    @Override public boolean containsKey(GridCacheMapEntry entry) {
        try {
            return read(entry) != null;
        }
        catch (IgniteCheckedException e) {
            U.error(log, "Failed to read value", e);

            return false;
        }
    }

    /** {@inheritDoc} */
    @Override public void onPartitionCounterUpdated(int part, long cntr) {
        // No-op.
    }

    /** {@inheritDoc} */
    @Override public void onPartitionInitialCounterUpdated(int part, long start, long delta) {
        // No-op.
    }

    /** {@inheritDoc} */
    @Override public long lastUpdatedPartitionCounter(int part) {
        return 0;
    }

    /**
     * Clears offheap entries.
     *
     * @param readers {@code True} to clear readers.
     */
    @Override public void clearCache(GridCacheContext cctx, boolean readers) {
        GridCacheVersion obsoleteVer = null;

        try (GridCloseableIterator<CacheDataRow> it = evictionSafeIterator(cctx.cacheId(), cacheDataStores().iterator())) {
            while (it.hasNext()) {
                cctx.shared().database().checkpointReadLock();

                try {
                    KeyCacheObject key = it.next().key();

                    try {
                        if (obsoleteVer == null)
                            obsoleteVer = ctx.versions().next();

                        GridCacheEntryEx entry = cctx.cache().entryEx(key);

                        entry.clear(obsoleteVer, readers);
                    }
                    catch (GridDhtInvalidPartitionException ignore) {
                        // Ignore.
                    }
                    catch (IgniteCheckedException e) {
                        U.error(log, "Failed to clear cache entry: " + key, e);
                    }
                }
                finally {
                    cctx.shared().database().checkpointReadUnlock();
                }
            }
        }
        catch (IgniteCheckedException e) {
            U.error(log, "Failed to close iterator", e);
        }
    }

    /** {@inheritDoc} */
    @Override public int onUndeploy(ClassLoader ldr) {
        // TODO: GG-11141.
        return 0;
    }

    /** {@inheritDoc} */
    @Override public long offHeapAllocatedSize() {
        // TODO GG-10884.
        return 0;
    }

    /** {@inheritDoc} */
    @SuppressWarnings("unchecked")
    @Override public <K, V> GridCloseableIterator<Cache.Entry<K, V>> cacheEntriesIterator(
        final GridCacheContext cctx,
        final boolean primary,
        final boolean backup,
        final AffinityTopologyVersion topVer,
        final boolean keepBinary,
        @Nullable final MvccSnapshot mvccSnapshot,
        Boolean dataPageScanEnabled
    ) {
        final Iterator<CacheDataRow> it = cacheIterator(cctx.cacheId(), primary, backup,
            topVer, mvccSnapshot, dataPageScanEnabled);

        return new GridCloseableIteratorAdapter<Cache.Entry<K, V>>() {
            /** */
            private CacheEntryImplEx next;

            @Override protected Cache.Entry<K, V> onNext() {
                CacheEntryImplEx ret = next;

                next = null;

                return ret;
            }

            @Override protected boolean onHasNext() {
                if (next != null)
                    return true;

                CacheDataRow nextRow = null;

                if (it.hasNext())
                    nextRow = it.next();

                if (nextRow != null) {
                    KeyCacheObject key = nextRow.key();
                    CacheObject val = nextRow.value();

                    Object key0 = cctx.unwrapBinaryIfNeeded(key, keepBinary, false);
                    Object val0 = cctx.unwrapBinaryIfNeeded(val, keepBinary, false);

                    next = new CacheEntryImplEx(key0, val0, nextRow.version());

                    return true;
                }

                return false;
            }
        };
    }

    /** {@inheritDoc} */
    @Override public GridCloseableIterator<KeyCacheObject> cacheKeysIterator(int cacheId, final int part)
        throws IgniteCheckedException {
        CacheDataStore data = partitionData(part);

        if (data == null)
            return new GridEmptyCloseableIterator<>();

        final GridCursor<? extends CacheDataRow> cur =
            data.cursor(cacheId, null, null, CacheDataRowAdapter.RowData.KEY_ONLY);

        return new GridCloseableIteratorAdapter<KeyCacheObject>() {
            /** */
            private KeyCacheObject next;

            @Override protected KeyCacheObject onNext() {
                KeyCacheObject res = next;

                next = null;

                return res;
            }

            @Override protected boolean onHasNext() throws IgniteCheckedException {
                if (next != null)
                    return true;

                if (cur.next()) {
                    CacheDataRow row = cur.get();

                    next = row.key();
                }

                return next != null;
            }
        };
    }

    /** {@inheritDoc} */
    @Override public GridIterator<CacheDataRow> cacheIterator(
        int cacheId,
        boolean primary,
        boolean backups,
        final AffinityTopologyVersion topVer,
        @Nullable MvccSnapshot mvccSnapshot,
        Boolean dataPageScanEnabled
    ) {
        return iterator(cacheId, cacheData(primary, backups, topVer), mvccSnapshot, dataPageScanEnabled);
    }

    /** {@inheritDoc} */
    @Override public GridIterator<CacheDataRow> cachePartitionIterator(int cacheId, int part,
        @Nullable MvccSnapshot mvccSnapshot, Boolean dataPageScanEnabled) {
        CacheDataStore data = partitionData(part);

        if (data == null)
            return new GridEmptyCloseableIterator<>();

        return iterator(cacheId, singletonIterator(data), mvccSnapshot, dataPageScanEnabled);
    }

    /** {@inheritDoc} */
    @Override public GridIterator<CacheDataRow> partitionIterator(int part) {
        CacheDataStore data = partitionData(part);

        if (data == null)
            return new GridEmptyCloseableIterator<>();

        return iterator(CU.UNDEFINED_CACHE_ID, singletonIterator(data), null, null);
    }

    /**
     *
     * @param cacheId Cache ID.
     * @param dataIt Data store iterator.
     * @param mvccSnapshot Mvcc snapshot.
     * @param dataPageScanEnabled Flag to enable data page scan.
     * @return Rows iterator
     */
    private GridCloseableIterator<CacheDataRow> iterator(final int cacheId,
        final Iterator<CacheDataStore> dataIt,
        final MvccSnapshot mvccSnapshot,
        Boolean dataPageScanEnabled
    ) {
        return new GridCloseableIteratorAdapter<CacheDataRow>() {
            /** */
            private GridCursor<? extends CacheDataRow> cur;

            /** */
            private int curPart;

            /** */
            private CacheDataRow next;

            @Override protected CacheDataRow onNext() {
                CacheDataRow res = next;

                next = null;

                return res;
            }

            @Override protected boolean onHasNext() throws IgniteCheckedException {
                if (next != null)
                    return true;

                while (true) {
                    if (cur == null) {
                        if (dataIt.hasNext()) {
                            CacheDataStore ds = dataIt.next();

                            curPart = ds.partId();

                            // Data page scan is disabled by default for scan queries.
                            // TODO https://ggsystems.atlassian.net/browse/GG-20800
                            CacheDataTree.setDataPageScanEnabled(false);

                            try {
                                if (mvccSnapshot == null)
                                    cur = cacheId == CU.UNDEFINED_CACHE_ID ? ds.cursor() : ds.cursor(cacheId);
                                else {
                                    cur = cacheId == CU.UNDEFINED_CACHE_ID ?
                                        ds.cursor(mvccSnapshot) : ds.cursor(cacheId, mvccSnapshot);
                                }
                            }
                            finally {
                                CacheDataTree.setDataPageScanEnabled(false);
                            }
                        }
                        else
                            break;
                    }

                    if (cur.next()) {
                        next = cur.get();
                        next.key().partition(curPart);

                        break;
                    }
                    else
                        cur = null;
                }

                return next != null;
            }
        };
    }

    /**
     * @param cacheId Cache ID.
     * @param dataIt Data store iterator.
     * @return Rows iterator
     */
    private GridCloseableIterator<CacheDataRow> evictionSafeIterator(final int cacheId, final Iterator<CacheDataStore> dataIt) {
        return new GridCloseableIteratorAdapter<CacheDataRow>() {
            /** */
            private GridCursor<? extends CacheDataRow> cur;

            /** */
            private GridDhtLocalPartition curPart;

            /** */
            private CacheDataRow next;

            @Override protected CacheDataRow onNext() {
                CacheDataRow res = next;

                next = null;

                return res;
            }

            @Override protected boolean onHasNext() throws IgniteCheckedException {
                if (next != null)
                    return true;

                while (true) {
                    if (cur == null) {
                        if (dataIt.hasNext()) {
                            CacheDataStore ds = dataIt.next();

                            if (!reservePartition(ds.partId()))
                                continue;

                            cur = cacheId == CU.UNDEFINED_CACHE_ID ? ds.cursor() : ds.cursor(cacheId);
                        }
                        else
                            break;
                    }

                    if (cur.next()) {
                        next = cur.get();
                        next.key().partition(curPart.id());

                        break;
                    }
                    else {
                        cur = null;

                        releaseCurrentPartition();
                    }
                }

                return next != null;
            }

            /** */
            private void releaseCurrentPartition() {
                GridDhtLocalPartition p = curPart;

                assert p != null;

                curPart = null;

                p.release();
            }

            /**
             * @param partId Partition number.
             * @return {@code True} if partition was reserved.
             */
            private boolean reservePartition(int partId) {
                GridDhtLocalPartition p = grp.topology().localPartition(partId);

                if (p != null && p.reserve()) {
                    curPart = p;

                    return true;
                }

                return false;
            }

            /** {@inheritDoc} */
            @Override protected void onClose() {
                if (curPart != null)
                    releaseCurrentPartition();
            }
        };
    }

    /**
     * @param item Item.
     * @return Single item iterator.
     * @param <T> Type of item.
     */
    private <T> Iterator<T> singletonIterator(final T item) {
        return new Iterator<T>() {
            /** */
            private boolean hasNext = true;

            /** {@inheritDoc} */
            @Override public boolean hasNext() {
                return hasNext;
            }

            /** {@inheritDoc} */
            @Override public T next() {
                if (hasNext) {
                    hasNext = false;

                    return item;
                }

                throw new NoSuchElementException();
            }

            /** {@inheritDoc} */
            @Override public void remove() {
                throw new UnsupportedOperationException();
            }
        };
    }

    /**
     * @return Page ID.
     * @throws IgniteCheckedException If failed.
     */
    private long allocateForTree() throws IgniteCheckedException {
        ReuseList reuseList = grp.reuseList();

        long pageId;

        if (reuseList == null || (pageId = reuseList.takeRecycledPage()) == 0L)
            pageId = grp.dataRegion().pageMemory().allocatePage(grp.groupId(), INDEX_PARTITION, FLAG_IDX);

        return pageId;
    }

    /** {@inheritDoc} */
    @Override public RootPage rootPageForIndex(int cacheId, String idxName, int segment) throws IgniteCheckedException {
        long pageId = allocateForTree();

        return new RootPage(new FullPageId(pageId, grp.groupId()), true);
    }

    /** {@inheritDoc} */
    @Override public void dropRootPageForIndex(int cacheId, String idxName, int segment) throws IgniteCheckedException {
        // No-op.
    }

    /** {@inheritDoc} */
    @Override public ReuseList reuseListForIndex(String idxName) {
        return grp.reuseList();
    }

    /** {@inheritDoc} */
    @Override public GridCloseableIterator<CacheDataRow> reservedIterator(int part,
        AffinityTopologyVersion topVer) throws IgniteCheckedException {
        final GridDhtLocalPartition loc = grp.topology().localPartition(part, topVer, false);

        if (loc == null || !loc.reserve())
            return null;

        // It is necessary to check state after reservation to avoid race conditions.
        if (loc.state() != OWNING) {
            loc.release();

            return null;
        }

        final GridCursor<? extends CacheDataRow> cur = loc.dataStore().cursor(CacheDataRowAdapter.RowData.FULL_WITH_HINTS);

        return new GridCloseableIteratorAdapter<CacheDataRow>() {
            /** */
            private CacheDataRow next;

            @Override protected CacheDataRow onNext() {
                CacheDataRow res = next;

                next = null;

                return res;
            }

            @Override protected boolean onHasNext() throws IgniteCheckedException {
                if (next != null)
                    return true;

                if (cur.next())
                    next = cur.get();

                return next != null;
            }

            @Override protected void onClose() {
                assert loc.state() == OWNING && loc.reservations() > 0
                    : "Partition should be in OWNING state and has at least 1 reservation: " + loc;

                loc.release();
            }
        };
    }

    /** {@inheritDoc} */
    @Override public IgniteRebalanceIterator rebalanceIterator(IgniteDhtDemandedPartitionsMap parts,
        final AffinityTopologyVersion topVer)
        throws IgniteCheckedException {

        final TreeMap<Integer, GridCloseableIterator<CacheDataRow>> iterators = new TreeMap<>();

        Set<Integer> missing = new HashSet<>();

        for (Integer p : parts.fullSet()) {
            GridCloseableIterator<CacheDataRow> partIter = reservedIterator(p, topVer);

            if (partIter == null) {
                missing.add(p);

                continue;
            }

            iterators.put(p, partIter);
        }

        IgniteHistoricalIterator historicalIterator = historicalIterator(parts.historicalMap(), missing);

        IgniteRebalanceIterator iter = new IgniteRebalanceIteratorImpl(iterators, historicalIterator);

        for (Integer p : missing)
            iter.setPartitionMissing(p);

        return iter;
    }

    /**
     * @param partCntrs Partition counters map.
     * @param missing Set of partitions need to populate if partition is missing or failed to reserve.
     * @return Historical iterator.
     * @throws IgniteCheckedException If failed.
     */
    @Nullable protected IgniteHistoricalIterator historicalIterator(CachePartitionPartialCountersMap partCntrs, Set<Integer> missing)
        throws IgniteCheckedException {
        return null;
    }

    /** {@inheritDoc} */
    @Override public final CacheDataStore createCacheDataStore(int p) throws IgniteCheckedException {
        CacheDataStore dataStore;

        partStoreLock.lock(p);

        try {
            assert !partDataStores.containsKey(p);

            dataStore = createCacheDataStore0(p);

            partDataStores.put(p, dataStore);
        }
        finally {
            partStoreLock.unlock(p);
        }

        return dataStore;
    }

    /**
     * @param p Partition.
     * @return Cache data store.
     * @throws IgniteCheckedException If failed.
     */
    protected CacheDataStore createCacheDataStore0(int p) throws IgniteCheckedException {
        final long rootPage = allocateForTree();

        CacheDataRowStore rowStore = new CacheDataRowStore(grp, grp.freeList(), p);

        String dataTreeName = grp.cacheOrGroupName() + "-" + treeName(p);

        PageLockListener lsnr = ctx.diagnostic().pageLockTracker().createPageLockTracker(dataTreeName);

        CacheDataTree dataTree = new CacheDataTree(
            grp,
            dataTreeName,
            grp.reuseList(),
            rowStore,
            rootPage,
            true,
            lsnr
        );

        return new CacheDataStoreImpl(p, rowStore, dataTree);
    }

    /** {@inheritDoc} */
    @Override public Iterable<CacheDataStore> cacheDataStores() {
        return partDataStores.values();
    }

    /** {@inheritDoc} */
    @Override public final void destroyCacheDataStore(CacheDataStore store) {
        int p = store.partId();

        partStoreLock.lock(p);

        try {
            boolean removed = partDataStores.remove(p, store);

            assert removed;

            destroyCacheDataStore0(store);
        }
        catch (IgniteCheckedException e) {
            throw new IgniteException(e);
        }
        finally {
            partStoreLock.unlock(p);
        }
    }

    /**
     * @param store Cache data store.
     * @throws IgniteCheckedException If failed.
     */
    protected void destroyCacheDataStore0(CacheDataStore store) throws IgniteCheckedException {
        store.destroy();
    }

    /**
     * @param p Partition.
     * @return Tree name for given partition.
     */
    protected final String treeName(int p) {
        return BPlusTree.treeName("p-" + p, "CacheData");
    }

    /** {@inheritDoc} */
    @Override public boolean expire(
        GridCacheContext cctx,
        IgniteInClosure2X<GridCacheEntryEx, GridCacheVersion> c,
        int amount
    ) throws IgniteCheckedException {
        assert !cctx.isNear() : cctx.name();

        assert pendingEntries != null;

        int cleared = expireInternal(cctx, c, amount);

        return amount != -1 && cleared >= amount;
    }

    /**
     * @param cctx Cache context.
     * @param c Closure.
     * @param amount Limit of processed entries by single call, {@code -1} for no limit.
     * @return cleared entries count.
     * @throws IgniteCheckedException If failed.
     */
    private int expireInternal(
        GridCacheContext cctx,
        IgniteInClosure2X<GridCacheEntryEx, GridCacheVersion> c,
        int amount
    ) throws IgniteCheckedException {
        long now = U.currentTimeMillis();

        GridCacheVersion obsoleteVer = null;

        GridCursor<PendingRow> cur;

        if (grp.sharedGroup())
            cur = pendingEntries.find(new PendingRow(cctx.cacheId()), new PendingRow(cctx.cacheId(), now, 0));
        else
            cur = pendingEntries.find(null, new PendingRow(CU.UNDEFINED_CACHE_ID, now, 0));

        if (!cur.next())
            return 0;

        if (!busyLock.enterBusy())
            return 0;

        try {
            int cleared = 0;

            do {
                if (amount != -1 && cleared > amount)
                    return cleared;

                PendingRow row = cur.get();

                if (row.key.partition() == -1)
                    row.key.partition(cctx.affinity().partition(row.key));

                assert row.key != null && row.link != 0 && row.expireTime != 0 : row;

                if (pendingEntries.removex(row)) {
                    if (obsoleteVer == null)
                        obsoleteVer = ctx.versions().next();

                    GridCacheEntryEx entry = cctx.cache().entryEx(row.key);

                    if (entry != null)
                        c.apply(entry, obsoleteVer);
                }

                cleared++;
            }
            while (cur.next());

            return cleared;
        }
        finally {
            busyLock.leaveBusy();
        }
    }

    /** {@inheritDoc} */
    @Override public long expiredSize() throws IgniteCheckedException {
        return pendingEntries != null ? pendingEntries.size() : 0;
    }

    /**
     *
     */
    protected class CacheDataStoreImpl implements CacheDataStore {
        /** */
        private final int partId;

        /** */
        private final CacheDataRowStore rowStore;

        /** */
        private final CacheDataTree dataTree;

        /** Update counter. */
        protected final PartitionUpdateCounter pCntr;

        /** Partition size. */
        private final AtomicLong storageSize = new AtomicLong();

        /** */
        private final IntMap<AtomicLong> cacheSizes = new IntRWHashMap();

        /** Mvcc remove handler. */
        private final PageHandler<MvccUpdateDataRow, Boolean> mvccUpdateMarker = new MvccMarkUpdatedHandler();

        /** Mvcc update tx state hint handler. */
        private final PageHandler<Void, Boolean> mvccUpdateTxStateHint = new MvccUpdateTxStateHintHandler();

        /** */
        private final PageHandler<MvccDataRow, Boolean> mvccApplyChanges = new MvccApplyChangesHandler();

        /**
         * @param partId Partition number.
         * @param rowStore Row store.
         * @param dataTree Data tree.
         */
        public CacheDataStoreImpl(
            int partId,
            CacheDataRowStore rowStore,
            CacheDataTree dataTree
        ) {
            this.partId = partId;
            this.rowStore = rowStore;
            this.dataTree = dataTree;
            if (grp.mvccEnabled())
                pCntr = new PartitionMvccTxUpdateCounterImpl();
            else if (grp.hasAtomicCaches() || !grp.persistenceEnabled())
                pCntr = new PartitionAtomicUpdateCounterImpl();
            else {
                pCntr = ctx.logger(PartitionTxUpdateCounterDebugWrapper.class).isDebugEnabled() ?
                    new PartitionTxUpdateCounterDebugWrapper(grp, partId) : new PartitionTxUpdateCounterImpl();
            }
        }

        /**
         * @param cacheId Cache ID.
         */
        void incrementSize(int cacheId) {
            updateSize(cacheId, 1);
        }

        /**
         * @param cacheId Cache ID.
         */
        void decrementSize(int cacheId) {
            updateSize(cacheId, -1);
        }

        /** {@inheritDoc} */
        @Override public boolean init() {
            return false;
        }

        /** {@inheritDoc} */
        @Override public int partId() {
            return partId;
        }

        /** {@inheritDoc} */
        @Override public long cacheSize(int cacheId) {
            if (grp.sharedGroup()) {
                AtomicLong size = cacheSizes.get(cacheId);

                return size != null ? (int)size.get() : 0;
            }

            return storageSize.get();
        }

        /** {@inheritDoc} */
        @Override public Map<Integer, Long> cacheSizes() {
            if (!grp.sharedGroup())
                return null;

            Map<Integer, Long> res = new HashMap<>();

            cacheSizes.forEach((key, val) -> res.put(key, val.longValue()));

            return res;
        }

        /** {@inheritDoc} */
        @Override public long fullSize() {
            return storageSize.get();
        }

        /**
         * @return {@code True} if there are no items in the store.
         */
        @Override public boolean isEmpty() {
            try {
                /*
                 * TODO https://issues.apache.org/jira/browse/IGNITE-10082
                 * Using of counters is cheaper than tree operations. Return size checking after the ticked is resolved.
                 */
                return grp.mvccEnabled() ? dataTree.isEmpty() : storageSize.get() == 0;
            }
            catch (IgniteCheckedException e) {
                U.error(log, "Failed to perform operation.", e);

                return false;
            }
        }

        /** {@inheritDoc} */
        @Override public void updateSize(int cacheId, long delta) {
            storageSize.addAndGet(delta);

            if (grp.sharedGroup()) {
                AtomicLong size = cacheSizes.get(cacheId);

                if (size == null) {
                    AtomicLong old = cacheSizes.putIfAbsent(cacheId, size = new AtomicLong());

                    if (old != null)
                        size = old;
                }

                size.addAndGet(delta);
            }
        }

        /** {@inheritDoc} */
        @Override public long nextUpdateCounter() {
            return pCntr.next();
        }

        /** {@inheritDoc} */
        @Override public long initialUpdateCounter() {
            return pCntr.initial();
        }

        /** {@inheritDoc}
         * @param start Start.
         * @param delta Delta.
         */
        @Override public void updateInitialCounter(long start, long delta) {
            pCntr.updateInitial(start, delta);
        }

        /** {@inheritDoc} */
        @Override public long getAndIncrementUpdateCounter(long delta) {
            return pCntr.reserve(delta);
        }

        /** {@inheritDoc} */
        @Override public long updateCounter() {
            return pCntr.get();
        }

        /** {@inheritDoc} */
        @Override public long reservedCounter() {
            return pCntr.reserved();
        }

        /** {@inheritDoc} */
        @Override public PartitionUpdateCounter partUpdateCounter() {
            return pCntr;
        }

        /** {@inheritDoc} */
        @Override public long reserve(long delta) {
            return pCntr.reserve(delta);
        }

        /** {@inheritDoc} */
        @Override public void updateCounter(long val) {
            try {
                pCntr.update(val);
            }
            catch (IgniteCheckedException e) {
                U.error(log, "Failed to update partition counter. " +
                    "Most probably a node with most actual data is out of topology or data streamer is used " +
                    "in preload mode (allowOverride=false) concurrently with cache transactions [grpName=" +
                    grp.name() + ", partId=" + partId + ']', e);

                if (failNodeOnPartitionInconsistency)
                    ctx.kernalContext().failure().process(new FailureContext(FailureType.CRITICAL_ERROR, e));
            }
        }

        /** {@inheritDoc} */
        @Override public boolean updateCounter(long start, long delta) {
            return pCntr.update(start, delta);
        }

        /** {@inheritDoc} */
        @Override public GridLongList finalizeUpdateCounters() {
            return pCntr.finalizeUpdateCounters();
        }

        /**
         * @param cctx Cache context.
         * @param oldRow Old row.
         * @param dataRow New row.
         * @return {@code True} if it is possible to update old row data.
         * @throws IgniteCheckedException If failed.
         */
        private boolean canUpdateOldRow(GridCacheContext cctx, @Nullable CacheDataRow oldRow, DataRow dataRow)
            throws IgniteCheckedException {
            if (oldRow == null || cctx.queries().enabled() || grp.mvccEnabled())
                return false;

            if (oldRow.expireTime() != dataRow.expireTime())
                return false;

            int oldLen = oldRow.size();

            // Use grp.sharedGroup() flag since it is possible cacheId is not yet set here.
            if (!grp.storeCacheIdInDataPage() && grp.sharedGroup() && oldRow.cacheId() != CU.UNDEFINED_CACHE_ID)
                oldLen -= 4;

            if (oldLen > updateValSizeThreshold)
                return false;

            int newLen = dataRow.size();

            return oldLen == newLen;
        }

        /** {@inheritDoc} */
        @Override public void invoke(GridCacheContext cctx, KeyCacheObject key, OffheapInvokeClosure c)
            throws IgniteCheckedException {
            if (!busyLock.enterBusy())
                throw new NodeStoppingException("Operation has been cancelled (node is stopping).");

            int cacheId = grp.sharedGroup() ? cctx.cacheId() : CU.UNDEFINED_CACHE_ID;

            try {
                invoke0(cctx, new SearchRow(cacheId, key), c);
            }
            finally {
                busyLock.leaveBusy();
            }
        }

        /**
         * @param cctx Cache context.
         * @param row Search row.
         * @param c Closure.
         * @throws IgniteCheckedException If failed.
         */
        private void invoke0(GridCacheContext cctx, CacheSearchRow row, OffheapInvokeClosure c)
            throws IgniteCheckedException {
            assert cctx.shared().database().checkpointLockIsHeldByThread();

            dataTree.invoke(row, CacheDataRowAdapter.RowData.NO_KEY, c);

            switch (c.operationType()) {
                case PUT: {
                    assert c.newRow() != null : c;

                    CacheDataRow oldRow = c.oldRow();

                    finishUpdate(cctx, c.newRow(), oldRow);

                    break;
                }

                case REMOVE: {
                    CacheDataRow oldRow = c.oldRow();

                    finishRemove(cctx, row.key(), oldRow);

                    break;
                }

                case NOOP:
                case IN_PLACE:
                    break;

                default:
                    assert false : c.operationType();
            }
        }

        /** {@inheritDoc} */
        @Override public CacheDataRow createRow(
            GridCacheContext cctx,
            KeyCacheObject key,
            CacheObject val,
            GridCacheVersion ver,
            long expireTime,
            @Nullable CacheDataRow oldRow) throws IgniteCheckedException {
            int cacheId = grp.storeCacheIdInDataPage() ? cctx.cacheId() : CU.UNDEFINED_CACHE_ID;

            DataRow dataRow = makeDataRow(key, val, ver, expireTime, cacheId);

            if (canUpdateOldRow(cctx, oldRow, dataRow) && rowStore.updateRow(oldRow.link(), dataRow, grp.statisticsHolderData()))
                dataRow.link(oldRow.link());
            else {
                CacheObjectContext coCtx = cctx.cacheObjectContext();

                key.valueBytes(coCtx);
                val.valueBytes(coCtx);

                rowStore.addRow(dataRow, grp.statisticsHolderData());
            }

            assert dataRow.link() != 0 : dataRow;

            if (grp.sharedGroup() && dataRow.cacheId() == CU.UNDEFINED_CACHE_ID)
                dataRow.cacheId(cctx.cacheId());

            return dataRow;
        }

        /**
         * @param key Cache key.
         * @param val Cache value.
         * @param ver Version.
         * @param expireTime Expired time.
         * @param cacheId Cache id.
         * @return Made data row.
         */
        @NotNull private DataRow makeDataRow(KeyCacheObject key, CacheObject val, GridCacheVersion ver, long expireTime,
            int cacheId) {
            if (key.partition() == -1)
                key.partition(partId);

            return new DataRow(key, val, ver, partId, expireTime, cacheId);
        }

        /** {@inheritDoc} */
        @Override public boolean mvccInitialValue(
            GridCacheContext cctx,
            KeyCacheObject key,
            @Nullable CacheObject val,
            GridCacheVersion ver,
            long expireTime,
            MvccVersion mvccVer,
            MvccVersion newMvccVer)
            throws IgniteCheckedException
        {
            assert mvccVer != null || newMvccVer == null : newMvccVer;

            if (!busyLock.enterBusy())
                throw new NodeStoppingException("Operation has been cancelled (node is stopping).");

            try {
                CacheObjectContext coCtx = cctx.cacheObjectContext();

                // Make sure value bytes initialized.
                key.valueBytes(coCtx);

                // null is passed for loaded from store.
                if (mvccVer == null) {
                    mvccVer = INITIAL_VERSION;

                    // Clean all versions of row
                    mvccRemoveAll(cctx, key);
                }

                if (val != null) {
                    val.valueBytes(coCtx);

                    MvccDataRow updateRow = new MvccDataRow(
                        key,
                        val,
                        ver,
                        partId,
                        expireTime,
                        cctx.cacheId(),
                        mvccVer,
                        newMvccVer);

                    assert cctx.shared().database().checkpointLockIsHeldByThread();

                    if (!grp.storeCacheIdInDataPage() && updateRow.cacheId() != CU.UNDEFINED_CACHE_ID) {
                        updateRow.cacheId(CU.UNDEFINED_CACHE_ID);

                        rowStore.addRow(updateRow, grp.statisticsHolderData());

                        updateRow.cacheId(cctx.cacheId());
                    }
                    else
                        rowStore.addRow(updateRow, grp.statisticsHolderData());

                    dataTree.putx(updateRow);

                    incrementSize(cctx.cacheId());

                    if (cctx.queries().enabled())
                        cctx.queries().store(updateRow, null, true);

                    return true;
                }
            }
            finally {
                busyLock.leaveBusy();
            }

            return false;
        }

        /** {@inheritDoc} */
        @Override public boolean mvccApplyHistoryIfAbsent(
            GridCacheContext cctx,
            KeyCacheObject key,
            List<GridCacheMvccEntryInfo> hist) throws IgniteCheckedException {
            assert !F.isEmpty(hist);

            if (!busyLock.enterBusy())
                throw new NodeStoppingException("Operation has been cancelled (node is stopping).");

            try {
                CacheObjectContext coCtx = cctx.cacheObjectContext();

                // Make sure value bytes initialized.
                key.valueBytes(coCtx);

                assert cctx.shared().database().checkpointLockIsHeldByThread();

                int cacheId = grp.sharedGroup() ? cctx.cacheId() : CU.UNDEFINED_CACHE_ID;

                // No cursor needed here  as we won't iterate over whole page items, but just check if page has smth or not.
                CheckHistoryExistsClosure clo = new CheckHistoryExistsClosure();

                dataTree.iterate(
                    new MvccMaxSearchRow(cacheId, key),
                    new MvccMinSearchRow(cacheId, key),
                    clo
                );

                if (clo.found())
                    return false;

                for (GridCacheMvccEntryInfo info : hist) {
                    MvccDataRow row = new MvccDataRow(key,
                        info.value(),
                        info.version(),
                        partId,
                        info.ttl(),
                        cacheId,
                        info.mvccVersion(),
                        info.newMvccVersion());

                    row.mvccTxState(info.mvccTxState());
                    row.newMvccTxState(info.newMvccTxState());

                    assert info.newMvccTxState() == TxState.NA || info.newMvccCoordinatorVersion() > MVCC_CRD_COUNTER_NA;
                    assert MvccUtils.mvccVersionIsValid(info.mvccCoordinatorVersion(), info.mvccCounter(), info.mvccOperationCounter());

                    if (!grp.storeCacheIdInDataPage() && cacheId != CU.UNDEFINED_CACHE_ID)
                        row.cacheId(CU.UNDEFINED_CACHE_ID);

                    rowStore.addRow(row, grp.statisticsHolderData());

                    row.cacheId(cacheId);

                    boolean hasOld = dataTree.putx(row);

                    assert !hasOld : row;

                    finishUpdate(cctx, row, null);
                }

                return true;
            }
            finally {
                busyLock.leaveBusy();
            }
        }

        /** {@inheritDoc} */
        @Override public boolean mvccUpdateRowWithPreloadInfo(
            GridCacheContext cctx,
            KeyCacheObject key,
            @Nullable CacheObject val,
            GridCacheVersion ver,
            long expireTime,
            MvccVersion mvccVer,
            MvccVersion newMvccVer,
            byte mvccTxState,
            byte newMvccTxState) throws IgniteCheckedException {
            if (!busyLock.enterBusy())
                throw new NodeStoppingException("Operation has been cancelled (node is stopping).");

            try {
                CacheObjectContext coCtx = cctx.cacheObjectContext();

                // Make sure value bytes initialized.
                key.valueBytes(coCtx);

                if (val != null)
                    val.valueBytes(coCtx);

                assert cctx.shared().database().checkpointLockIsHeldByThread();

                MvccUpdateRowWithPreloadInfoClosure clo = new MvccUpdateRowWithPreloadInfoClosure(cctx,
                    key,
                    val,
                    ver,
                    expireTime,
                    mvccVer,
                    newMvccVer,
                    mvccTxState,
                    newMvccTxState);

                assert newMvccTxState == TxState.NA || newMvccVer.coordinatorVersion() != 0;
                assert MvccUtils.mvccVersionIsValid(mvccVer.coordinatorVersion(), mvccVer.counter(), mvccVer.operationCounter());

                invoke0(cctx, clo, clo);

                return clo.operationType() == PUT;
            }
            finally {
                busyLock.leaveBusy();
            }
        }

        /** {@inheritDoc} */
        @Override public MvccUpdateResult mvccUpdate(
            GridCacheContext cctx,
            KeyCacheObject key,
            CacheObject val,
            GridCacheVersion ver,
            long expireTime,
            MvccSnapshot mvccSnapshot,
            @Nullable CacheEntryPredicate filter,
            EntryProcessor entryProc,
            Object[] invokeArgs,
            boolean primary,
            boolean needHistory,
            boolean noCreate,
            boolean needOldVal,
            boolean retVal,
            boolean keepBinary) throws IgniteCheckedException {
            assert mvccSnapshot != null;
            assert primary || !needHistory;

            if (!busyLock.enterBusy())
                throw new NodeStoppingException("Operation has been cancelled (node is stopping).");

            try {
                int cacheId = grp.sharedGroup() ? cctx.cacheId() : CU.UNDEFINED_CACHE_ID;

                CacheObjectContext coCtx = cctx.cacheObjectContext();

                // Make sure value bytes initialized.
                key.valueBytes(coCtx);

                if(val != null)
                    val.valueBytes(coCtx);

                 MvccUpdateDataRow updateRow = new MvccUpdateDataRow(
                    cctx,
                    key,
                    val,
                    ver,
                    partId,
                    expireTime,
                    mvccSnapshot,
                    null,
                    filter,
                    primary,
                    false,
                    needHistory,
                    // we follow fast update visit flow here if row cannot be created by current operation
                    noCreate,
                    needOldVal,
                    retVal || entryProc != null);

                assert cctx.shared().database().checkpointLockIsHeldByThread();

                dataTree.visit(new MvccMaxSearchRow(cacheId, key), new MvccMinSearchRow(cacheId, key), updateRow);

                ResultType res = updateRow.resultType();

                if (res == ResultType.LOCKED // cannot update locked
                    || res == ResultType.VERSION_MISMATCH) // cannot update on write conflict
                    return updateRow;
                else if (res == ResultType.VERSION_FOUND || // exceptional case
                        res == ResultType.FILTERED || // Operation should be skipped.
                        (res == ResultType.PREV_NULL && noCreate)  // No op.
                    ) {
                    // Do nothing, except cleaning up not needed versions
                    cleanup0(cctx, updateRow.cleanupRows());

                    return updateRow;
                }

                CacheDataRow oldRow = null;

                if (res == ResultType.PREV_NOT_NULL) {
                    oldRow = updateRow.oldRow();

                    assert oldRow != null && oldRow.link() != 0 : oldRow;

                    oldRow.key(key);
                }
                else
                    assert res == ResultType.PREV_NULL;

                if (entryProc != null) {
                    entryProc = EntryProcessorResourceInjectorProxy.wrap(cctx.kernalContext(), entryProc);

                    CacheInvokeEntry.Operation op = applyEntryProcessor(cctx, key, ver, entryProc, invokeArgs,
                        updateRow, oldRow, keepBinary);

                    if (op == CacheInvokeEntry.Operation.NONE) {
                        if (res == ResultType.PREV_NOT_NULL)
                            updateRow.value(oldRow.value()); // Restore prev. value.

                        updateRow.resultType(ResultType.FILTERED);

                        cleanup0(cctx, updateRow.cleanupRows());

                        return updateRow;
                    }

                    // Mark old version as removed.
                    if (res == ResultType.PREV_NOT_NULL) {
                        rowStore.updateDataRow(oldRow.link(), mvccUpdateMarker, updateRow, grp.statisticsHolderData());

                        if (op == CacheInvokeEntry.Operation.REMOVE) {
                            updateRow.resultType(ResultType.REMOVED_NOT_NULL);

                            cleanup0(cctx, updateRow.cleanupRows());

                            clearPendingEntries(cctx, oldRow);

                            return updateRow; // Won't create new version on remove.
                        }
                    }
                    else
                        assert op != CacheInvokeEntry.Operation.REMOVE;
                }
                else if (oldRow != null)
                    rowStore.updateDataRow(oldRow.link(), mvccUpdateMarker, updateRow, grp.statisticsHolderData());

                if (!grp.storeCacheIdInDataPage() && updateRow.cacheId() != CU.UNDEFINED_CACHE_ID) {
                    updateRow.cacheId(CU.UNDEFINED_CACHE_ID);

                    rowStore.addRow(updateRow, grp.statisticsHolderData());

                    updateRow.cacheId(cctx.cacheId());
                }
                else
                    rowStore.addRow(updateRow, grp.statisticsHolderData());

                if (needHistory) {
                    assert updateRow.link() != 0;

                    updateRow.history().add(0, new MvccLinkAwareSearchRow(cacheId,
                        key,
                        updateRow.mvccCoordinatorVersion(),
                        updateRow.mvccCounter(),
                        updateRow.mvccOperationCounter(),
                        updateRow.link()));
                }

                boolean old = dataTree.putx(updateRow);

                assert !old;

                GridCacheQueryManager<Object, Object> qryMgr = cctx.queries();

                if (qryMgr.enabled())
                    qryMgr.store(updateRow, null, true);

                updatePendingEntries(cctx, updateRow, oldRow);

                cleanup0(cctx, updateRow.cleanupRows());

                return updateRow;
            }
            finally {
                busyLock.leaveBusy();
            }
        }

        /**
         *
         * @param cctx Cache context.
         * @param key entry key.
         * @param ver Entry version.
         * @param entryProc Entry processor.
         * @param invokeArgs Entry processor invoke arguments.
         * @param updateRow Row for update.
         * @param oldRow Old row.
         * @param keepBinary Keep binary flag.
         * @return Entry processor operation.
         */
        @SuppressWarnings("unchecked")
        private CacheInvokeEntry.Operation applyEntryProcessor(GridCacheContext cctx,
            KeyCacheObject key,
            GridCacheVersion ver,
            EntryProcessor entryProc,
            Object[] invokeArgs,
            MvccUpdateDataRow updateRow,
            CacheDataRow oldRow,
            boolean keepBinary) {
            Object procRes = null;
            Exception err = null;

            CacheObject oldVal = oldRow == null ? null : oldRow.value();

            CacheInvokeEntry invokeEntry = new CacheInvokeEntry<>(key, oldVal, ver, keepBinary,
                new GridDhtDetachedCacheEntry(cctx, key));

            try {
                procRes = entryProc.process(invokeEntry, invokeArgs);

                if(invokeEntry.modified() && invokeEntry.op() != CacheInvokeEntry.Operation.REMOVE) {
                    Object val = invokeEntry.getValue(true);

                    CacheObject val0 = cctx.toCacheObject(val);

                    val0.prepareForCache(cctx.cacheObjectContext());

                    updateRow.value(val0);
                }
            }
            catch (Exception e) {
                log.error("Exception was thrown during entry processing.", e);

                err = e;
            }

            CacheInvokeResult invokeRes = err == null ? CacheInvokeResult.fromResult(procRes) :
                CacheInvokeResult.fromError(err);

            updateRow.invokeResult(invokeRes);

            return invokeEntry.op();
        }

        /** {@inheritDoc} */
        @Override public MvccUpdateResult mvccRemove(GridCacheContext cctx,
            KeyCacheObject key,
            MvccSnapshot mvccSnapshot,
            @Nullable CacheEntryPredicate filter,
            boolean primary,
            boolean needHistory,
            boolean needOldVal,
            boolean retVal) throws IgniteCheckedException {
            assert mvccSnapshot != null;
            assert primary || mvccSnapshot.activeTransactions().size() == 0 : mvccSnapshot;
            assert primary || !needHistory;

            if (!busyLock.enterBusy())
                throw new NodeStoppingException("Operation has been cancelled (node is stopping).");

            try {
                int cacheId = grp.sharedGroup() ? cctx.cacheId() : CU.UNDEFINED_CACHE_ID;

                CacheObjectContext coCtx = cctx.cacheObjectContext();

                // Make sure value bytes initialized.
                key.valueBytes(coCtx);

                MvccUpdateDataRow updateRow = new MvccUpdateDataRow(
                    cctx,
                    key,
                    null,
                    null,
                    partId,
                    0,
                    mvccSnapshot,
                    null,
                    filter,
                    primary,
                    false,
                    needHistory,
                    true,
                    needOldVal,
                    retVal);

                assert cctx.shared().database().checkpointLockIsHeldByThread();

                dataTree.visit(new MvccMaxSearchRow(cacheId, key), new MvccMinSearchRow(cacheId, key), updateRow);

                ResultType res = updateRow.resultType();

                if (res == ResultType.LOCKED // cannot update locked
                    || res == ResultType.VERSION_MISMATCH) // cannot update on write conflict
                    return updateRow;
                else if (res == ResultType.VERSION_FOUND || res == ResultType.FILTERED) {
                    // Do nothing, except cleaning up not needed versions
                    cleanup0(cctx, updateRow.cleanupRows());

                    return updateRow;
                }
                else if (res == ResultType.PREV_NOT_NULL) {
                    CacheDataRow oldRow = updateRow.oldRow();

                    assert oldRow != null && oldRow.link() != 0 : oldRow;

                    rowStore.updateDataRow(oldRow.link(), mvccUpdateMarker, updateRow, grp.statisticsHolderData());

                    clearPendingEntries(cctx, oldRow);
                }

                cleanup0(cctx, updateRow.cleanupRows());

                return updateRow;
            }
            finally {
                busyLock.leaveBusy();
            }
        }

        /** {@inheritDoc} */
        @Override public MvccUpdateResult mvccLock(GridCacheContext cctx, KeyCacheObject key,
            MvccSnapshot mvccSnapshot) throws IgniteCheckedException {
            assert mvccSnapshot != null;

            if (!busyLock.enterBusy())
                throw new NodeStoppingException("Operation has been cancelled (node is stopping).");

            try {
                int cacheId = grp.sharedGroup() ? cctx.cacheId() : CU.UNDEFINED_CACHE_ID;

                CacheObjectContext coCtx = cctx.cacheObjectContext();

                // Make sure value bytes initialized.
                key.valueBytes(coCtx);

                MvccUpdateDataRow updateRow = new MvccUpdateDataRow(
                    cctx,
                    key,
                    null,
                    null,
                    partId,
                    0,
                    mvccSnapshot,
                    null,
                    null,
                    true,
                    true,
                    false,
                    false,
                    false,
                    false);

                assert cctx.shared().database().checkpointLockIsHeldByThread();

                dataTree.visit(new MvccMaxSearchRow(cacheId, key), new MvccMinSearchRow(cacheId, key), updateRow);

                ResultType res = updateRow.resultType();

                // cannot update locked, cannot update on write conflict
                if (res == ResultType.LOCKED || res == ResultType.VERSION_MISMATCH)
                    return updateRow;

                // Do nothing, except cleaning up not needed versions
                cleanup0(cctx, updateRow.cleanupRows());

                return updateRow;
            }
            finally {
                busyLock.leaveBusy();
            }
        }

        /** {@inheritDoc} */
        @Override public void mvccRemoveAll(GridCacheContext cctx, KeyCacheObject key) throws IgniteCheckedException {
            if (!busyLock.enterBusy())
                throw new NodeStoppingException("Operation has been cancelled (node is stopping).");

            try {
                key.valueBytes(cctx.cacheObjectContext());

                int cacheId = grp.sharedGroup() ? cctx.cacheId() : CU.UNDEFINED_CACHE_ID;

                boolean cleanup = cctx.queries().enabled() || cctx.ttl().hasPendingEntries();

                assert cctx.shared().database().checkpointLockIsHeldByThread();

                GridCursor<CacheDataRow> cur = dataTree.find(
                    new MvccMaxSearchRow(cacheId, key),
                    new MvccMinSearchRow(cacheId, key),
                    cleanup ? CacheDataRowAdapter.RowData.NO_KEY : CacheDataRowAdapter.RowData.LINK_ONLY
                );

                boolean first = true;

                while (cur.next()) {
                    CacheDataRow row = cur.get();

                    row.key(key);

                    assert row.link() != 0 : row;

                    boolean rmvd = dataTree.removex(row);

                    assert rmvd : row;

                    if (cleanup) {
                        if (cctx.queries().enabled())
                            cctx.queries().remove(key, row);

                        if (first)
                            clearPendingEntries(cctx, row);
                    }

                    rowStore.removeRow(row.link(), grp.statisticsHolderData());

                    if (first)
                        first = false;
                }

                // first == true means there were no row versions
                if (!first)
                    decrementSize(cctx.cacheId());

            }
            finally {
                busyLock.leaveBusy();
            }
        }

        /** {@inheritDoc} */
        @Override public int cleanup(GridCacheContext cctx, @Nullable List<MvccLinkAwareSearchRow> cleanupRows)
            throws IgniteCheckedException {
            if (F.isEmpty(cleanupRows))
                return 0;

            if (!busyLock.enterBusy())
                throw new NodeStoppingException("Operation has been cancelled (node is stopping).");

            try {
                return cleanup0(cctx, cleanupRows);
            }
            finally {
                busyLock.leaveBusy();
            }
        }

        /**
         * @param cctx Cache context.
         * @param cleanupRows Rows to cleanup.
         * @throws IgniteCheckedException If failed.
         * @return Cleaned rows count.
         */
        private int cleanup0(GridCacheContext cctx, @Nullable List<MvccLinkAwareSearchRow> cleanupRows)
             throws IgniteCheckedException {
             if (F.isEmpty(cleanupRows))
                 return 0;

            int res = 0;

            GridCacheQueryManager<Object, Object> qryMgr = cctx.queries();

            for (int i = 0; i < cleanupRows.size(); i++) {
                MvccLinkAwareSearchRow cleanupRow = cleanupRows.get(i);

                assert cleanupRow.link() != 0 : cleanupRow;

                assert cctx.shared().database().checkpointLockIsHeldByThread();

                CacheDataRow oldRow = dataTree.remove(cleanupRow);

                if (oldRow != null) { // oldRow == null means it was cleaned by another cleanup process.
                    assert oldRow.mvccCounter() == cleanupRow.mvccCounter();

                    if (qryMgr.enabled())
                        qryMgr.remove(oldRow.key(), oldRow);

                    clearPendingEntries(cctx, oldRow);

                    rowStore.removeRow(cleanupRow.link(), grp.statisticsHolderData());

                    res++;
                }
            }

            return res;
        }

        /** {@inheritDoc} */
        @Override public void updateTxState(GridCacheContext cctx, CacheSearchRow row)
            throws IgniteCheckedException {
            assert grp.mvccEnabled();
            assert mvccVersionIsValid(row.mvccCoordinatorVersion(), row.mvccCounter(), row.mvccOperationCounter()) : row;

            // Need an extra lookup because the row may be already cleaned by another thread.
            CacheDataRow row0 = dataTree.findOne(row, CacheDataRowAdapter.RowData.LINK_ONLY);

            if (row0 != null)
                rowStore.updateDataRow(row0.link(), mvccUpdateTxStateHint, null, grp.statisticsHolderData());
        }

        /** {@inheritDoc} */
        @Override public void update(GridCacheContext cctx,
            KeyCacheObject key,
            CacheObject val,
            GridCacheVersion ver,
            long expireTime,
            @Nullable CacheDataRow oldRow
        ) throws IgniteCheckedException {
            assert oldRow == null || oldRow.link() != 0L : oldRow;

            if (!busyLock.enterBusy())
                throw new NodeStoppingException("Operation has been cancelled (node is stopping).");

            try {
                int cacheId = grp.storeCacheIdInDataPage() ? cctx.cacheId() : CU.UNDEFINED_CACHE_ID;

                assert oldRow == null || oldRow.cacheId() == cacheId : oldRow;

                DataRow dataRow = makeDataRow(key, val, ver, expireTime, cacheId);

                CacheObjectContext coCtx = cctx.cacheObjectContext();

                // Make sure value bytes initialized.
                key.valueBytes(coCtx);
                val.valueBytes(coCtx);

                CacheDataRow old;

                assert cctx.shared().database().checkpointLockIsHeldByThread();

                if (canUpdateOldRow(cctx, oldRow, dataRow) && rowStore.updateRow(oldRow.link(), dataRow, grp.statisticsHolderData())) {
                    old = oldRow;

                    dataRow.link(oldRow.link());
                }
                else {
                    rowStore.addRow(dataRow, grp.statisticsHolderData());

                    assert dataRow.link() != 0 : dataRow;

                    if (grp.sharedGroup() && dataRow.cacheId() == CU.UNDEFINED_CACHE_ID)
                        dataRow.cacheId(cctx.cacheId());

                    if (oldRow != null) {
                        old = oldRow;

                        dataTree.putx(dataRow);
                    }
                    else
                        old = dataTree.put(dataRow);
                }

                finishUpdate(cctx, dataRow, old);
            }
            finally {
                busyLock.leaveBusy();
            }
        }

        /** {@inheritDoc} */
        @Override public void mvccApplyUpdate(GridCacheContext cctx,
            KeyCacheObject key,
            CacheObject val,
            GridCacheVersion ver,
            long expireTime,
            MvccVersion mvccVer
        ) throws IgniteCheckedException {
            if (!busyLock.enterBusy())
                throw new NodeStoppingException("Operation has been cancelled (node is stopping).");

            try {
                int cacheId = grp.sharedGroup() ? cctx.cacheId() : CU.UNDEFINED_CACHE_ID;

                CacheObjectContext coCtx = cctx.cacheObjectContext();

                // Make sure value bytes initialized.
                key.valueBytes(coCtx);

                if (val != null)
                    val.valueBytes(coCtx);

                MvccSnapshotWithoutTxs mvccSnapshot = new MvccSnapshotWithoutTxs(mvccVer.coordinatorVersion(),
                    mvccVer.counter(), mvccVer.operationCounter(), MvccUtils.MVCC_COUNTER_NA);

                MvccUpdateDataRow updateRow = new MvccUpdateDataRow(
                    cctx,
                    key,
                    val,
                    ver,
                    partId,
                    0L,
                    mvccSnapshot,
                    null,
                    null,
                    false,
                    false,
                    false,
                    false,
                    false,
                    false);

                assert cctx.shared().database().checkpointLockIsHeldByThread();

                dataTree.visit(new MvccMaxSearchRow(cacheId, key), new MvccMinSearchRow(cacheId, key), updateRow);

                ResultType res = updateRow.resultType();

                assert res == ResultType.PREV_NULL || res == ResultType.PREV_NOT_NULL : res;

                if (res == ResultType.PREV_NOT_NULL) {
                    CacheDataRow oldRow = updateRow.oldRow();

                    assert oldRow != null && oldRow.link() != 0 : oldRow;

                    rowStore.updateDataRow(oldRow.link(), mvccUpdateMarker, updateRow, grp.statisticsHolderData());
                }

                if (val != null) {
                    if (!grp.storeCacheIdInDataPage() && updateRow.cacheId() != CU.UNDEFINED_CACHE_ID) {
                        updateRow.cacheId(CU.UNDEFINED_CACHE_ID);

                        rowStore.addRow(updateRow, grp.statisticsHolderData());

                        updateRow.cacheId(cctx.cacheId());
                    }
                    else
                        rowStore.addRow(updateRow, grp.statisticsHolderData());

                    boolean old = dataTree.putx(updateRow);

                    assert !old;

                    GridCacheQueryManager<Object, Object> qryMgr = cctx.queries();

                    if (qryMgr.enabled())
                        qryMgr.store(updateRow, null, true);

                    cleanup0(cctx, updateRow.cleanupRows());
                }
            }
            finally {
                busyLock.leaveBusy();
            }
        }

        /**
         * @param cctx Cache context.
         * @param newRow New row.
         * @param oldRow Old row if available.
         * @throws IgniteCheckedException If failed.
         */
        private void finishUpdate(GridCacheContext cctx, CacheDataRow newRow, @Nullable CacheDataRow oldRow)
            throws IgniteCheckedException {
            if (oldRow == null)
                incrementSize(cctx.cacheId());

            GridCacheQueryManager<Object, Object> qryMgr = cctx.queries();

            if (qryMgr.enabled())
                qryMgr.store(newRow, oldRow, true);

            updatePendingEntries(cctx, newRow, oldRow);

            if (oldRow != null) {
                assert oldRow.link() != 0 : oldRow;

                if (newRow.link() != oldRow.link())
                    rowStore.removeRow(oldRow.link(), grp.statisticsHolderData());
            }
        }

        /**
         * @param cctx Cache context.
         * @param newRow New row.
         * @param oldRow Old row.
         * @throws IgniteCheckedException If failed.
         */
        private void updatePendingEntries(GridCacheContext cctx, CacheDataRow newRow, @Nullable CacheDataRow oldRow)
            throws IgniteCheckedException
        {
            long expireTime = newRow.expireTime();

            int cacheId = grp.sharedGroup() ? cctx.cacheId() : CU.UNDEFINED_CACHE_ID;

            if (oldRow != null) {
                assert oldRow.link() != 0 : oldRow;

                if (pendingTree() != null && oldRow.expireTime() != 0)
                    pendingTree().removex(new PendingRow(cacheId, oldRow.expireTime(), oldRow.link()));
            }

            if (pendingTree() != null && expireTime != 0) {
                pendingTree().putx(new PendingRow(cacheId, expireTime, newRow.link()));

                if (!cctx.ttl().hasPendingEntries())
                    cctx.ttl().hasPendingEntries(true);
            }
        }

        /** {@inheritDoc} */
        @Override public void remove(GridCacheContext cctx, KeyCacheObject key, int partId) throws IgniteCheckedException {
            if (!busyLock.enterBusy())
                throw new NodeStoppingException("Operation has been cancelled (node is stopping).");

            try {
                int cacheId = grp.sharedGroup() ? cctx.cacheId() : CU.UNDEFINED_CACHE_ID;

                assert cctx.shared().database().checkpointLockIsHeldByThread();

                CacheDataRow oldRow = dataTree.remove(new SearchRow(cacheId, key));

                finishRemove(cctx, key, oldRow);
            }
            finally {
                busyLock.leaveBusy();
            }
        }

        /**
         * @param cctx Cache context.
         * @param key Key.
         * @param oldRow Removed row.
         * @throws IgniteCheckedException If failed.
         */
        private void finishRemove(GridCacheContext cctx, KeyCacheObject key, @Nullable CacheDataRow oldRow) throws IgniteCheckedException {
            if (oldRow != null) {
                clearPendingEntries(cctx, oldRow);

                decrementSize(cctx.cacheId());
            }

            GridCacheQueryManager<Object, Object> qryMgr = cctx.queries();

            if (qryMgr.enabled())
                qryMgr.remove(key, oldRow);

            if (oldRow != null)
                rowStore.removeRow(oldRow.link(), grp.statisticsHolderData());
        }

        /**
         * @param cctx Cache context.
         * @param oldRow Old row.
         * @throws IgniteCheckedException If failed.
         */
        private void clearPendingEntries(GridCacheContext cctx, CacheDataRow oldRow)
            throws IgniteCheckedException {
            int cacheId = grp.sharedGroup() ? cctx.cacheId() : CU.UNDEFINED_CACHE_ID;

            assert oldRow.link() != 0 : oldRow;
            assert cacheId == CU.UNDEFINED_CACHE_ID || oldRow.cacheId() == cacheId :
                "Incorrect cache ID [expected=" + cacheId + ", actual=" + oldRow.cacheId() + "].";

            if (pendingTree() != null && oldRow.expireTime() != 0)
                pendingTree().removex(new PendingRow(cacheId, oldRow.expireTime(), oldRow.link()));
        }

        /** {@inheritDoc} */
        @Override public CacheDataRow find(GridCacheContext cctx, KeyCacheObject key) throws IgniteCheckedException {
            key.valueBytes(cctx.cacheObjectContext());

            int cacheId = grp.sharedGroup() ? cctx.cacheId() : CU.UNDEFINED_CACHE_ID;

            CacheDataRow row;

            if (grp.mvccEnabled()) {
                MvccFirstRowTreeClosure clo = new MvccFirstRowTreeClosure(cctx);

                dataTree.iterate(
                    new MvccMaxSearchRow(cacheId, key),
                    new MvccMinSearchRow(cacheId, key),
                    clo
                );

                row = clo.row();
            }
            else
                row = dataTree.findOne(new SearchRow(cacheId, key), CacheDataRowAdapter.RowData.NO_KEY);

            afterRowFound(row, key);

            return row;
        }

        /** {@inheritDoc} */
        @Override public List<IgniteBiTuple<Object, MvccVersion>> mvccFindAllVersions(
            GridCacheContext cctx,
            KeyCacheObject key)
            throws IgniteCheckedException
        {
            assert grp.mvccEnabled();

            // Note: this method is intended for testing only.

            key.valueBytes(cctx.cacheObjectContext());

            int cacheId = grp.sharedGroup() ? cctx.cacheId() : CU.UNDEFINED_CACHE_ID;

            GridCursor<CacheDataRow> cur = dataTree.find(
                new MvccMaxSearchRow(cacheId, key),
                new MvccMinSearchRow(cacheId, key)
            );

            List<IgniteBiTuple<Object, MvccVersion>> res = new ArrayList<>();

            long crd = MVCC_CRD_COUNTER_NA;
            long cntr = MVCC_COUNTER_NA;
            int opCntr = MVCC_OP_COUNTER_NA;

            while (cur.next()) {
                CacheDataRow row = cur.get();

                if (compareNewVersion(row, crd, cntr, opCntr) != 0) // deleted row
                    res.add(F.t(null, row.newMvccVersion()));

                res.add(F.t(row.value(), row.mvccVersion()));

                crd = row.mvccCoordinatorVersion();
                cntr = row.mvccCounter();
                opCntr = row.mvccOperationCounter();
            }

            return res;
        }

        /** {@inheritDoc} */
        @Override public GridCursor<CacheDataRow> mvccAllVersionsCursor(GridCacheContext cctx, KeyCacheObject key, Object x)
            throws IgniteCheckedException {
            int cacheId = cctx.cacheId();

            GridCursor<CacheDataRow> cursor = dataTree.find(
                new MvccMaxSearchRow(cacheId, key),
                new MvccMinSearchRow(cacheId, key),
                x);

            return cursor;
        }

        /** {@inheritDoc} */
        @Override public CacheDataRow mvccFind(GridCacheContext cctx,
            KeyCacheObject key,
            MvccSnapshot snapshot) throws IgniteCheckedException {
            key.valueBytes(cctx.cacheObjectContext());

            int cacheId = grp.sharedGroup() ? cctx.cacheId() : CU.UNDEFINED_CACHE_ID;

            MvccSnapshotSearchRow clo = new MvccSnapshotSearchRow(cctx, key, snapshot);

            dataTree.iterate(
                clo,
                new MvccMinSearchRow(cacheId, key),
                clo
            );

            CacheDataRow row = clo.row();

            afterRowFound(row, key);

            return row;
        }

        /**
         * @param row Row.
         * @param key Key.
         * @throws IgniteCheckedException If failed.
         */
        private void afterRowFound(@Nullable CacheDataRow row, KeyCacheObject key) throws IgniteCheckedException {
            if (row != null) {
                row.key(key);

                grp.dataRegion().evictionTracker().touchPage(row.link());
            }
        }

        /** {@inheritDoc} */
        @Override public GridCursor<? extends CacheDataRow> cursor() throws IgniteCheckedException {
            return dataTree.find(null, null);
        }

        /** {@inheritDoc} */
        @Override public GridCursor<? extends CacheDataRow> cursor(Object x) throws IgniteCheckedException {
            return dataTree.find(null, null, x);
        }

        /** {@inheritDoc} */
        @Override public GridCursor<? extends CacheDataRow> cursor(MvccSnapshot mvccSnapshot)
            throws IgniteCheckedException {

            GridCursor<? extends CacheDataRow> cursor;
            if (mvccSnapshot != null) {
                assert grp.mvccEnabled();

                cursor = dataTree.find(null, null,
                    new MvccFirstVisibleRowTreeClosure(grp.singleCacheContext(), mvccSnapshot), null);
            }
            else
                cursor = dataTree.find(null, null);

            return cursor;
        }

        /** {@inheritDoc} */
        @Override public GridCursor<? extends CacheDataRow> cursor(int cacheId) throws IgniteCheckedException {
            return cursor(cacheId, null, null);
        }

        /** {@inheritDoc} */
        @Override public GridCursor<? extends CacheDataRow> cursor(int cacheId,
            MvccSnapshot mvccSnapshot) throws IgniteCheckedException {
            return cursor(cacheId, null, null, null, mvccSnapshot);
        }

        /** {@inheritDoc} */
        @Override public GridCursor<? extends CacheDataRow> cursor(int cacheId, KeyCacheObject lower,
            KeyCacheObject upper) throws IgniteCheckedException {
            return cursor(cacheId, lower, upper, null);
        }

        /** {@inheritDoc} */
        @Override public GridCursor<? extends CacheDataRow> cursor(int cacheId, KeyCacheObject lower,
            KeyCacheObject upper, Object x) throws IgniteCheckedException {
            return cursor(cacheId, lower, upper, null, null);
        }

        /** {@inheritDoc} */
        @Override public GridCursor<? extends CacheDataRow> cursor(int cacheId, KeyCacheObject lower,
            KeyCacheObject upper, Object x, MvccSnapshot snapshot) throws IgniteCheckedException {
            SearchRow lowerRow;
            SearchRow upperRow;

            if (grp.sharedGroup()) {
                assert cacheId != CU.UNDEFINED_CACHE_ID;

                lowerRow = lower != null ? new SearchRow(cacheId, lower) : new SearchRow(cacheId);
                upperRow = upper != null ? new SearchRow(cacheId, upper) : new SearchRow(cacheId);
            }
            else {
                lowerRow = lower != null ? new SearchRow(CU.UNDEFINED_CACHE_ID, lower) : null;
                upperRow = upper != null ? new SearchRow(CU.UNDEFINED_CACHE_ID, upper) : null;
            }

            GridCursor<? extends CacheDataRow> cursor;

            if (snapshot != null) {
                assert grp.mvccEnabled();

                GridCacheContext cctx = grp.sharedGroup() ? grp.shared().cacheContext(cacheId) : grp.singleCacheContext();

                cursor = dataTree.find(lowerRow, upperRow, new MvccFirstVisibleRowTreeClosure(cctx, snapshot), x);
            }
            else
                cursor = dataTree.find(lowerRow, upperRow, x);

            return cursor;
        }

        /** {@inheritDoc} */
        @Override public void destroy() throws IgniteCheckedException {
            final AtomicReference<IgniteCheckedException> exception = new AtomicReference<>();

            dataTree.destroy(new IgniteInClosure<CacheSearchRow>() {
                @Override public void apply(CacheSearchRow row) {
                    try {
                        rowStore.removeRow(row.link(), grp.statisticsHolderData());
                    }
                    catch (IgniteCheckedException e) {
                        U.error(log, "Failed to remove row [link=" + row.link() + "]");

                        IgniteCheckedException ex = exception.get();

                        if (ex == null)
                            exception.set(e);
                        else
                            ex.addSuppressed(e);
                    }
                }
            });

            if (exception.get() != null)
                throw new IgniteCheckedException("Failed to destroy store", exception.get());
        }

        /** {@inheritDoc} */
        @Override public void clear(int cacheId) throws IgniteCheckedException {
            assert cacheId != CU.UNDEFINED_CACHE_ID;

            if (cacheSize(cacheId) == 0)
                return;

            Exception ex = null;

            GridCursor<? extends CacheDataRow> cur =
                cursor(cacheId, null, null, CacheDataRowAdapter.RowData.KEY_ONLY);

            while (cur.next()) {
                CacheDataRow row = cur.get();

                assert row.link() != 0 : row;

                try {
                    boolean res = dataTree.removex(row);

                    assert res : row;

                    rowStore.removeRow(row.link(), grp.statisticsHolderData());

                    decrementSize(cacheId);
                }
                catch (IgniteCheckedException e) {
                    U.error(log, "Fail remove row [link=" + row.link() + "]");

                    if (ex == null)
                        ex = e;
                    else
                        ex.addSuppressed(e);
                }
            }

            if (ex != null)
                throw new IgniteCheckedException("Fail destroy store", ex);
        }

        /** {@inheritDoc} */
        @Override public RowStore rowStore() {
            return rowStore;
        }

        /** {@inheritDoc} */
        @Override public void setRowCacheCleaner(GridQueryRowCacheCleaner rowCacheCleaner) {
            rowStore().setRowCacheCleaner(rowCacheCleaner);
        }

        /**
         * @param size Size to init.
         * @param updCntr Update counter.
         * @param cacheSizes Cache sizes if store belongs to group containing multiple caches.
         * @param cntrUpdData Counter updates.
         */
        public void restoreState(long size, long updCntr, @Nullable Map<Integer, Long> cacheSizes, byte[] cntrUpdData) {
            pCntr.init(updCntr, cntrUpdData);

            storageSize.set(size);

            if (cacheSizes != null) {
                for (Map.Entry<Integer, Long> e : cacheSizes.entrySet())
                    this.cacheSizes.put(e.getKey(), new AtomicLong(e.getValue()));
            }
        }

        /** {@inheritDoc} */
        @Override public PendingEntriesTree pendingTree() {
            return pendingEntries;
        }

        /** {@inheritDoc} */
        @Override public void preload() throws IgniteCheckedException {
            // No-op.
        }

        /** {@inheritDoc} */
        @Override public void resetUpdateCounter() {
            pCntr.reset();
        }

        /** {@inheritDoc} */
        @Override public PartitionMetaStorage<SimpleDataRow> partStorage() {
            return null;
        }

        /** */
        private final class MvccFirstVisibleRowTreeClosure implements MvccTreeClosure, MvccDataPageClosure {
            /** */
            private final GridCacheContext cctx;

            /** */
            private final MvccSnapshot snapshot;

            /**
             *
             * @param cctx Cache context.
             * @param snapshot MVCC snapshot.
             */
            MvccFirstVisibleRowTreeClosure(GridCacheContext cctx, MvccSnapshot snapshot) {
                this.cctx = cctx;
                this.snapshot = snapshot;
            }

            /** {@inheritDoc} */
            @Override public boolean apply(BPlusTree<CacheSearchRow, CacheDataRow> tree, BPlusIO<CacheSearchRow> io,
                long pageAddr, int idx) throws IgniteCheckedException {
                RowLinkIO rowIo = (RowLinkIO)io;

                long rowCrdVer = rowIo.getMvccCoordinatorVersion(pageAddr, idx);
                long rowCntr = rowIo.getMvccCounter(pageAddr, idx);
                int rowOpCntr = rowIo.getMvccOperationCounter(pageAddr, idx);

                assert mvccVersionIsValid(rowCrdVer, rowCntr, rowOpCntr);

                return isVisible(cctx, snapshot, rowCrdVer, rowCntr, rowOpCntr, rowIo.getLink(pageAddr, idx));
            }

            /** {@inheritDoc} */
            @Override public boolean applyMvcc(DataPageIO io, long dataPageAddr, int itemId, int pageSize)
                throws IgniteCheckedException {
                try {
                    return isVisible(cctx, snapshot, io, dataPageAddr, itemId, pageSize);
                }
                catch (IgniteTxUnexpectedStateCheckedException e) {
                    // TODO this catch must not be needed if we switch Vacuum to data page scan
                    // We expect the active tx state can be observed by read tx only in the cases when tx has been aborted
                    // asynchronously and node hasn't received finish message yet but coordinator has already removed it from
                    // the active txs map. Rows written by this tx are invisible to anyone and will be removed by the vacuum.
                    if (log.isDebugEnabled())
                        log.debug( "Unexpected tx state on index lookup. " + X.getFullStackTrace(e));

                    return false;
                }
            }
        }

        /**
         *
         */
        private class MvccUpdateRowWithPreloadInfoClosure extends MvccDataRow implements OffheapInvokeClosure {
            /** */
            private CacheDataRow oldRow;
            /** */
            private IgniteTree.OperationType op;

            /**
             * @param cctx Cache context.
             * @param key Key.
             * @param val Value.
             * @param ver Version.
             * @param expireTime Expire time.
             * @param mvccVer Mvcc created version.
             * @param newMvccVer Mvcc updated version.
             * @param mvccTxState Mvcc Tx state hint.
             * @param newMvccTxState New Mvcc Tx state hint.
             */
            MvccUpdateRowWithPreloadInfoClosure(GridCacheContext cctx,
                KeyCacheObject key,
                @Nullable CacheObject val,
                GridCacheVersion ver,
                long expireTime,
                MvccVersion mvccVer,
                MvccVersion newMvccVer,
                byte mvccTxState,
                byte newMvccTxState) {
                super(key,
                    val,
                    ver,
                    partId,
                    expireTime,
                    grp.sharedGroup() ? cctx.cacheId() : CU.UNDEFINED_CACHE_ID,
                    mvccVer,
                    newMvccVer);

                mvccTxState(mvccTxState);
                newMvccTxState(newMvccTxState);
            }

            /** {@inheritDoc} */
            @Nullable @Override public CacheDataRow oldRow() {
                return oldRow;
            }

            /** {@inheritDoc} */
            @Override public void call(@Nullable CacheDataRow oldRow) throws IgniteCheckedException {
                this.oldRow = oldRow;

                if (oldRow == null) {
                    op = PUT;

                    int cacheId = cacheId();

                    if (!grp.storeCacheIdInDataPage() && cacheId != CU.UNDEFINED_CACHE_ID)
                        cacheId(CU.UNDEFINED_CACHE_ID);

                    rowStore().addRow(this, grp.statisticsHolderData());

                    cacheId(cacheId);
                }
                else {
                    op = NOOP;

                    if (oldRow.mvccTxState() != mvccTxState() ||
                        oldRow.newMvccCoordinatorVersion() != newMvccCoordinatorVersion() ||
                        oldRow.newMvccCounter() != newMvccCounter() ||
                        oldRow.newMvccOperationCounter() != newMvccOperationCounter() ||
                        oldRow.newMvccTxState() != newMvccTxState()) {

                        rowStore().updateDataRow(oldRow.link(), mvccApplyChanges, this, grp.statisticsHolderData());
                    }
                }
            }

            /** {@inheritDoc} */
            @Override public CacheDataRow newRow() {
                return op == PUT ? this : null;
            }

            /** {@inheritDoc} */
            @Override public IgniteTree.OperationType operationType() {
                return op == null ? NOOP : op;
            }
        }

        /**
         *  Check if any row version exists.
         */
        private final class CheckHistoryExistsClosure implements BPlusTree.TreeRowClosure<CacheSearchRow, CacheDataRow> {
            /** */
            private boolean found;

            /** {@inheritDoc} */
            @Override public boolean apply(BPlusTree<CacheSearchRow, CacheDataRow> tree, BPlusIO<CacheSearchRow> io,
                long pageAddr, int idx) {
                found = true;

                return false;  // Stop search.
            }

            /**
             * @return {@code True} if any row was found, {@code False} otherwise.
             */
            public boolean found() {
                return found;
            }
        }
    }

    /**
     * Mvcc remove handler.
     */
    private final class MvccMarkUpdatedHandler extends PageHandler<MvccUpdateDataRow, Boolean> {
        /** {@inheritDoc} */
        @Override public Boolean run(int cacheId, long pageId, long page, long pageAddr, PageIO io, Boolean walPlc,
            MvccUpdateDataRow updateDataRow, int itemId, IoStatisticsHolder statHolder) throws IgniteCheckedException {
            assert grp.mvccEnabled();

            DataPageIO iox = (DataPageIO)io;

            int off = iox.getPayloadOffset(pageAddr, itemId,
                grp.dataRegion().pageMemory().realPageSize(grp.groupId()), MVCC_INFO_SIZE);

            long newCrd = iox.newMvccCoordinator(pageAddr, off);
            long newCntr = iox.newMvccCounter(pageAddr, off);
            int newOpCntr = iox.rawNewMvccOperationCounter(pageAddr, off);

            assert newCrd == MVCC_CRD_COUNTER_NA || state(grp, newCrd, newCntr, newOpCntr) == TxState.ABORTED;

            int keyAbsentBeforeFlag = updateDataRow.isKeyAbsentBefore() ? (1 << MVCC_KEY_ABSENT_BEFORE_OFF) : 0;

            iox.updateNewVersion(pageAddr, off, updateDataRow.mvccCoordinatorVersion(), updateDataRow.mvccCounter(),
                updateDataRow.mvccOperationCounter() | keyAbsentBeforeFlag, TxState.NA);

            if (isWalDeltaRecordNeeded(grp.dataRegion().pageMemory(), cacheId, pageId, page, ctx.wal(), walPlc))
                ctx.wal().log(new DataPageMvccMarkUpdatedRecord(cacheId, pageId, itemId,
                    updateDataRow.mvccCoordinatorVersion(), updateDataRow.mvccCounter(), updateDataRow.mvccOperationCounter()));

            return TRUE;
        }
    }

    /**
     * Mvcc update operation counter hints handler.
     */
    private final class MvccUpdateTxStateHintHandler extends PageHandler<Void, Boolean> {
        /** {@inheritDoc} */
        @Override public Boolean run(int cacheId, long pageId, long page, long pageAddr, PageIO io,
            Boolean walPlc, Void ignore, int itemId, IoStatisticsHolder statHolder) throws IgniteCheckedException {

            DataPageIO iox = (DataPageIO)io;

            int off = iox.getPayloadOffset(pageAddr, itemId,
                grp.dataRegion().pageMemory().realPageSize(grp.groupId()), MVCC_INFO_SIZE);

            long crd = iox.mvccCoordinator(pageAddr, off);
            long cntr = iox.mvccCounter(pageAddr, off);
            int opCntr = iox.rawMvccOperationCounter(pageAddr, off);
            byte txState = (byte)(opCntr >>> MVCC_HINTS_BIT_OFF);

            if (txState == TxState.NA) {
                byte state = state(grp, crd, cntr, opCntr);

                if (state == TxState.COMMITTED || state == TxState.ABORTED) {
                    iox.rawMvccOperationCounter(pageAddr, off, opCntr | (state << MVCC_HINTS_BIT_OFF));

                    if (isWalDeltaRecordNeeded(grp.dataRegion().pageMemory(), cacheId, pageId, page, ctx.wal(), walPlc))
                        ctx.wal().log(new DataPageMvccUpdateTxStateHintRecord(cacheId, pageId, itemId, state));
                }
                else
                    throw unexpectedStateException(grp, state, crd, cntr, opCntr);
            }

            long newCrd = iox.newMvccCoordinator(pageAddr, off);
            long newCntr = iox.newMvccCounter(pageAddr, off);
            int newOpCntr = iox.rawNewMvccOperationCounter(pageAddr, off);
            byte newTxState = (byte)(newOpCntr >>> MVCC_HINTS_BIT_OFF);

            if (newCrd != MVCC_CRD_COUNTER_NA && newTxState == TxState.NA) {
                byte state = state(grp, newCrd, newCntr, newOpCntr);

                if (state == TxState.COMMITTED || state == TxState.ABORTED) {
                    iox.rawNewMvccOperationCounter(pageAddr, off, newOpCntr | (state << MVCC_HINTS_BIT_OFF));

                    if (isWalDeltaRecordNeeded(grp.dataRegion().pageMemory(), cacheId, pageId, page, ctx.wal(), walPlc))
                        ctx.wal().log(new DataPageMvccUpdateNewTxStateHintRecord(cacheId, pageId, itemId, state));
                }

                // We do not throw an exception here because new version may be updated by active Tx at this moment.
            }

            return TRUE;
        }
    }

    /**
     * Applies changes to the row.
     */
    private final class MvccApplyChangesHandler extends PageHandler<MvccDataRow, Boolean> {
        /** {@inheritDoc} */
        @Override public Boolean run(int cacheId, long pageId, long page, long pageAddr, PageIO io, Boolean walPlc,
            MvccDataRow newRow, int itemId, IoStatisticsHolder statHolder) throws IgniteCheckedException {
            assert grp.mvccEnabled();

            DataPageIO iox = (DataPageIO)io;

            int off = iox.getPayloadOffset(pageAddr, itemId,
                grp.dataRegion().pageMemory().realPageSize(grp.groupId()), MVCC_INFO_SIZE);

            long crd = iox.mvccCoordinator(pageAddr, off);
            long cntr = iox.mvccCounter(pageAddr, off);
            int opCntrAndHint = iox.rawMvccOperationCounter(pageAddr, off);
            int opCntr = opCntrAndHint & MVCC_OP_COUNTER_MASK;
            byte txState = (byte)(opCntrAndHint >>> MVCC_HINTS_BIT_OFF);

            long newCrd = iox.newMvccCoordinator(pageAddr, off);
            long newCntr = iox.newMvccCounter(pageAddr, off);
            int newOpCntrAndHint = iox.rawNewMvccOperationCounter(pageAddr, off);
            int newOpCntr = newOpCntrAndHint & MVCC_OP_COUNTER_MASK;
            byte newTxState = (byte)(newOpCntrAndHint >>> MVCC_HINTS_BIT_OFF);

            assert crd == newRow.mvccCoordinatorVersion();
            assert cntr == newRow.mvccCounter();
            assert opCntr == newRow.mvccOperationCounter();

            assert newRow.mvccTxState() != TxState.NA : newRow.mvccTxState();

            if (txState != newRow.mvccTxState() && newRow.mvccTxState() != TxState.NA) {
                assert txState == TxState.NA : txState;

                iox.rawMvccOperationCounter(pageAddr, off, opCntr | (newRow.mvccTxState() << MVCC_HINTS_BIT_OFF));

                if (isWalDeltaRecordNeeded(grp.dataRegion().pageMemory(), cacheId, pageId, page, ctx.wal(), walPlc))
                    ctx.wal().log(new DataPageMvccUpdateTxStateHintRecord(cacheId, pageId, itemId, newRow.mvccTxState()));
            }

            if (compare(newCrd,
                newCntr,
                newOpCntr,
                newRow.newMvccCoordinatorVersion(),
                newRow.newMvccCounter(),
                newRow.newMvccOperationCounter()) != 0) {

                assert newRow.newMvccTxState() == TxState.NA ||  newRow.newMvccCoordinatorVersion() != MVCC_CRD_COUNTER_NA;

                iox.updateNewVersion(pageAddr, off, newRow.newMvccCoordinatorVersion(), newRow.newMvccCounter(),
                    newRow.newMvccOperationCounter(), newRow.newMvccTxState());

                if (isWalDeltaRecordNeeded(grp.dataRegion().pageMemory(), cacheId, pageId, page, ctx.wal(), walPlc))
                    ctx.wal().log(new DataPageMvccMarkUpdatedRecord(cacheId, pageId, itemId,
                        newRow.newMvccCoordinatorVersion(), newRow.newMvccCounter(),
                        newRow.newMvccOperationCounter() | (newRow.newMvccTxState() << MVCC_HINTS_BIT_OFF)));
            }
            else if (newTxState != newRow.newMvccTxState() && newRow.newMvccTxState() != TxState.NA) {
                assert newTxState == TxState.NA : newTxState;

                iox.rawNewMvccOperationCounter(pageAddr, off, newOpCntr | (newRow.newMvccTxState() << MVCC_HINTS_BIT_OFF));

                if (isWalDeltaRecordNeeded(grp.dataRegion().pageMemory(), cacheId, pageId, page, ctx.wal(), walPlc))
                    ctx.wal().log(new DataPageMvccUpdateNewTxStateHintRecord(cacheId, pageId, itemId, newRow.newMvccTxState()));
            }

            return TRUE;
        }
    }
}<|MERGE_RESOLUTION|>--- conflicted
+++ resolved
@@ -388,24 +388,15 @@
         AffinityTopologyVersion topVer) {
         assert primary || backup;
 
-<<<<<<< HEAD
+        final Iterator<GridDhtLocalPartition> it = grp.topology().currentLocalPartitions().iterator();
+
         if (primary && backup)
-            return F.alwaysTrue();
-
-        final Set<Integer> parts = primary ? grp.affinity().primaryPartitions(ctx.localNodeId(), topVer) :
-            grp.affinity().backupPartitions(ctx.localNodeId(), topVer);
-
-        return p -> parts.contains(p.id());
-=======
-            if (primary && backup)
-                return F.iterator(it, GridDhtLocalPartition::dataStore, true);
-
-            final IntSet parts = ImmutableIntSet.wrap(primary ? grp.affinity().primaryPartitions(ctx.localNodeId(), topVer) :
-                grp.affinity().backupPartitions(ctx.localNodeId(), topVer));
-
-            return F.iterator(it, GridDhtLocalPartition::dataStore, true, part -> parts.contains(part.id()));
-        }
->>>>>>> 79ff33e9
+            return F.iterator(it, GridDhtLocalPartition::dataStore, true);
+
+        final IntSet parts = ImmutableIntSet.wrap(primary ? grp.affinity().primaryPartitions(ctx.localNodeId(), topVer) :
+            grp.affinity().backupPartitions(ctx.localNodeId(), topVer));
+
+        return F.iterator(it, GridDhtLocalPartition::dataStore, true, part -> parts.contains(part.id()));
     }
 
     /** {@inheritDoc} */
