/*
 * Copyright 2019 GridGain Systems, Inc. and Contributors.
 *
 * Licensed under the GridGain Community Edition License (the "License");
 * you may not use this file except in compliance with the License.
 * You may obtain a copy of the License at
 *
 * https://www.gridgain.com/products/software/community-edition/gridgain-community-edition-license
 *
 * Unless required by applicable law or agreed to in writing, software
 * distributed under the License is distributed on an "AS IS" BASIS,
 * WITHOUT WARRANTIES OR CONDITIONS OF ANY KIND, either express or implied.
 * See the License for the specific language governing permissions and
 * limitations under the License.
 */

package org.apache.ignite.internal.processors.cache.verify.checker.tasks;

import java.io.File;
import java.io.IOException;
import java.io.PrintWriter;
import java.time.LocalDateTime;
import java.time.ZoneOffset;
import java.util.ArrayList;
import java.util.Collection;
import java.util.HashMap;
import java.util.List;
import java.util.Map;
import java.util.UUID;
import org.apache.ignite.IgniteCheckedException;
import org.apache.ignite.IgniteException;
import org.apache.ignite.IgniteLogger;
import org.apache.ignite.cluster.ClusterNode;
import org.apache.ignite.compute.ComputeJob;
import org.apache.ignite.compute.ComputeJobAdapter;
import org.apache.ignite.compute.ComputeJobResult;
import org.apache.ignite.compute.ComputeTaskAdapter;
import org.apache.ignite.internal.IgniteEx;
import org.apache.ignite.internal.processors.cache.checker.objects.ExecutionResult;
import org.apache.ignite.internal.processors.cache.checker.objects.PartitionReconciliationResult;
import org.apache.ignite.internal.processors.cache.checker.objects.PartitionReconciliationResultMeta;
import org.apache.ignite.internal.processors.cache.checker.objects.ReconciliationResult;
import org.apache.ignite.internal.processors.cache.checker.processor.PartitionReconciliationProcessor;
import org.apache.ignite.internal.processors.task.GridInternal;
import org.apache.ignite.internal.util.typedef.T2;
import org.apache.ignite.internal.visor.checker.VisorPartitionReconciliationTaskArg;
import org.apache.ignite.resources.IgniteInstanceResource;
import org.apache.ignite.resources.LoggerResource;

import static org.apache.ignite.Ignition.localIgnite;
import static org.apache.ignite.internal.processors.cache.checker.util.ConsistencyCheckUtils.createLocalResultFile;
import static org.apache.ignite.internal.processors.cache.checker.util.ConsistencyCheckUtils.parallelismLevel;

/**
 *
 */
@GridInternal
public class PartitionReconciliationProcessorTask extends ComputeTaskAdapter<VisorPartitionReconciliationTaskArg, ReconciliationResult> {
    /**
     *
     */
    private static final long serialVersionUID = 0L;

    /** Ignite instance. */
    @IgniteInstanceResource
    private IgniteEx ignite;

    private boolean consoleMode;

    /** {@inheritDoc} */
    @Override public Map<? extends ComputeJob, ClusterNode> map(List<ClusterNode> subgrid,
        VisorPartitionReconciliationTaskArg arg) throws IgniteException {
        consoleMode  = arg.console();

        Map<ComputeJob, ClusterNode> jobs = new HashMap<>();

        LocalDateTime startTime = LocalDateTime.now();
        long sesId = startTime.toEpochSecond(ZoneOffset.UTC);

        ignite.compute().broadcast(() -> ((IgniteEx)localIgnite()).context().diagnostic().setReconciliationSessionId(sesId));

        for (ClusterNode node : subgrid)
            jobs.put(new PartitionReconciliationJob(arg, startTime, sesId), node);

        return jobs;
    }

    /** {@inheritDoc} */
    @Override public ReconciliationResult reduce(List<ComputeJobResult> results) throws IgniteException {
        Map<UUID, String> nodeIdToFolder = new HashMap<>();
<<<<<<< HEAD
        PartitionReconciliationResult res = new PartitionReconciliationResult();
        List<String> errors = new ArrayList<>();
=======
        PartitionReconciliationResult res = consoleMode ?
            new PartitionReconciliationResult() :
            new PartitionReconciliationResultMeta();
>>>>>>> 65de6b5f

        for (ComputeJobResult result : results) {
            UUID nodeId = result.getNode().id();
            IgniteException exc = result.getException();

            if (exc != null) {
                errors.add(nodeId + " - " + exc.getMessage());

                continue;
            }

            T2<String, ExecutionResult<PartitionReconciliationResult>> data = result.getData();

            nodeIdToFolder.put(nodeId, data.get1());
            res.merge(data.get2().getResult());

            if (data.get2().getErrorMessage() != null)
                errors.add(nodeId + " - " + data.get2().getErrorMessage());
        }

        return new ReconciliationResult(res, nodeIdToFolder, errors);
    }

    /**
     *
     */
    private static class PartitionReconciliationJob extends ComputeJobAdapter {
        /**
         *
         */
        private static final long serialVersionUID = 0L;

        /** Ignite instance. */
        @IgniteInstanceResource
        private IgniteEx ignite;

        /** Injected logger. */
        @LoggerResource
        private IgniteLogger log;

        /**
         *
         */
        private final VisorPartitionReconciliationTaskArg reconciliationTaskArg;

        /**
         *
         */
        private final LocalDateTime startTime;

        /**
         *
         */
        private long sesId;

        /**
         *
         */
        public PartitionReconciliationJob(VisorPartitionReconciliationTaskArg arg, LocalDateTime startTime,
            long sesId) {
            this.reconciliationTaskArg = arg;
            this.startTime = startTime;
            this.sesId = sesId;
        }

        /** {@inheritDoc} */
        @Override public T2<String, ExecutionResult<PartitionReconciliationResult>> execute() throws IgniteException {
            Collection<String> caches = reconciliationTaskArg.caches() == null || reconciliationTaskArg.caches().isEmpty() ?
                ignite.context().cache().publicCacheNames() : reconciliationTaskArg.caches();

            try {
                ExecutionResult<PartitionReconciliationResult> reconciliationRes = new PartitionReconciliationProcessor(
                    sesId,
                    ignite,
                    ignite.context().cache().context().exchange(),
                    caches,
                    reconciliationTaskArg.fixMode(),
                    parallelismLevel(reconciliationTaskArg.loadFactor(), caches, ignite),
                    reconciliationTaskArg.batchSize(),
                    reconciliationTaskArg.recheckAttempts(),
                    reconciliationTaskArg.repairAlg()
                ).execute();

                String path = localPrint(reconciliationRes.getResult());

                return new T2<>(
                    path,
                    reconciliationTaskArg.console() ? reconciliationRes : new ExecutionResult<>(new PartitionReconciliationResult(), reconciliationRes.getErrorMessage())
                );
            }
            catch (Exception e) {
                String msg = "Reconciliation job failed on node [id=" + ignite.localNode().id() + "]. ";
                log.error(msg, e);

                throw new IgniteException(msg + e.getMessage());
            }
        }

        /**
         *
         */
        private String localPrint(PartitionReconciliationResult reconciliationRes) {
            if (reconciliationRes != null && !reconciliationRes.isEmpty()) {
                try {
                    File file = createLocalResultFile(ignite.context().discovery().localNode(), startTime);

                    try (PrintWriter pw = new PrintWriter(file)) {
                        reconciliationRes.print(pw::write, reconciliationTaskArg.verbose());

                        pw.flush();

                        return file.getAbsolutePath();
                    }
                    catch (IOException e) {
                        log.error("Unable to write report to file " + e.getMessage());
                    }
                }
                catch (IgniteCheckedException | IOException e) {
                    log.error("Unable to create file " + e.getMessage());
                }

<<<<<<< HEAD
                reconciliationRes.print(log::info, reconciliationTaskArg.verbose());
=======
                return new T2<>(
                    file == null ? null : file.getAbsolutePath(),
                    reconciliationTaskArg.console() ?
                        reconciliationRes :
                        new PartitionReconciliationResultMeta(
                            reconciliationRes.inconsistentKeysCount(),
                            reconciliationRes.skippedEntriesCount(),
                            reconciliationRes.skippedEntriesCount())
                );
            }
            catch (IgniteCheckedException | IOException e) {
                e.printStackTrace();
                return null; //TODO
>>>>>>> 65de6b5f
            }

            return null;
        }
    }
}<|MERGE_RESOLUTION|>--- conflicted
+++ resolved
@@ -88,14 +88,9 @@
     /** {@inheritDoc} */
     @Override public ReconciliationResult reduce(List<ComputeJobResult> results) throws IgniteException {
         Map<UUID, String> nodeIdToFolder = new HashMap<>();
-<<<<<<< HEAD
-        PartitionReconciliationResult res = new PartitionReconciliationResult();
-        List<String> errors = new ArrayList<>();
-=======
         PartitionReconciliationResult res = consoleMode ?
             new PartitionReconciliationResult() :
             new PartitionReconciliationResultMeta();
->>>>>>> 65de6b5f
 
         for (ComputeJobResult result : results) {
             UUID nodeId = result.getNode().id();
@@ -183,7 +178,10 @@
 
                 return new T2<>(
                     path,
-                    reconciliationTaskArg.console() ? reconciliationRes : new ExecutionResult<>(new PartitionReconciliationResult(), reconciliationRes.getErrorMessage())
+                    reconciliationTaskArg.console() ? reconciliationRes : new ExecutionResult<>(new PartitionReconciliationResultMeta(
+                        reconciliationRes.inconsistentKeysCount(),
+                        reconciliationRes.skippedEntriesCount(),
+                        reconciliationRes.skippedEntriesCount()), reconciliationRes.getErrorMessage())
                 );
             }
             catch (Exception e) {
@@ -217,23 +215,7 @@
                     log.error("Unable to create file " + e.getMessage());
                 }
 
-<<<<<<< HEAD
                 reconciliationRes.print(log::info, reconciliationTaskArg.verbose());
-=======
-                return new T2<>(
-                    file == null ? null : file.getAbsolutePath(),
-                    reconciliationTaskArg.console() ?
-                        reconciliationRes :
-                        new PartitionReconciliationResultMeta(
-                            reconciliationRes.inconsistentKeysCount(),
-                            reconciliationRes.skippedEntriesCount(),
-                            reconciliationRes.skippedEntriesCount())
-                );
-            }
-            catch (IgniteCheckedException | IOException e) {
-                e.printStackTrace();
-                return null; //TODO
->>>>>>> 65de6b5f
             }
 
             return null;
