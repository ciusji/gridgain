/*
 * Copyright 2019 GridGain Systems, Inc. and Contributors.
 *
 * Licensed under the GridGain Community Edition License (the "License");
 * you may not use this file except in compliance with the License.
 * You may obtain a copy of the License at
 *
 *     https://www.gridgain.com/products/software/community-edition/gridgain-community-edition-license
 *
 * Unless required by applicable law or agreed to in writing, software
 * distributed under the License is distributed on an "AS IS" BASIS,
 * WITHOUT WARRANTIES OR CONDITIONS OF ANY KIND, either express or implied.
 * See the License for the specific language governing permissions and
 * limitations under the License.
 */

package org.apache.ignite.internal.managers.communication;

import java.util.Map;
import java.util.concurrent.ConcurrentHashMap;
import org.apache.ignite.IgniteException;
import org.apache.ignite.internal.GridJobCancelRequest;
import org.apache.ignite.internal.GridJobExecuteRequest;
import org.apache.ignite.internal.GridJobExecuteResponse;
import org.apache.ignite.internal.GridJobSiblingsRequest;
import org.apache.ignite.internal.GridJobSiblingsResponse;
import org.apache.ignite.internal.GridTaskCancelRequest;
import org.apache.ignite.internal.GridTaskSessionRequest;
import org.apache.ignite.internal.IgniteDiagnosticMessage;
import org.apache.ignite.internal.binary.BinaryEnumObjectImpl;
import org.apache.ignite.internal.binary.BinaryObjectImpl;
import org.apache.ignite.internal.managers.checkpoint.GridCheckpointRequest;
import org.apache.ignite.internal.managers.deployment.GridDeploymentInfoBean;
import org.apache.ignite.internal.managers.deployment.GridDeploymentRequest;
import org.apache.ignite.internal.managers.deployment.GridDeploymentResponse;
import org.apache.ignite.internal.managers.encryption.GenerateEncryptionKeyRequest;
import org.apache.ignite.internal.managers.encryption.GenerateEncryptionKeyResponse;
import org.apache.ignite.internal.managers.eventstorage.GridEventStorageMessage;
import org.apache.ignite.internal.processors.affinity.AffinityTopologyVersion;
import org.apache.ignite.internal.processors.authentication.UserAuthenticateRequestMessage;
import org.apache.ignite.internal.processors.authentication.UserAuthenticateResponseMessage;
import org.apache.ignite.internal.processors.authentication.UserManagementOperationFinishedMessage;
import org.apache.ignite.internal.processors.cache.CacheEntryInfoCollection;
import org.apache.ignite.internal.processors.cache.CacheEntryPredicateContainsValue;
import org.apache.ignite.internal.processors.cache.CacheEntrySerializablePredicate;
import org.apache.ignite.internal.processors.cache.CacheEvictionEntry;
import org.apache.ignite.internal.processors.cache.CacheInvokeDirectResult;
import org.apache.ignite.internal.processors.cache.CacheObjectByteArrayImpl;
import org.apache.ignite.internal.processors.cache.CacheObjectImpl;
import org.apache.ignite.internal.processors.cache.GridCacheEntryInfo;
import org.apache.ignite.internal.processors.cache.GridCacheMvccEntryInfo;
import org.apache.ignite.internal.processors.cache.GridCacheReturn;
import org.apache.ignite.internal.processors.cache.GridChangeGlobalStateMessageResponse;
import org.apache.ignite.internal.processors.cache.KeyCacheObjectImpl;
import org.apache.ignite.internal.processors.cache.WalStateAckMessage;
import org.apache.ignite.internal.processors.cache.binary.MetadataRequestMessage;
import org.apache.ignite.internal.processors.cache.binary.MetadataResponseMessage;
import org.apache.ignite.internal.processors.cache.distributed.GridCacheTtlUpdateRequest;
import org.apache.ignite.internal.processors.cache.distributed.GridCacheTxRecoveryRequest;
import org.apache.ignite.internal.processors.cache.distributed.GridCacheTxRecoveryResponse;
import org.apache.ignite.internal.processors.cache.distributed.GridDistributedLockRequest;
import org.apache.ignite.internal.processors.cache.distributed.GridDistributedLockResponse;
import org.apache.ignite.internal.processors.cache.distributed.GridDistributedTxFinishRequest;
import org.apache.ignite.internal.processors.cache.distributed.GridDistributedTxFinishResponse;
import org.apache.ignite.internal.processors.cache.distributed.GridDistributedTxPrepareRequest;
import org.apache.ignite.internal.processors.cache.distributed.GridDistributedTxPrepareResponse;
import org.apache.ignite.internal.processors.cache.distributed.GridDistributedUnlockRequest;
import org.apache.ignite.internal.processors.cache.distributed.SerializedSpanMessage;
import org.apache.ignite.internal.processors.cache.distributed.dht.GridDhtAffinityAssignmentRequest;
import org.apache.ignite.internal.processors.cache.distributed.dht.GridDhtAffinityAssignmentResponse;
import org.apache.ignite.internal.processors.cache.distributed.dht.GridDhtLockRequest;
import org.apache.ignite.internal.processors.cache.distributed.dht.GridDhtLockResponse;
import org.apache.ignite.internal.processors.cache.distributed.dht.GridDhtTxFinishRequest;
import org.apache.ignite.internal.processors.cache.distributed.dht.GridDhtTxFinishResponse;
import org.apache.ignite.internal.processors.cache.distributed.dht.GridDhtTxOnePhaseCommitAckRequest;
import org.apache.ignite.internal.processors.cache.distributed.dht.GridDhtTxPrepareRequest;
import org.apache.ignite.internal.processors.cache.distributed.dht.GridDhtTxPrepareResponse;
import org.apache.ignite.internal.processors.cache.distributed.dht.GridDhtTxQueryEnlistRequest;
import org.apache.ignite.internal.processors.cache.distributed.dht.GridDhtTxQueryEnlistResponse;
import org.apache.ignite.internal.processors.cache.distributed.dht.GridDhtTxQueryFirstEnlistRequest;
import org.apache.ignite.internal.processors.cache.distributed.dht.GridDhtUnlockRequest;
import org.apache.ignite.internal.processors.cache.distributed.dht.GridInvokeValue;
import org.apache.ignite.internal.processors.cache.distributed.dht.PartitionUpdateCountersMessage;
import org.apache.ignite.internal.processors.cache.distributed.dht.atomic.GridDhtAtomicDeferredUpdateResponse;
import org.apache.ignite.internal.processors.cache.distributed.dht.atomic.GridDhtAtomicNearResponse;
import org.apache.ignite.internal.processors.cache.distributed.dht.atomic.GridDhtAtomicSingleUpdateRequest;
import org.apache.ignite.internal.processors.cache.distributed.dht.atomic.GridDhtAtomicUpdateRequest;
import org.apache.ignite.internal.processors.cache.distributed.dht.atomic.GridDhtAtomicUpdateResponse;
import org.apache.ignite.internal.processors.cache.distributed.dht.atomic.GridNearAtomicCheckUpdateRequest;
import org.apache.ignite.internal.processors.cache.distributed.dht.atomic.GridNearAtomicFullUpdateRequest;
import org.apache.ignite.internal.processors.cache.distributed.dht.atomic.GridNearAtomicSingleUpdateFilterRequest;
import org.apache.ignite.internal.processors.cache.distributed.dht.atomic.GridNearAtomicSingleUpdateInvokeRequest;
import org.apache.ignite.internal.processors.cache.distributed.dht.atomic.GridNearAtomicSingleUpdateRequest;
import org.apache.ignite.internal.processors.cache.distributed.dht.atomic.GridNearAtomicUpdateResponse;
import org.apache.ignite.internal.processors.cache.distributed.dht.atomic.NearCacheUpdates;
import org.apache.ignite.internal.processors.cache.distributed.dht.atomic.UpdateErrors;
import org.apache.ignite.internal.processors.cache.distributed.dht.preloader.CacheGroupAffinityMessage;
import org.apache.ignite.internal.processors.cache.distributed.dht.preloader.GridDhtForceKeysRequest;
import org.apache.ignite.internal.processors.cache.distributed.dht.preloader.GridDhtForceKeysResponse;
import org.apache.ignite.internal.processors.cache.distributed.dht.preloader.GridDhtPartitionDemandLegacyMessage;
import org.apache.ignite.internal.processors.cache.distributed.dht.preloader.GridDhtPartitionDemandMessage;
import org.apache.ignite.internal.processors.cache.distributed.dht.preloader.GridDhtPartitionExchangeId;
import org.apache.ignite.internal.processors.cache.distributed.dht.preloader.GridDhtPartitionSupplyMessage;
import org.apache.ignite.internal.processors.cache.distributed.dht.preloader.GridDhtPartitionSupplyMessageV2;
import org.apache.ignite.internal.processors.cache.distributed.dht.preloader.GridDhtPartitionsFullMessage;
import org.apache.ignite.internal.processors.cache.distributed.dht.preloader.GridDhtPartitionsSingleMessage;
import org.apache.ignite.internal.processors.cache.distributed.dht.preloader.GridDhtPartitionsSingleRequest;
import org.apache.ignite.internal.processors.cache.distributed.dht.preloader.latch.LatchAckMessage;
import org.apache.ignite.internal.processors.cache.distributed.near.CacheVersionedValue;
import org.apache.ignite.internal.processors.cache.distributed.near.GridNearGetRequest;
import org.apache.ignite.internal.processors.cache.distributed.near.GridNearGetResponse;
import org.apache.ignite.internal.processors.cache.distributed.near.GridNearLockRequest;
import org.apache.ignite.internal.processors.cache.distributed.near.GridNearLockResponse;
import org.apache.ignite.internal.processors.cache.distributed.near.GridNearSingleGetRequest;
import org.apache.ignite.internal.processors.cache.distributed.near.GridNearSingleGetResponse;
import org.apache.ignite.internal.processors.cache.distributed.near.GridNearTxEnlistRequest;
import org.apache.ignite.internal.processors.cache.distributed.near.GridNearTxEnlistResponse;
import org.apache.ignite.internal.processors.cache.distributed.near.GridNearTxFinishRequest;
import org.apache.ignite.internal.processors.cache.distributed.near.GridNearTxFinishResponse;
import org.apache.ignite.internal.processors.cache.distributed.near.GridNearTxPrepareRequest;
import org.apache.ignite.internal.processors.cache.distributed.near.GridNearTxPrepareResponse;
import org.apache.ignite.internal.processors.cache.distributed.near.GridNearTxQueryEnlistRequest;
import org.apache.ignite.internal.processors.cache.distributed.near.GridNearTxQueryEnlistResponse;
import org.apache.ignite.internal.processors.cache.distributed.near.GridNearTxQueryResultsEnlistRequest;
import org.apache.ignite.internal.processors.cache.distributed.near.GridNearTxQueryResultsEnlistResponse;
import org.apache.ignite.internal.processors.cache.distributed.near.GridNearUnlockRequest;
import org.apache.ignite.internal.processors.cache.mvcc.DeadlockProbe;
import org.apache.ignite.internal.processors.cache.mvcc.MvccSnapshotWithoutTxs;
import org.apache.ignite.internal.processors.cache.mvcc.MvccVersionImpl;
import org.apache.ignite.internal.processors.cache.mvcc.ProbedTx;
import org.apache.ignite.internal.processors.cache.mvcc.msg.MvccAckRequestQueryCntr;
import org.apache.ignite.internal.processors.cache.mvcc.msg.MvccAckRequestQueryId;
import org.apache.ignite.internal.processors.cache.mvcc.msg.MvccAckRequestTx;
import org.apache.ignite.internal.processors.cache.mvcc.msg.MvccAckRequestTxAndQueryCntr;
import org.apache.ignite.internal.processors.cache.mvcc.msg.MvccAckRequestTxAndQueryId;
import org.apache.ignite.internal.processors.cache.mvcc.msg.MvccActiveQueriesMessage;
import org.apache.ignite.internal.processors.cache.mvcc.msg.MvccFutureResponse;
import org.apache.ignite.internal.processors.cache.mvcc.msg.MvccQuerySnapshotRequest;
import org.apache.ignite.internal.processors.cache.mvcc.msg.MvccRecoveryFinishedMessage;
import org.apache.ignite.internal.processors.cache.mvcc.msg.MvccSnapshotResponse;
import org.apache.ignite.internal.processors.cache.mvcc.msg.MvccTxSnapshotRequest;
import org.apache.ignite.internal.processors.cache.mvcc.msg.PartitionCountersNeighborcastRequest;
import org.apache.ignite.internal.processors.cache.mvcc.msg.PartitionCountersNeighborcastResponse;
import org.apache.ignite.internal.processors.cache.query.GridCacheQueryRequest;
import org.apache.ignite.internal.processors.cache.query.GridCacheQueryResponse;
import org.apache.ignite.internal.processors.cache.query.GridCacheSqlQuery;
import org.apache.ignite.internal.processors.cache.query.continuous.CacheContinuousQueryBatchAck;
import org.apache.ignite.internal.processors.cache.query.continuous.CacheContinuousQueryEntry;
import org.apache.ignite.internal.processors.cache.transactions.IgniteTxEntry;
import org.apache.ignite.internal.processors.cache.transactions.IgniteTxKey;
import org.apache.ignite.internal.processors.cache.transactions.TxEntryValueHolder;
import org.apache.ignite.internal.processors.cache.transactions.TxLock;
import org.apache.ignite.internal.processors.cache.transactions.TxLockList;
import org.apache.ignite.internal.processors.cache.transactions.TxLocksRequest;
import org.apache.ignite.internal.processors.cache.transactions.TxLocksResponse;
import org.apache.ignite.internal.processors.cache.version.GridCacheRawVersionedEntry;
import org.apache.ignite.internal.processors.cache.version.GridCacheVersion;
import org.apache.ignite.internal.processors.cache.version.GridCacheVersionEx;
import org.apache.ignite.internal.processors.cluster.ClusterMetricsUpdateMessage;
import org.apache.ignite.internal.processors.continuous.ContinuousRoutineStartResultMessage;
import org.apache.ignite.internal.processors.continuous.GridContinuousMessage;
import org.apache.ignite.internal.processors.datastreamer.DataStreamerEntry;
import org.apache.ignite.internal.processors.datastreamer.DataStreamerRequest;
import org.apache.ignite.internal.processors.datastreamer.DataStreamerResponse;
import org.apache.ignite.internal.processors.marshaller.MissingMappingRequestMessage;
import org.apache.ignite.internal.processors.marshaller.MissingMappingResponseMessage;
import org.apache.ignite.internal.processors.query.h2.twostep.messages.GridQueryCancelRequest;
import org.apache.ignite.internal.processors.query.h2.twostep.messages.GridQueryFailResponse;
import org.apache.ignite.internal.processors.query.h2.twostep.messages.GridQueryNextPageRequest;
import org.apache.ignite.internal.processors.query.h2.twostep.messages.GridQueryNextPageResponse;
import org.apache.ignite.internal.processors.query.messages.GridQueryKillRequest;
import org.apache.ignite.internal.processors.query.messages.GridQueryKillResponse;
import org.apache.ignite.internal.processors.query.schema.message.SchemaOperationStatusMessage;
import org.apache.ignite.internal.processors.rest.handlers.task.GridTaskResultRequest;
import org.apache.ignite.internal.processors.rest.handlers.task.GridTaskResultResponse;
import org.apache.ignite.internal.processors.service.ServiceDeploymentProcessId;
import org.apache.ignite.internal.processors.service.ServiceSingleNodeDeploymentResult;
import org.apache.ignite.internal.processors.service.ServiceSingleNodeDeploymentResultBatch;
import org.apache.ignite.internal.util.GridByteArrayList;
import org.apache.ignite.internal.util.GridIntList;
import org.apache.ignite.internal.util.GridLongList;
import org.apache.ignite.internal.util.GridMessageCollection;
import org.apache.ignite.internal.util.UUIDCollectionMessage;
import org.apache.ignite.lang.IgniteOutClosure;
import org.apache.ignite.plugin.extensions.communication.Message;
import org.apache.ignite.plugin.extensions.communication.MessageFactory;
import org.apache.ignite.spi.collision.jobstealing.JobStealingRequest;
import org.apache.ignite.spi.communication.tcp.TcpCommunicationSpi;
import org.apache.ignite.spi.communication.tcp.messages.HandshakeMessage;
import org.apache.ignite.spi.communication.tcp.messages.HandshakeMessage2;
import org.apache.ignite.spi.communication.tcp.messages.HandshakeWaitMessage;
import org.apache.ignite.spi.communication.tcp.messages.NodeIdMessage;
import org.apache.ignite.spi.communication.tcp.messages.RecoveryLastReceivedMessage;

/**
 * Message factory implementation.
 */
public class GridIoMessageFactory implements MessageFactory {
    /** Custom messages registry. Used for test purposes. */
    private static final Map<Short, IgniteOutClosure<Message>> CUSTOM = new ConcurrentHashMap<>();

    /** Extensions. */
    private final MessageFactory[] ext;

    /**
     * @param ext Extensions.
     */
    public GridIoMessageFactory(MessageFactory[] ext) {
        this.ext = ext;
    }

    /** {@inheritDoc} */
    @Override public Message create(short type) {
        Message msg = null;

        switch (type) {
            // -54 is reserved for SQL.
            // -46 ... -51 - snapshot messages.
            case -61:
                msg = new IgniteDiagnosticMessage();

                break;

            case -53:
                msg = new SchemaOperationStatusMessage();

                break;

            case -52:
                msg = new GridIntList();

                break;

            case -51:
                msg = new NearCacheUpdates();

                break;

            case -50:
                msg = new GridNearAtomicCheckUpdateRequest();

                break;

            case -49:
                msg = new UpdateErrors();

                break;

            case -48:
                msg = new GridDhtAtomicNearResponse();

                break;

            case -45:
                msg = new GridChangeGlobalStateMessageResponse();

                break;

            case -44:
                msg = new HandshakeMessage2();

                break;

            case -43:
                msg = new IgniteIoTestMessage();

                break;

            case -36:
                msg = new GridDhtAtomicSingleUpdateRequest();

                break;

            case -27:
                msg = new GridDhtTxOnePhaseCommitAckRequest();

                break;

            case -26:
                msg = new TxLockList();

                break;

            case -25:
                msg = new TxLock();

                break;

            case -24:
                msg = new TxLocksRequest();

                break;

            case -23:
                msg = new TxLocksResponse();

                break;

            case TcpCommunicationSpi.NODE_ID_MSG_TYPE:
                msg = new NodeIdMessage();

                break;

            case TcpCommunicationSpi.RECOVERY_LAST_ID_MSG_TYPE:
                msg = new RecoveryLastReceivedMessage();

                break;

            case TcpCommunicationSpi.HANDSHAKE_MSG_TYPE:
                msg = new HandshakeMessage();

                break;

            case TcpCommunicationSpi.HANDSHAKE_WAIT_MSG_TYPE:
                msg = new HandshakeWaitMessage();

                break;

            case 0:
                msg = new GridJobCancelRequest();

                break;

            case 1:
                msg = new GridJobExecuteRequest();

                break;

            case 2:
                msg = new GridJobExecuteResponse();

                break;

            case 3:
                msg = new GridJobSiblingsRequest();

                break;

            case 4:
                msg = new GridJobSiblingsResponse();

                break;

            case 5:
                msg = new GridTaskCancelRequest();

                break;

            case 6:
                msg = new GridTaskSessionRequest();

                break;

            case 7:
                msg = new GridCheckpointRequest();

                break;

            case 8:
                msg = new GridIoMessage();

                break;

            case 9:
                msg = new GridIoUserMessage();

                break;

            case 10:
                msg = new GridDeploymentInfoBean();

                break;

            case 11:
                msg = new GridDeploymentRequest();

                break;

            case 12:
                msg = new GridDeploymentResponse();

                break;

            case 13:
                msg = new GridEventStorageMessage();

                break;

            case 16:
                msg = new GridCacheTxRecoveryRequest();

                break;

            case 17:
                msg = new GridCacheTxRecoveryResponse();

                break;

            case 20:
                msg = new GridCacheTtlUpdateRequest();

                break;

            case 21:
                msg = new GridDistributedLockRequest();

                break;

            case 22:
                msg = new GridDistributedLockResponse();

                break;

            case 23:
                msg = new GridDistributedTxFinishRequest();

                break;

            case 24:
                msg = new GridDistributedTxFinishResponse();

                break;

            case 25:
                msg = new GridDistributedTxPrepareRequest();

                break;

            case 26:
                msg = new GridDistributedTxPrepareResponse();

                break;

            case 27:
                msg = new GridDistributedUnlockRequest();

                break;

            case 28:
                msg = new GridDhtAffinityAssignmentRequest();

                break;

            case 29:
                msg = new GridDhtAffinityAssignmentResponse();

                break;

            case 30:
                msg = new GridDhtLockRequest();

                break;

            case 31:
                msg = new GridDhtLockResponse();

                break;

            case 32:
                msg = new GridDhtTxFinishRequest();

                break;

            case 33:
                msg = new GridDhtTxFinishResponse();

                break;

            case 34:
                msg = new GridDhtTxPrepareRequest();

                break;

            case 35:
                msg = new GridDhtTxPrepareResponse();

                break;

            case 36:
                msg = new GridDhtUnlockRequest();

                break;

            case 37:
                msg = new GridDhtAtomicDeferredUpdateResponse();

                break;

            case 38:
                msg = new GridDhtAtomicUpdateRequest();

                break;

            case 39:
                msg = new GridDhtAtomicUpdateResponse();

                break;

            case 40:
                msg = new GridNearAtomicFullUpdateRequest();

                break;

            case 41:
                msg = new GridNearAtomicUpdateResponse();

                break;

            case 42:
                msg = new GridDhtForceKeysRequest();

                break;

            case 43:
                msg = new GridDhtForceKeysResponse();

                break;

            case 44:
                msg = new GridDhtPartitionDemandLegacyMessage();

                break;

            case 45:
                msg = new GridDhtPartitionDemandMessage();

                break;

            case 46:
                msg = new GridDhtPartitionsFullMessage();

                break;

            case 47:
                msg = new GridDhtPartitionsSingleMessage();

                break;

            case 48:
                msg = new GridDhtPartitionsSingleRequest();

                break;

            case 49:
                msg = new GridNearGetRequest();

                break;

            case 50:
                msg = new GridNearGetResponse();

                break;

            case 51:
                msg = new GridNearLockRequest();

                break;

            case 52:
                msg = new GridNearLockResponse();

                break;

            case 53:
                msg = new GridNearTxFinishRequest();

                break;

            case 54:
                msg = new GridNearTxFinishResponse();

                break;

            case 55:
                msg = new GridNearTxPrepareRequest();

                break;

            case 56:
                msg = new GridNearTxPrepareResponse();

                break;

            case 57:
                msg = new GridNearUnlockRequest();

                break;

            case 58:
                msg = new GridCacheQueryRequest();

                break;

            case 59:
                msg = new GridCacheQueryResponse();

                break;

            case 61:
                msg = new GridContinuousMessage();

                break;

            case 62:
                msg = new DataStreamerRequest();

                break;

            case 63:
                msg = new DataStreamerResponse();

                break;

            case 76:
                msg = new GridTaskResultRequest();

                break;

            case 77:
                msg = new GridTaskResultResponse();

                break;

            case 78:
                msg = new MissingMappingRequestMessage();

                break;

            case 79:
                msg = new MissingMappingResponseMessage();

                break;

            case 80:
                msg = new MetadataRequestMessage();

                break;

            case 81:
                msg = new MetadataResponseMessage();

                break;

            case 82:
                msg = new JobStealingRequest();

                break;

            case 84:
                msg = new GridByteArrayList();

                break;

            case 85:
                msg = new GridLongList();

                break;

            case 86:
                msg = new GridCacheVersion();

                break;

            case 87:
                msg = new GridDhtPartitionExchangeId();

                break;

            case 88:
                msg = new GridCacheReturn();

                break;

            case 89:
                msg = new CacheObjectImpl();

                break;

            case 90:
                msg = new KeyCacheObjectImpl();

                break;

            case 91:
                msg = new GridCacheEntryInfo();

                break;

            case 92:
                msg = new CacheEntryInfoCollection();

                break;

            case 93:
                msg = new CacheInvokeDirectResult();

                break;

            case 94:
                msg = new IgniteTxKey();

                break;

            case 95:
                msg = new DataStreamerEntry();

                break;

            case 96:
                msg = new CacheContinuousQueryEntry();

                break;

            case 97:
                msg = new CacheEvictionEntry();

                break;

            case 98:
                msg = new CacheEntryPredicateContainsValue();

                break;

            case 99:
                msg = new CacheEntrySerializablePredicate();

                break;

            case 100:
                msg = new IgniteTxEntry();

                break;

            case 101:
                msg = new TxEntryValueHolder();

                break;

            case 102:
                msg = new CacheVersionedValue();

                break;

            case 103:
                msg = new GridCacheRawVersionedEntry<>();

                break;

            case 104:
                msg = new GridCacheVersionEx();

                break;

            case 105:
                msg = new CacheObjectByteArrayImpl();

                break;

            case 106:
                msg = new GridQueryCancelRequest();

                break;

            case 107:
                msg = new GridQueryFailResponse();

                break;

            case 108:
                msg = new GridQueryNextPageRequest();

                break;

            case 109:
                msg = new GridQueryNextPageResponse();

                break;

            case 110:
                // EMPTY type
                // GridQueryRequest was removed
                break;

            case 111:
                msg = new AffinityTopologyVersion();

                break;

            case 112:
                msg = new GridCacheSqlQuery();

                break;

            case 113:
                msg = new BinaryObjectImpl();

                break;

            case 114:
                msg = new GridDhtPartitionSupplyMessage();

                break;

            case 115:
                msg = new UUIDCollectionMessage();

                break;

            case 116:
                msg = new GridNearSingleGetRequest();

                break;

            case 117:
                msg = new GridNearSingleGetResponse();

                break;

            case 118:
                msg = new CacheContinuousQueryBatchAck();

                break;

            case 119:
                msg = new BinaryEnumObjectImpl();

                break;

            // [120..123] - DR
            case 124:
                msg = new GridMessageCollection<>();

                break;

            case 125:
                msg = new GridNearAtomicSingleUpdateRequest();

                break;

            case 126:
                msg = new GridNearAtomicSingleUpdateInvokeRequest();

                break;

            case 127:
                msg = new GridNearAtomicSingleUpdateFilterRequest();

                break;

            case 128:
                msg = new CacheGroupAffinityMessage();

                break;

            case 129:
                msg = new WalStateAckMessage();

                break;

            case 130:
                msg = new UserManagementOperationFinishedMessage();

                break;

            case 131:
                msg = new UserAuthenticateRequestMessage();

                break;

            case 132:
                msg = new UserAuthenticateResponseMessage();

                break;

            case 133:
                msg = new ClusterMetricsUpdateMessage();

                break;

            case 134:
                msg = new ContinuousRoutineStartResultMessage();

                break;

            case 135:
                msg = new LatchAckMessage();

                break;

            case 136:
                msg = new MvccTxSnapshotRequest();

                break;

            case 137:
                msg = new MvccAckRequestTx();

                break;

            case 138:
                msg = new MvccFutureResponse();

                break;

            case 139:
                msg = new MvccQuerySnapshotRequest();

                break;

            case 140:
                msg = new MvccAckRequestQueryCntr();

                break;

            case 141:
                msg = new MvccSnapshotResponse();

                break;

            case 143:
                msg = new GridCacheMvccEntryInfo();

                break;

            case 144:
                msg = new GridDhtTxQueryEnlistResponse();

                break;

            case 145:
                msg = new MvccAckRequestQueryId();

                break;

            case 146:
                msg = new MvccAckRequestTxAndQueryCntr();

                break;

            case 147:
                msg = new MvccAckRequestTxAndQueryId();

                break;

            case 148:
                msg = new MvccVersionImpl();

                break;

            case 149:
                msg = new MvccActiveQueriesMessage();

                break;

            case 150:
                msg = new MvccSnapshotWithoutTxs();

                break;

            case 151:
                msg = new GridNearTxQueryEnlistRequest();

                break;

            case 152:
                msg = new GridNearTxQueryEnlistResponse();

                break;

            case 153:
                msg = new GridNearTxQueryResultsEnlistRequest();

                break;

            case 154:
                msg = new GridNearTxQueryResultsEnlistResponse();

                break;

            case 155:
                msg = new GridDhtTxQueryEnlistRequest();

                break;

            case 156:
                msg = new GridDhtTxQueryFirstEnlistRequest();

                break;

            case 157:
                msg = new PartitionUpdateCountersMessage();

                break;

            case 158:
                msg = new GridDhtPartitionSupplyMessageV2();

                break;

            case 159:
                msg = new GridNearTxEnlistRequest();

                break;

            case 160:
                msg = new GridNearTxEnlistResponse();

                break;

            case 161:
                msg = new GridInvokeValue();

                break;

            case 162:
                msg = new GenerateEncryptionKeyRequest();

                break;

            case 163:
                msg = new GenerateEncryptionKeyResponse();

                break;

            case 164:
                msg = new MvccRecoveryFinishedMessage();

                break;

            case 165:
                msg = new PartitionCountersNeighborcastRequest();

                break;

            case 166:
                msg = new PartitionCountersNeighborcastResponse();

                break;

            case 167:
                msg = new ServiceDeploymentProcessId();

                break;

            case 168:
                msg = new ServiceSingleNodeDeploymentResultBatch();

                break;

            case 169:
                msg = new ServiceSingleNodeDeploymentResult();

                break;

            case 170:
                msg = new DeadlockProbe();

                break;

            case 171:
                msg = new ProbedTx();

                break;

            case GridQueryKillRequest.TYPE_CODE:
                msg = new GridQueryKillRequest();

                break;

            case GridQueryKillResponse.TYPE_CODE:
                msg = new GridQueryKillResponse();

                break;

<<<<<<< HEAD
            case SerializedSpanMessage.TYPE_CODE:
                msg = new SerializedSpanMessage();
=======
            case GridIoSecurityAwareMessage.TYPE_CODE:
                msg = new GridIoSecurityAwareMessage();
>>>>>>> 84e7b13a

                break;

            // [-3..119] [124..129] [-23..-28] [-36..-55] - this
            // [120..123] - DR
            // [-4..-22, -30..-35] - SQL
            // [2048..2053] - Snapshots
            // [4096..4096] - TxDR
            // [-42..-37] - former hadoop.
            // [64..71] - former IGFS.
            default:
                if (ext != null) {
                    for (MessageFactory factory : ext) {
                        msg = factory.create(type);

                        if (msg != null)
                            break;
                    }
                }

                if (msg == null) {
                    IgniteOutClosure<Message> c = CUSTOM.get(type);

                    if (c != null)
                        msg = c.apply();
                }
        }

        if (msg == null)
            throw new IgniteException("Invalid message type: " + type);

        return msg;
    }

    /**
     * Registers factory for custom message. Used for test purposes.
     *
     * @param type Message type.
     * @param c Message producer.
     */
    public static void registerCustom(short type, IgniteOutClosure<Message> c) {
        assert c != null;

        CUSTOM.put(type, c);
    }
}<|MERGE_RESOLUTION|>--- conflicted
+++ resolved
@@ -1072,13 +1072,13 @@
 
                 break;
 
-<<<<<<< HEAD
             case SerializedSpanMessage.TYPE_CODE:
                 msg = new SerializedSpanMessage();
-=======
+
+                break;
+
             case GridIoSecurityAwareMessage.TYPE_CODE:
                 msg = new GridIoSecurityAwareMessage();
->>>>>>> 84e7b13a
 
                 break;
 
