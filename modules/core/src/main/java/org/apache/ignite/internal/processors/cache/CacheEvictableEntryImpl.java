--- conflicted
+++ resolved
@@ -91,11 +91,7 @@
 
             return val != null ? val.<V>value(cached.context().cacheObjectContext(), false) : null;
         }
-<<<<<<< HEAD
-        catch (GridCacheEntryRemovedException ignore) {
-=======
         catch (GridCacheEntryRemovedException ignored) {
->>>>>>> 0b996e62
             return null;
         }
         catch (IgniteCheckedException e) {
