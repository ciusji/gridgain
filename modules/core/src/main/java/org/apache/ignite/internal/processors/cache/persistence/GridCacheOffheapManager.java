--- conflicted
+++ resolved
@@ -56,13 +56,8 @@
 import org.apache.ignite.internal.pagemem.wal.record.RollbackRecord;
 import org.apache.ignite.internal.pagemem.wal.record.WALRecord;
 import org.apache.ignite.internal.pagemem.wal.record.delta.MetaPageInitRecord;
-<<<<<<< HEAD
 import org.apache.ignite.internal.pagemem.wal.record.delta.MetaPageUpdatePartitionDataRecordV3;
 import org.apache.ignite.internal.pagemem.wal.record.delta.MetaPageUpdateIndexDataRecord;
-=======
-import org.apache.ignite.internal.pagemem.wal.record.delta.MetaPageUpdateIndexDataRecord;
-import org.apache.ignite.internal.pagemem.wal.record.delta.MetaPageUpdatePartitionDataRecordV3;
->>>>>>> 63a6d942
 import org.apache.ignite.internal.pagemem.wal.record.delta.PartitionDestroyRecord;
 import org.apache.ignite.internal.processors.affinity.AffinityTopologyVersion;
 import org.apache.ignite.internal.processors.cache.CacheDiagnosticManager;
@@ -103,10 +98,6 @@
 import org.apache.ignite.internal.processors.cache.persistence.tree.io.PagePartitionCountersIO;
 import org.apache.ignite.internal.processors.cache.persistence.tree.io.PagePartitionMetaIO;
 import org.apache.ignite.internal.processors.cache.persistence.tree.io.PagePartitionMetaIOGG;
-<<<<<<< HEAD
-import org.apache.ignite.internal.processors.cache.persistence.tree.io.PagePartitionMetaIOV2;
-=======
->>>>>>> 63a6d942
 import org.apache.ignite.internal.processors.cache.persistence.tree.io.PagePartitionMetaIOV3;
 import org.apache.ignite.internal.processors.cache.persistence.tree.reuse.ReuseList;
 import org.apache.ignite.internal.processors.cache.persistence.tree.reuse.ReuseListImpl;
@@ -442,11 +433,7 @@
                     boolean changed = false;
 
                     try {
-<<<<<<< HEAD
                         PagePartitionMetaIO io = PageIO.getPageIO(partMetaPageAddr);
-=======
-                        PagePartitionMetaIOV3 io = PageIO.getPageIO(partMetaPageAddr);
->>>>>>> 63a6d942
 
                         changed |= io.setPartitionState(partMetaPageAddr, state != null ? (byte)state.ordinal() : -1);
                         changed |= io.setUpdateCounter(partMetaPageAddr, updCntr);
@@ -538,35 +525,7 @@
             if (!Arrays.equals(prev, updCntrsBytes)) {
                 partStore.removeDataRowByLink(gapsLink, grp.statisticsHolderData());
 
-<<<<<<< HEAD
                 SimpleDataRow row = new SimpleDataRow(store.partId(), updCntrsBytes);
-=======
-                        int encryptIdx = 0;
-                        int encryptCnt = 0;
-
-                        if (grp.config().isEncryptionEnabled()) {
-                            long reencryptState = encMgr.getEncryptionState(grpId, store.partId());
-
-                            if (reencryptState != 0) {
-                                encryptIdx = ReencryptStateUtils.pageIndex(reencryptState);
-                                encryptCnt = ReencryptStateUtils.pageCount(reencryptState);
-
-                                if (encryptIdx == encryptCnt) {
-                                    encMgr.setEncryptionState(grp, store.partId(), 0, 0);
-
-                                    encryptIdx = encryptCnt = 0;
-                                }
-
-                                changed |= io.setEncryptedPageIndex(partMetaPageAddr, encryptIdx);
-                                changed |= io.setEncryptedPageCount(partMetaPageAddr, encryptCnt);
-                            }
-                        }
-
-                        if (state != null)
-                            changed |= io.setPartitionState(partMetaPageAddr, (byte)state.ordinal());
-                        else
-                            assert grp.isLocal() : grp.cacheOrGroupName();
->>>>>>> 63a6d942
 
                 partStore.insertDataRow(row, grp.statisticsHolderData());
 
@@ -601,7 +560,6 @@
 
             long oldCacheSizesPageId = io.getCacheSizesPageId(partMetaPageAddr);
 
-<<<<<<< HEAD
             Map<Integer, Long> newSizes = store.cacheSizes();
             Map<Integer, Long> prevSizes = readSharedGroupCacheSizes(pageMem, grp.groupId(), oldCacheSizesPageId);
 
@@ -613,26 +571,6 @@
                     io.setSizesPageId(partMetaPageAddr, cacheSizesPageId);
 
                     return true;
-=======
-                        if (changed && isWalDeltaRecordNeeded(pageMem, grpId, partMetaId, partMetaPage, wal, null))
-                            wal.log(new MetaPageUpdatePartitionDataRecordV3(
-                                grpId,
-                                partMetaId,
-                                updCntr,
-                                rmvId,
-                                (int)size, // TODO: Partition size may be long
-                                cntrsPageId,
-                                state == null ? -1 : (byte)state.ordinal(),
-                                pageCnt,
-                                link,
-                                encryptIdx,
-                                encryptCnt
-                            ));
-                    }
-                    finally {
-                        pageMem.writeUnlock(grpId, partMetaId, partMetaPage, null, changed);
-                    }
->>>>>>> 63a6d942
                 }
             }
         }
@@ -898,17 +836,11 @@
      * return null if counter page does not exist.
      * @throws IgniteCheckedException If page memory operation failed.
      */
-<<<<<<< HEAD
     public static Map<Integer, Long> readSharedGroupCacheSizes(
         PageSupport pageMem,
         int grpId,
         long cntrsPageId
     ) throws IgniteCheckedException {
-=======
-    @Nullable public static Map<Integer, Long> readSharedGroupCacheSizes(PageSupport pageMem, int grpId,
-        long cntrsPageId) throws IgniteCheckedException {
-
->>>>>>> 63a6d942
         if (cntrsPageId == 0L)
             return Collections.emptyMap();
 
@@ -1256,7 +1188,6 @@
                                 ", oldVer=" + PagePartitionMetaIO.getVersion(pageAddr) +
                                 ", newVer=" + io.getVersion() + ']');
                         }
-<<<<<<< HEAD
 
                         io.upgradePage(pageAddr);
 
@@ -1272,23 +1203,6 @@
                         ctx.kernalContext().encryption().setEncryptionState(grp, PageIdAllocator.INDEX_PARTITION,
                             io.getEncryptedPageIndex(pageAddr), encrPageCnt);
 
-=======
-
-                        io.upgradePage(pageAddr);
-
-                        markDirty = true;
-                    }
-
-                    metastoreRoot = io.getTreeRoot(pageAddr);
-                    reuseListRoot = io.getReuseListRoot(pageAddr);
-
-                    int encrPageCnt = io.getEncryptedPageCount(pageAddr);
-
-                    if (encrPageCnt > 0) {
-                        ctx.kernalContext().encryption().setEncryptionState(grp, PageIdAllocator.INDEX_PARTITION,
-                            io.getEncryptedPageIndex(pageAddr), encrPageCnt);
-
->>>>>>> 63a6d942
                         markDirty = true;
                     }
 
@@ -2349,7 +2263,7 @@
 
                         try {
                             if (PageIO.getType(pageAddr) != 0) {
-                                PagePartitionMetaIOV3 io = (PagePartitionMetaIOV3)PagePartitionMetaIO.VERSIONS.latest();
+                                PagePartitionMetaIO io = PagePartitionMetaIO.VERSIONS.latest();
 
                                 long gapsLink = io.getGapsLink(pageAddr);
 
@@ -2372,16 +2286,6 @@
                                         grp, partId, io.getEncryptedPageIndex(pageAddr), encrPageCnt);
                                 }
 
-<<<<<<< HEAD
-=======
-                                int encrPageCnt = io.getEncryptedPageCount(pageAddr);
-
-                                if (encrPageCnt > 0) {
-                                    ctx.kernalContext().encryption().setEncryptionState(
-                                        grp, partId, io.getEncryptedPageIndex(pageAddr), encrPageCnt);
-                                }
-
->>>>>>> 63a6d942
                                 grp.offheap().globalRemoveId().setIfGreater(io.getGlobalRemoveId(pageAddr));
                             }
                         }
