--- conflicted
+++ resolved
@@ -61,21 +61,5 @@
     /**
      * Stop statistic manager.
      */
-<<<<<<< HEAD
-    public void clearObjectStatistics(StatisticsTarget... targets) throws IgniteCheckedException;
-
-    /**
-     * Set statistics usage state.
-     *
-     * @param state Statistics state.
-     */
-    public void usageState(StatisticsUsageState state) throws IgniteCheckedException;
-
-    /**
-     * @return Statistics usage state.
-     */
-    public StatisticsUsageState usageState();
-=======
     public void stop();
->>>>>>> e45398f7
 }