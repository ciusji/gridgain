--- conflicted
+++ resolved
@@ -136,11 +136,10 @@
     TOPIC_CACHE_COORDINATOR,
 
     /** */
-<<<<<<< HEAD
+    TOPIC_GEN_ENC_KEY,
+
+    /** */
     TOPIC_TXDR;
-=======
-    TOPIC_GEN_ENC_KEY;
->>>>>>> b50a9dc1
 
     /** Enum values. */
     private static final GridTopic[] VALS = values();
