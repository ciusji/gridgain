/*
 * Licensed to the Apache Software Foundation (ASF) under one or more
 * contributor license agreements.  See the NOTICE file distributed with
 * this work for additional information regarding copyright ownership.
 * The ASF licenses this file to You under the Apache License, Version 2.0
 * (the "License"); you may not use this file except in compliance with
 * the License.  You may obtain a copy of the License at
 *
 *      http://www.apache.org/licenses/LICENSE-2.0
 *
 * Unless required by applicable law or agreed to in writing, software
 * distributed under the License is distributed on an "AS IS" BASIS,
 * WITHOUT WARRANTIES OR CONDITIONS OF ANY KIND, either express or implied.
 * See the License for the specific language governing permissions and
 * limitations under the License.
 */

package org.apache.ignite.internal.processors.cache;

import java.nio.ByteBuffer;
import java.util.UUID;
import org.apache.ignite.IgniteCheckedException;
import org.apache.ignite.internal.GridDirectTransient;
import org.apache.ignite.internal.util.typedef.internal.CU;
import org.apache.ignite.internal.util.typedef.internal.S;
import org.apache.ignite.internal.util.typedef.internal.U;
import org.apache.ignite.plugin.extensions.communication.MessageReader;
import org.apache.ignite.plugin.extensions.communication.MessageWriter;

/**
 *
 */
public class GridChangeGlobalStateMessageResponse extends GridCacheMessage {
    /** */
    private static final long serialVersionUID = 0L;

    /** Request id. */
    private UUID requestId;

    /** Activation error. */
    @GridDirectTransient
    private Throwable err;

    /** Serialized activation error. */
    private byte[] errBytes;

    /**
     * Default constructor.
     */
    public GridChangeGlobalStateMessageResponse() {
         /* No-op. */
    }

    /**
     *
     */
    public GridChangeGlobalStateMessageResponse(UUID requestId, Throwable err) {
        this.requestId = requestId;
        this.err = err;
    }

    /**
     *
     */
    public UUID getRequestId() {
        return requestId;
    }

    /**
     *
     */
    public Throwable getError() {
        return err;
    }

    /** {@inheritDoc} */
    @Override public void prepareMarshal(GridCacheSharedContext ctx) throws IgniteCheckedException {
        super.prepareMarshal(ctx);

        if (err != null && errBytes == null)
            errBytes = CU.marshal(ctx, false, err);

    }

    /** {@inheritDoc} */
    @Override public void finishUnmarshal(GridCacheSharedContext ctx, ClassLoader ldr) throws IgniteCheckedException {
        super.finishUnmarshal(ctx, ldr);

        if (errBytes != null && err == null)
            err = ctx.marshaller().unmarshal(errBytes, U.resolveClassLoader(ldr, ctx.gridConfig()));

    }

    /** {@inheritDoc} */
    @Override public boolean writeTo(ByteBuffer buf, MessageWriter writer) {
        writer.setBuffer(buf);

        if (!super.writeTo(buf, writer))
            return false;

        if (!writer.isHeaderWritten()) {
            if (!writer.writeHeader(directType(), fieldsCount()))
                return false;

            writer.onHeaderWritten();
        }

        switch (writer.state()) {
            case 3:
                if (!writer.writeByteArray("errBytes", errBytes))
                    return false;

                writer.incrementState();

            case 4:
                if (!writer.writeUuid("requestId", requestId))
                    return false;

                writer.incrementState();

        }

        return true;
    }

    /** {@inheritDoc} */
    @Override public boolean readFrom(ByteBuffer buf, MessageReader reader) {
        reader.setBuffer(buf);

        if (!reader.beforeMessageRead())
            return false;

        if (!super.readFrom(buf, reader))
            return false;

        switch (reader.state()) {
            case 3:
                errBytes = reader.readByteArray("errBytes");

                if (!reader.isLastRead())
                    return false;

                reader.incrementState();

            case 4:
                requestId = reader.readUuid("requestId");

                if (!reader.isLastRead())
                    return false;

                reader.incrementState();

        }

        return reader.afterMessageRead(GridChangeGlobalStateMessageResponse.class);
    }

    /** {@inheritDoc} */
<<<<<<< HEAD
    @Override public byte directType() {
        return -45;
=======
    @Override public short directType() {
        return -46;
>>>>>>> 86c40587
    }

    /** {@inheritDoc} */
    @Override public byte fieldsCount() {
        return 5;
    }

    /** {@inheritDoc} */
    @Override public boolean addDeploymentInfo() {
        return false;
    }

    /** {@inheritDoc} */
    @Override public String toString() {
        return S.toString(GridChangeGlobalStateMessageResponse.class, this, super.toString());
    }
}<|MERGE_RESOLUTION|>--- conflicted
+++ resolved
@@ -156,13 +156,8 @@
     }
 
     /** {@inheritDoc} */
-<<<<<<< HEAD
-    @Override public byte directType() {
-        return -45;
-=======
     @Override public short directType() {
         return -46;
->>>>>>> 86c40587
     }
 
     /** {@inheritDoc} */
