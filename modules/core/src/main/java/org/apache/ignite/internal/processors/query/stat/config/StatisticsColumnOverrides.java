--- conflicted
+++ resolved
@@ -20,18 +20,13 @@
 import java.io.Serializable;
 import java.util.Objects;
 
-<<<<<<< HEAD
-/** */
-public class StatisticsColumnOverrides implements Serializable  {
+/**
+ * Configuration overrides.
+ */
+public class StatisticsColumnOverrides implements Serializable {
     /** */
     private static final long serialVersionUID = 0L;
 
-=======
-/**
- * Configuration overrides.
- */
-public class StatisticsColumnOverrides {
->>>>>>> 35dd14c8
     /** Percent of null values in column. If {@code null} - use calculated value. */
     private final Long nulls;
 
@@ -59,18 +54,22 @@
         this.size = size;
     }
 
+    /** */
     public Long nulls() {
         return nulls;
     }
 
+    /** */
     public Long distinct() {
         return distinct;
     }
 
+    /** */
     public Long total() {
         return total;
     }
 
+    /** */
     public Integer size() {
         return size;
     }
@@ -80,8 +79,10 @@
         if (this == o) return true;
         if (o == null || getClass() != o.getClass()) return false;
         StatisticsColumnOverrides that = (StatisticsColumnOverrides) o;
-        return Objects.equals(nulls, that.nulls) && Objects.equals(distinct, that.distinct) &&
-            Objects.equals(total, that.total) && Objects.equals(size, that.size);
+        return Objects.equals(nulls, that.nulls)
+            && Objects.equals(distinct, that.distinct) &&
+            Objects.equals(total, that.total)
+            && Objects.equals(size, that.size);
     }
 
     /** {@inheritDoc} */
