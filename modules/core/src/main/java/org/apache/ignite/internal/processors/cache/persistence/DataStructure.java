--- conflicted
+++ resolved
@@ -67,23 +67,19 @@
     protected ReuseList reuseList;
 
     /** */
-<<<<<<< HEAD
+    protected final PageIoResolver pageIoRslvr;
+
+    /** */
     protected final byte pageFlag;
-=======
-    protected final PageIoResolver pageIoRslvr;
->>>>>>> 0975c5db
 
     /**
      * @param cacheGrpId Cache group ID.
      * @param grpName Cache group name.
      * @param pageMem Page memory.
      * @param wal Write ahead log manager.
-<<<<<<< HEAD
-     * @param pageFlag Default flag value for allocated pages.
-=======
      * @param lockLsnr Page lock listener.
      * @param pageIoRslvr Page IO resolver.
->>>>>>> 0975c5db
+     * @param pageFlag Default flag value for allocated pages.
      */
     public DataStructure(
         int cacheGrpId,
@@ -91,11 +87,8 @@
         PageMemory pageMem,
         IgniteWriteAheadLogManager wal,
         PageLockListener lockLsnr,
-<<<<<<< HEAD
+        PageIoResolver pageIoRslvr,
         byte pageFlag
-=======
-        PageIoResolver pageIoRslvr
->>>>>>> 0975c5db
     ) {
         assert pageMem != null;
 
@@ -104,11 +97,8 @@
         this.pageMem = pageMem;
         this.wal = wal;
         this.lockLsnr = lockLsnr == null ? NOOP_LSNR : lockLsnr;
-<<<<<<< HEAD
+        this.pageIoRslvr = pageIoRslvr;
         this.pageFlag = pageFlag;
-=======
-        this.pageIoRslvr = pageIoRslvr;
->>>>>>> 0975c5db
     }
 
     /**
