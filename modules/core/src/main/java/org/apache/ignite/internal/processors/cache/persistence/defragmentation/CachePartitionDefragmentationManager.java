--- conflicted
+++ resolved
@@ -25,12 +25,9 @@
 import java.util.Locale;
 import java.util.Map;
 import java.util.Set;
-<<<<<<< HEAD
 import java.util.concurrent.LinkedBlockingQueue;
-=======
 import java.util.TreeMap;
 import java.util.TreeSet;
->>>>>>> bc008562
 import java.util.concurrent.atomic.AtomicBoolean;
 import java.util.concurrent.atomic.AtomicInteger;
 import java.util.concurrent.atomic.AtomicLong;
@@ -348,26 +345,6 @@
 
                     PageMemoryEx oldPageMem = (PageMemoryEx)oldGrpCtx.dataRegion().pageMemory();
 
-<<<<<<< HEAD
-                        IntMap<LinkMap> linkMapByPart = new IntRWHashMap<>();
-
-                        IgniteUtils.doInParallel(
-                            defragmentationThreadPool,
-                            oldCacheDataStores,
-                            oldCacheDataStore -> defragmentOnePartition(
-                                oldGrpCtx,
-                                grpId,
-                                workDir,
-                                busyLock,
-                                pageStoreFactory,
-                                cmpFut,
-                                oldPageMem,
-                                newGrpCtx,
-                                linkMapByPart,
-                                oldCacheDataStore
-                            )
-                        );
-=======
                     CacheGroupContext newGrpCtx = new CacheGroupContext(
                         sharedCtx,
                         grpId,
@@ -397,95 +374,24 @@
                         defragmentationCheckpoint.checkpointTimeoutLock().checkpointReadUnlock();
                     }
 
-                    IntMap<LinkMap> linkMapByPart = new IntHashMap<>();
-
-                    for (CacheDataStore oldCacheDataStore : oldCacheDataStores) {
-                        checkCancellation();
-
-                        int partId = oldCacheDataStore.partId();
-
-                        PartitionContext partCtx = new PartitionContext(
-                            workDir,
-                            grpId,
-                            partId,
-                            partDataRegion,
-                            mappingDataRegion,
-                            oldGrpCtx,
-                            newGrpCtx,
-                            cacheDataStores.get(partId),
-                            pageStoreFactory
+                        IntMap<LinkMap> linkMapByPart = new IntRWHashMap<>();
+
+                        IgniteUtils.doInParallel(
+                            defragmentationThreadPool,
+                            oldCacheDataStores,
+                            oldCacheDataStore -> defragmentOnePartition(
+                                oldGrpCtx,
+                                grpId,
+                                workDir,
+                                busyLock,
+                                pageStoreFactory,
+                                cmpFut,
+                                oldPageMem,
+                                newGrpCtx,
+                                linkMapByPart,
+                                oldCacheDataStore
+                            )
                         );
-
-                        if (skipAlreadyDefragmentedPartition(workDir, grpId, partId, log)) {
-                            partCtx.createMappingPageStore();
-
-                            linkMapByPart.put(partId, partCtx.createLinkMapTree(false));
-
-                            continue;
-                        }
-
-                        partCtx.createMappingPageStore();
-
-                        linkMapByPart.put(partId, partCtx.createLinkMapTree(true));
-
-                        checkCancellation();
-
-                        partCtx.createPartPageStore();
-
-                        copyPartitionData(partCtx, treeIter, busyLock);
-
-                        DefragmentationPageReadWriteManager pageMgr = (DefragmentationPageReadWriteManager)partCtx.partPageMemory.pageManager();
-
-                        PageStore oldPageStore = filePageStoreMgr.getStore(grpId, partId);
-
-                        status.onPartitionDefragmented(
-                            oldGrpCtx,
-                            oldPageStore.size(),
-                            pageSize + partCtx.partPagesAllocated.get() * pageSize // + file header.
-                        );
-
-                        //TODO Move inside of defragmentSinglePartition.
-                        IgniteInClosure<IgniteInternalFuture<?>> cpLsnr = fut -> {
-                            if (fut.error() == null) {
-
-                                if (log.isDebugEnabled()) {
-                                    log.debug(S.toString(
-                                        "Partition defragmented",
-                                        "grpId", grpId, false,
-                                        "partId", partId, false,
-                                        "oldPages", oldPageStore.pages(), false,
-                                        "newPages", partCtx.partPagesAllocated.get() + 1, false,
-                                        "mappingPages", partCtx.mappingPagesAllocated.get() + 1, false,
-                                        "pageSize", pageSize, false,
-                                        "partFile", defragmentedPartFile(workDir, partId).getName(), false,
-                                        "workDir", workDir, false
-                                    ));
-                                }
-
-                                oldPageMem.invalidate(grpId, partId);
-
-                                partCtx.partPageMemory.invalidate(grpId, partId);
-
-                                pageMgr.pageStoreMap().removePageStore(grpId, partId); // Yes, it'll be invalid in a second.
-
-                                try {
-                                    renameTempPartitionFile(workDir, partId);
-                                }
-                                catch (IgniteCheckedException e) {
-                                    throw new IgniteException(e);
-                                }
-                            }
-                        };
-
-                        GridFutureAdapter<?> cpFut = defragmentationCheckpoint
-                            .forceCheckpoint("partition defragmented", null)
-                            .futureFor(CheckpointState.FINISHED);
-
-                        cpFut.listen(cpLsnr);
-
-                        cmpFut.add((IgniteInternalFuture<Object>)cpFut);
-                    }
->>>>>>> bc008562
 
                     // A bit too general for now, but I like it more then saving only the last checkpoint future.
                     cmpFut.markInitialized().get();
@@ -631,6 +537,16 @@
 
         copyPartitionData(partCtx, treeIter, busyLock);
 
+        DefragmentationPageReadWriteManager pageMgr = (DefragmentationPageReadWriteManager)partCtx.partPageMemory.pageManager();
+
+        PageStore oldPageStore = filePageStoreMgr.getStore(grpId, partId);
+
+        status.onPartitionDefragmented(
+            oldGrpCtx,
+            oldPageStore.size(),
+            pageSize + partCtx.partPagesAllocated.get() * pageSize // + file header.
+        );
+
         //TODO Move inside of defragmentSinglePartition.
         IgniteInClosure<IgniteInternalFuture<?>> cpLsnr = fut -> {
             if (fut.error() == null) {
@@ -661,8 +577,6 @@
                 oldPageMem.invalidate(grpId, partId);
 
                 partCtx.partPageMemory.invalidate(grpId, partId);
-
-                DefragmentationPageReadWriteManager pageMgr = (DefragmentationPageReadWriteManager)partCtx.partPageMemory.pageManager();
 
                 pageMgr.pageStoreMap().removePageStore(grpId, partId); // Yes, it'll be invalid in a second.
 
