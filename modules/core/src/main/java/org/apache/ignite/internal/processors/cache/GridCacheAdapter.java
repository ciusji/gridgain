/*
 * Copyright 2019 GridGain Systems, Inc. and Contributors.
 *
 * Licensed under the GridGain Community Edition License (the "License");
 * you may not use this file except in compliance with the License.
 * You may obtain a copy of the License at
 *
 *     https://www.gridgain.com/products/software/community-edition/gridgain-community-edition-license
 *
 * Unless required by applicable law or agreed to in writing, software
 * distributed under the License is distributed on an "AS IS" BASIS,
 * WITHOUT WARRANTIES OR CONDITIONS OF ANY KIND, either express or implied.
 * See the License for the specific language governing permissions and
 * limitations under the License.
 */

package org.apache.ignite.internal.processors.cache;

import javax.cache.Cache;
import javax.cache.expiry.ExpiryPolicy;
import javax.cache.processor.EntryProcessor;
import javax.cache.processor.EntryProcessorException;
import javax.cache.processor.EntryProcessorResult;
import java.io.Externalizable;
import java.io.IOException;
import java.io.InvalidObjectException;
import java.io.ObjectInput;
import java.io.ObjectOutput;
import java.io.ObjectStreamException;
import java.util.AbstractSet;
import java.util.ArrayList;
import java.util.Collection;
import java.util.Collections;
import java.util.HashMap;
import java.util.HashSet;
import java.util.Iterator;
import java.util.List;
import java.util.Map;
import java.util.NoSuchElementException;
import java.util.Objects;
import java.util.Set;
import java.util.SortedMap;
import java.util.SortedSet;
import java.util.UUID;
import java.util.concurrent.Callable;
import java.util.concurrent.ExecutorService;
import java.util.concurrent.Executors;
import java.util.concurrent.Semaphore;
import java.util.concurrent.TimeUnit;
import java.util.concurrent.locks.ReentrantLock;
import org.apache.ignite.Ignite;
import org.apache.ignite.IgniteCache;
import org.apache.ignite.IgniteCheckedException;
import org.apache.ignite.IgniteException;
import org.apache.ignite.IgniteLogger;
import org.apache.ignite.IgniteSystemProperties;
import org.apache.ignite.cache.CacheEntry;
import org.apache.ignite.cache.CacheInterceptor;
import org.apache.ignite.cache.CacheMetrics;
import org.apache.ignite.cache.CachePeekMode;
import org.apache.ignite.cache.affinity.Affinity;
import org.apache.ignite.cluster.ClusterGroup;
import org.apache.ignite.cluster.ClusterNode;
import org.apache.ignite.cluster.ClusterTopologyException;
import org.apache.ignite.compute.ComputeJob;
import org.apache.ignite.compute.ComputeJobAdapter;
import org.apache.ignite.compute.ComputeJobContext;
import org.apache.ignite.compute.ComputeJobResult;
import org.apache.ignite.compute.ComputeJobResultPolicy;
import org.apache.ignite.compute.ComputeTaskAdapter;
import org.apache.ignite.configuration.CacheConfiguration;
import org.apache.ignite.configuration.IgniteConfiguration;
import org.apache.ignite.configuration.TransactionConfiguration;
import org.apache.ignite.internal.ComputeTaskInternalFuture;
import org.apache.ignite.internal.IgniteEx;
import org.apache.ignite.internal.IgniteFeatures;
import org.apache.ignite.internal.IgniteInternalFuture;
import org.apache.ignite.internal.IgniteInterruptedCheckedException;
import org.apache.ignite.internal.IgniteKernal;
import org.apache.ignite.internal.IgniteTransactionsEx;
import org.apache.ignite.internal.IgnitionEx;
import org.apache.ignite.internal.NodeStoppingException;
import org.apache.ignite.internal.cluster.ClusterTopologyCheckedException;
import org.apache.ignite.internal.cluster.ClusterTopologyServerNotFoundException;
import org.apache.ignite.internal.cluster.IgniteClusterEx;
import org.apache.ignite.internal.managers.discovery.IgniteClusterNode;
import org.apache.ignite.internal.processors.affinity.AffinityTopologyVersion;
import org.apache.ignite.internal.processors.cache.affinity.GridCacheAffinityImpl;
import org.apache.ignite.internal.processors.cache.distributed.IgniteExternalizableExpiryPolicy;
import org.apache.ignite.internal.processors.cache.distributed.dht.GridDhtCacheAdapter;
import org.apache.ignite.internal.processors.cache.distributed.dht.topology.GridDhtInvalidPartitionException;
import org.apache.ignite.internal.processors.cache.distributed.dht.topology.GridDhtLocalPartition;
import org.apache.ignite.internal.processors.cache.distributed.dht.topology.GridDhtPartitionTopology;
import org.apache.ignite.internal.processors.cache.distributed.near.GridNearTxLocal;
import org.apache.ignite.internal.processors.cache.dr.GridCacheDrInfo;
import org.apache.ignite.internal.processors.cache.mvcc.MvccSnapshot;
import org.apache.ignite.internal.processors.cache.mvcc.MvccUtils;
import org.apache.ignite.internal.processors.cache.persistence.CacheDataRow;
import org.apache.ignite.internal.processors.cache.transactions.IgniteInternalTx;
import org.apache.ignite.internal.processors.cache.transactions.IgniteTxLocalAdapter;
import org.apache.ignite.internal.processors.cache.transactions.IgniteTxLocalEx;
import org.apache.ignite.internal.processors.cache.version.GridCacheRawVersionedEntry;
import org.apache.ignite.internal.processors.cache.version.GridCacheVersion;
import org.apache.ignite.internal.processors.datastreamer.DataStreamerEntry;
import org.apache.ignite.internal.processors.datastreamer.DataStreamerImpl;
import org.apache.ignite.internal.processors.dr.IgniteDrDataStreamerCacheUpdater;
import org.apache.ignite.internal.processors.metric.impl.MetricUtils;
import org.apache.ignite.internal.processors.platform.cache.PlatformCacheEntryFilter;
import org.apache.ignite.internal.processors.task.GridInternal;
import org.apache.ignite.internal.processors.tracing.MTC;
import org.apache.ignite.internal.transactions.IgniteTxHeuristicCheckedException;
import org.apache.ignite.internal.transactions.IgniteTxRollbackCheckedException;
import org.apache.ignite.internal.transactions.IgniteTxTimeoutCheckedException;
import org.apache.ignite.internal.transactions.TransactionCheckedException;
import org.apache.ignite.internal.util.GridSerializableMap;
import org.apache.ignite.internal.util.future.GridEmbeddedFuture;
import org.apache.ignite.internal.util.future.GridFinishedFuture;
import org.apache.ignite.internal.util.future.GridFutureAdapter;
import org.apache.ignite.internal.util.lang.GridCloseableIterator;
import org.apache.ignite.internal.util.lang.GridPlainCallable;
import org.apache.ignite.internal.util.lang.GridPlainRunnable;
import org.apache.ignite.internal.util.tostring.GridToStringExclude;
import org.apache.ignite.internal.util.typedef.C1;
import org.apache.ignite.internal.util.typedef.C2;
import org.apache.ignite.internal.util.typedef.CI1;
import org.apache.ignite.internal.util.typedef.CI2;
import org.apache.ignite.internal.util.typedef.CIX2;
import org.apache.ignite.internal.util.typedef.CIX3;
import org.apache.ignite.internal.util.typedef.CX1;
import org.apache.ignite.internal.util.typedef.F;
import org.apache.ignite.internal.util.typedef.T2;
import org.apache.ignite.internal.util.typedef.X;
import org.apache.ignite.internal.util.typedef.internal.A;
import org.apache.ignite.internal.util.typedef.internal.CU;
import org.apache.ignite.internal.util.typedef.internal.LT;
import org.apache.ignite.internal.util.typedef.internal.S;
import org.apache.ignite.internal.util.typedef.internal.U;
import org.apache.ignite.lang.IgniteBiPredicate;
import org.apache.ignite.lang.IgniteBiTuple;
import org.apache.ignite.lang.IgniteCallable;
import org.apache.ignite.lang.IgniteClosure;
import org.apache.ignite.lang.IgniteInClosure;
import org.apache.ignite.lang.IgniteOutClosure;
import org.apache.ignite.lang.IgnitePredicate;
import org.apache.ignite.lang.IgniteProductVersion;
import org.apache.ignite.lang.IgniteRunnable;
import org.apache.ignite.mxbean.CacheMetricsMXBean;
import org.apache.ignite.plugin.security.SecurityPermission;
import org.apache.ignite.resources.IgniteInstanceResource;
import org.apache.ignite.resources.JobContextResource;
import org.apache.ignite.resources.LoggerResource;
import org.apache.ignite.thread.IgniteThreadFactory;
import org.apache.ignite.transactions.Transaction;
import org.apache.ignite.transactions.TransactionConcurrency;
import org.apache.ignite.transactions.TransactionIsolation;
import org.jetbrains.annotations.NotNull;
import org.jetbrains.annotations.Nullable;

import static org.apache.ignite.IgniteSystemProperties.IGNITE_CACHE_RETRIES_COUNT;
import static org.apache.ignite.internal.GridClosureCallMode.BROADCAST;
import static org.apache.ignite.internal.processors.cache.CacheOperationContext.DFLT_ALLOW_ATOMIC_OPS_IN_TX;
import static org.apache.ignite.internal.processors.cache.distributed.dht.topology.GridDhtPartitionState.OWNING;
import static org.apache.ignite.internal.processors.dr.GridDrType.DR_LOAD;
import static org.apache.ignite.internal.processors.dr.GridDrType.DR_NONE;
import static org.apache.ignite.internal.processors.task.GridTaskThreadContextKey.TC_NO_FAILOVER;
import static org.apache.ignite.internal.processors.task.GridTaskThreadContextKey.TC_SUBGRID;
import static org.apache.ignite.internal.processors.tracing.SpanType.CACHE_API_GET;
import static org.apache.ignite.internal.processors.tracing.SpanType.CACHE_API_GET_ALL;
import static org.apache.ignite.internal.processors.tracing.SpanType.CACHE_API_GET_ALL_ASYNC;
import static org.apache.ignite.internal.processors.tracing.SpanType.CACHE_API_GET_ASYNC;
import static org.apache.ignite.internal.processors.tracing.SpanType.CACHE_API_PUT;
import static org.apache.ignite.internal.processors.tracing.SpanType.CACHE_API_PUT_ALL;
import static org.apache.ignite.internal.processors.tracing.SpanType.CACHE_API_PUT_ALL_ASYNC;
import static org.apache.ignite.internal.processors.tracing.SpanType.CACHE_API_PUT_ASYNC;
import static org.apache.ignite.internal.processors.tracing.SpanType.CACHE_API_REMOVE;
import static org.apache.ignite.internal.processors.tracing.SpanType.CACHE_API_REMOVE_ALL;
import static org.apache.ignite.internal.processors.tracing.SpanType.CACHE_API_REMOVE_ALL_ASYNC;
import static org.apache.ignite.internal.processors.tracing.SpanType.CACHE_API_REMOVE_ASYNC;
import static org.apache.ignite.transactions.TransactionConcurrency.OPTIMISTIC;
import static org.apache.ignite.transactions.TransactionConcurrency.PESSIMISTIC;
import static org.apache.ignite.transactions.TransactionIsolation.READ_COMMITTED;
import static org.apache.ignite.transactions.TransactionIsolation.REPEATABLE_READ;
import static org.apache.ignite.transactions.TransactionIsolation.SERIALIZABLE;

/**
 * Adapter for different cache implementations.
 */
@SuppressWarnings("unchecked")
public abstract class GridCacheAdapter<K, V> implements IgniteInternalCache<K, V>, Externalizable {
    /** */
    private static final long serialVersionUID = 0L;

    /** clearLocally() split threshold. */
    public static final int CLEAR_ALL_SPLIT_THRESHOLD = 10000;

    /** Default cache start size. */
    public static final int DFLT_START_CACHE_SIZE = IgniteSystemProperties.getInteger(
        IgniteSystemProperties.IGNITE_CACHE_START_SIZE, 4096);

    /** Size of keys batch to removeAll. */
    private static final int REMOVE_ALL_KEYS_BATCH = 10000;

    /** Maximum number of retries when topology changes. */
    public static final int MAX_RETRIES = IgniteSystemProperties.getInteger(IGNITE_CACHE_RETRIES_COUNT, 100);

    /** Minimum version supporting partition preloading. */
    private static final IgniteProductVersion PRELOAD_PARTITION_SINCE = IgniteProductVersion.fromString("2.7.0");

    /** Deserialization stash. */
    private static final ThreadLocal<IgniteBiTuple<String, String>> stash = ThreadLocal.withInitial(
        () -> new IgniteBiTuple<>());

    /** {@link GridCacheReturn}-to-value conversion. */
    private static final IgniteClosure RET2VAL =
        new CX1<IgniteInternalFuture<GridCacheReturn>, Object>() {
            @Nullable @Override public Object applyx(IgniteInternalFuture<GridCacheReturn> fut)
                throws IgniteCheckedException {
                return fut.get().value();
            }

            @Override public String toString() {
                return "Cache return value to value converter.";
            }
        };

    /** {@link GridCacheReturn}-to-null conversion. */
    protected static final IgniteClosure RET2NULL =
        new CX1<IgniteInternalFuture<GridCacheReturn>, Object>() {
            @Nullable @Override public Object applyx(IgniteInternalFuture<GridCacheReturn> fut)
                throws IgniteCheckedException {
                fut.get();

                return null;
            }

            @Override public String toString() {
                return "Cache return value to null converter.";
            }
        };

    /** {@link GridCacheReturn}-to-success conversion. */
    private static final IgniteClosure RET2FLAG =
        new CX1<IgniteInternalFuture<GridCacheReturn>, Boolean>() {
            @Override public Boolean applyx(IgniteInternalFuture<GridCacheReturn> fut) throws IgniteCheckedException {
                return fut.get().success();
            }

            @Override public String toString() {
                return "Cache return value to boolean flag converter.";
            }
        };

    /** Last asynchronous future. */
    protected ThreadLocal<FutureHolder> lastFut = ThreadLocal.withInitial(() -> new FutureHolder());

    /** Cache configuration. */
    @GridToStringExclude
    protected GridCacheContext<K, V> ctx;

    /** Local map. */
    @GridToStringExclude
    protected GridCacheConcurrentMap map;

    /** Local node ID. */
    @GridToStringExclude
    protected UUID locNodeId;

    /** Cache configuration. */
    @GridToStringExclude
    protected CacheConfiguration cacheCfg;

    /** Grid configuration. */
    @GridToStringExclude
    private IgniteConfiguration gridCfg;

    /** Cache metrics. */
    protected CacheMetricsImpl metrics;

    /** Cache localMxBean. */
    private CacheMetricsMXBean locMxBean;

    /** Cache mxBean. */
    private CacheMetricsMXBean clusterMxBean;

    /** Logger. */
    protected IgniteLogger log;

    /** Logger. */
    protected IgniteLogger txLockMsgLog;

    /** Affinity impl. */
    private Affinity<K> aff;

    /** Asynchronous operations limit semaphore. */
    private Semaphore asyncOpsSem;

    /** {@code True} if attempted to use partition preloading on outdated node. */
    private volatile boolean partPreloadBadVerWarned;

    /** Active. */
    private volatile boolean active;

    /** {@inheritDoc} */
    @Override public String name() {
        return cacheCfg.getName();
    }

    /**
     * Empty constructor required by {@link Externalizable}.
     */
    protected GridCacheAdapter() {
        // No-op.
    }

    /**
     * @param ctx Cache context.
     */
    protected GridCacheAdapter(GridCacheContext<K, V> ctx) {
        this(ctx, null);
    }

    /**
     * @param ctx Cache context.
     * @param map Concurrent map.
     */
    @SuppressWarnings({"OverriddenMethodCallDuringObjectConstruction", "deprecation"})
    protected GridCacheAdapter(final GridCacheContext<K, V> ctx, @Nullable GridCacheConcurrentMap map) {
        assert ctx != null;

        this.ctx = ctx;

        gridCfg = ctx.gridConfig();
        cacheCfg = ctx.config();

        locNodeId = ctx.gridConfig().getNodeId();

        this.map = map;

        log = ctx.logger(getClass());
        txLockMsgLog = ctx.shared().txLockMessageLogger();

        metrics = new CacheMetricsImpl(ctx, isNear());

        locMxBean = new CacheLocalMetricsMXBeanImpl(this);
        clusterMxBean = new CacheClusterMetricsMXBeanImpl(this);

        if (ctx.config().getMaxConcurrentAsyncOperations() > 0)
            asyncOpsSem = new Semaphore(ctx.config().getMaxConcurrentAsyncOperations());

        init();

        aff = new GridCacheAffinityImpl<>(ctx);
    }

    /**
     * Prints memory stats.
     */
    public void printMemoryStats() {
        if (ctx.isNear()) {
            X.println(">>>  Near cache size: " + size());

            ctx.near().dht().printMemoryStats();
        }
        else if (ctx.isDht())
            X.println(">>>  DHT cache size: " + size());
        else
            X.println(">>>  Cache size: " + size());
    }

    /**
     * @return Base map.
     */
    public GridCacheConcurrentMap map() {
        return map;
    }

    /**
     * Increments map public size.
     *
     * @param e Map entry.
     */
    public void incrementSize(GridCacheMapEntry e) {
        map.incrementPublicSize(null, e);
    }

    /**
     * Decrements map public size.
     *
     * @param e Map entry.
     */
    public void decrementSize(GridCacheMapEntry e) {
        map.decrementPublicSize(null, e);
    }

    /**
     * @return Context.
     */
    @Override public GridCacheContext<K, V> context() {
        return ctx;
    }

    /**
     * @return Logger.
     */
    protected IgniteLogger log() {
        return log;
    }

    /**
     * @return {@code True} if this is near cache.
     */
    public boolean isNear() {
        return false;
    }

    /**
     * @return {@code True} if cache is local.
     */
    public boolean isLocal() {
        return false;
    }

    /**
     * @return {@code True} if cache is colocated.
     */
    public boolean isColocated() {
        return false;
    }

    /**
     * @return {@code True} if cache is DHT Atomic.
     */
    public boolean isDhtAtomic() {
        return false;
    }

    /**
     * @return {@code True} if cache is DHT.
     */
    public boolean isDht() {
        return false;
    }

    /**
     *
     */
    public boolean active() {
        return active;
    }

    /**
     * @param active Active.
     */
    public void active(boolean active) {
        this.active = active;
    }

    /**
     * @return Preloader.
     */
    public abstract GridCachePreloader preloader();

    /** {@inheritDoc} */
    @Override public final Affinity<K> affinity() {
        return aff;
    }

    /** {@inheritDoc} */
    @Override public final <K1, V1> IgniteInternalCache<K1, V1> cache() {
        return (IgniteInternalCache<K1, V1>)this;
    }

    /** {@inheritDoc} */
    @Override public final GridCacheProxyImpl<K, V> forSubjectId(UUID subjId) {
        CacheOperationContext opCtx = new CacheOperationContext(
            false,
            subjId,
            false,
            null,
            false,
            null,
            false,
            DFLT_ALLOW_ATOMIC_OPS_IN_TX);

        return new GridCacheProxyImpl<>(ctx, this, opCtx);
    }

    /** {@inheritDoc} */
    @Override public final boolean skipStore() {
        return false;
    }

    /** {@inheritDoc} */
    @Override public final GridCacheProxyImpl<K, V> setSkipStore(boolean skipStore) {
        CacheOperationContext opCtx = new CacheOperationContext(
            true,
            null,
            false,
            null,
            false,
            null,
            false,
            DFLT_ALLOW_ATOMIC_OPS_IN_TX);

        return new GridCacheProxyImpl<>(ctx, this, opCtx);
    }

    /** {@inheritDoc} */
    @Override public final <K1, V1> GridCacheProxyImpl<K1, V1> keepBinary() {
        CacheOperationContext opCtx = new CacheOperationContext(
            false,
            null,
            true,
            null,
            false,
            null,
            false,
            DFLT_ALLOW_ATOMIC_OPS_IN_TX);

        return new GridCacheProxyImpl<>((GridCacheContext<K1, V1>)ctx, (GridCacheAdapter<K1, V1>)this, opCtx);
    }

    /** {@inheritDoc} */
    @Nullable @Override public final ExpiryPolicy expiry() {
        return null;
    }

    /** {@inheritDoc} */
    @Override public final GridCacheProxyImpl<K, V> withExpiryPolicy(ExpiryPolicy plc) {
        assert !CU.isUtilityCache(ctx.name());

        CacheOperationContext opCtx = new CacheOperationContext(
            false,
            null,
            false,
            plc,
            false,
            null,
            false,
            DFLT_ALLOW_ATOMIC_OPS_IN_TX);

        return new GridCacheProxyImpl<>(ctx, this, opCtx);
    }

    /** {@inheritDoc} */
    @Override public final IgniteInternalCache<K, V> withNoRetries() {
        CacheOperationContext opCtx = new CacheOperationContext(
            false,
            null,
            false,
            null,
            true,
            null,
            false,
            DFLT_ALLOW_ATOMIC_OPS_IN_TX);

        return new GridCacheProxyImpl<>(ctx, this, opCtx);
    }

    /** {@inheritDoc} */
    @Override public final IgniteInternalCache<K, V> withAllowAtomicOpsInTx() {
        CacheOperationContext opCtx = new CacheOperationContext(
            false,
            null,
            false,
            null,
            false,
            null,
            false,
            DFLT_ALLOW_ATOMIC_OPS_IN_TX);

        return new GridCacheProxyImpl<>(ctx, this, opCtx);
    }

    /** {@inheritDoc} */
    @Override public final CacheConfiguration configuration() {
        return ctx.config();
    }

    /**
     * @param keys Keys to lock.
     * @param timeout Lock timeout.
     * @param tx Transaction.
     * @param isRead {@code True} for read operations.
     * @param retval Flag to return value.
     * @param isolation Transaction isolation.
     * @param invalidate Invalidate flag.
     * @param createTtl TTL for create operation.
     * @param accessTtl TTL for read operation.
     * @return Locks future.
     */
    public abstract IgniteInternalFuture<Boolean> txLockAsync(
        Collection<KeyCacheObject> keys,
        long timeout,
        IgniteTxLocalEx tx,
        boolean isRead,
        boolean retval,
        TransactionIsolation isolation,
        boolean invalidate,
        long createTtl,
        long accessTtl);

    /**
     * Post constructor initialization for subclasses.
     */
    protected void init() {
        // No-op.
    }

    /**
     * Starts this cache. Child classes should override this method
     * to provide custom start-up behavior.
     *
     * @throws IgniteCheckedException If start failed.
     */
    public abstract void start() throws IgniteCheckedException;

    /**
     * Startup info.
     *
     * @return Startup info.
     */
    protected final String startInfo() {
        return "Cache started: " + U.maskName(ctx.config().getName());
    }

    /**
     * Stops this cache. Child classes should override this method
     * to provide custom stop behavior.
     */
    public void stop() {
        // Nulling thread local reference to ensure values will be eventually GCed
        // no matter what references these futures are holding.
        lastFut = null;

        ctx.kernalContext().metric().remove(MetricUtils.cacheMetricsRegistryName(ctx.name(), isNear()));
    }

    /**
     * Stop info.
     *
     * @return Stop info.
     */
    protected final String stopInfo() {
        return "Cache stopped: " + U.maskName(ctx.config().getName());
    }

    /**
     * Kernal start callback.
     *
     * @throws IgniteCheckedException If callback failed.
     */
    protected void onKernalStart() throws IgniteCheckedException {
        // No-op.
    }

    /**
     * Kernal stop callback.
     */
    public void onKernalStop() {
        // No-op.
    }

    /** {@inheritDoc} */
    @Override public final boolean isEmpty() {
        try {
            return localSize(null) == 0;
        }
        catch (IgniteCheckedException e) {
            throw new IgniteException(e);
        }
    }

    /** {@inheritDoc} */
    @Override public final boolean containsKey(K key) {
        try {
            return containsKeyAsync(key).get();
        }
        catch (IgniteCheckedException e) {
            throw new IgniteException(e);
        }
    }

    /** {@inheritDoc} */
    @Override public final IgniteInternalFuture<Boolean> containsKeyAsync(K key) {
        A.notNull(key, "key");

        return (IgniteInternalFuture)getAsync(
            key,
            /*skip tx*/false,
            /*subj id*/null,
            /*task name*/null,
            /*deserialize binary*/false,
            /*skip values*/true,
            false);
    }

    /** {@inheritDoc} */
    @Override public final boolean containsKeys(Collection<? extends K> keys) {
        try {
            return containsKeysAsync(keys).get();
        }
        catch (IgniteCheckedException e) {
            throw new IgniteException(e);
        }
    }

    /** {@inheritDoc} */
    @Override public final IgniteInternalFuture<Boolean> containsKeysAsync(final Collection<? extends K> keys) {
        A.notNull(keys, "keys");

        CacheOperationContext opCtx = ctx.operationContextPerCall();

        return getAllAsync(
            keys,
            /*force primary*/ false,
            /*skip tx*/false,
            /*subj id*/null,
            /*task name*/null,
            /*deserialize binary*/false,
            opCtx != null && opCtx.recovery(),
            /*skip values*/true,
            /*need ver*/false).chain(new CX1<IgniteInternalFuture<Map<K, V>>, Boolean>() {
            @Override public Boolean applyx(IgniteInternalFuture<Map<K, V>> fut) throws IgniteCheckedException {
                Map<K, V> kvMap = fut.get();

                if (keys.size() != kvMap.size())
                    return false;

                for (Map.Entry<K, V> entry : kvMap.entrySet()) {
                    if (entry.getValue() == null)
                        return false;
                }

                return true;
            }
        });
    }

    /** {@inheritDoc} */
    @Override public final Iterable<Cache.Entry<K, V>> localEntries(
        CachePeekMode[] peekModes) throws IgniteCheckedException {
        assert peekModes != null;

        ctx.checkSecurity(SecurityPermission.CACHE_READ);

        PeekModes modes = parsePeekModes(peekModes, false);

        Collection<Iterator<Cache.Entry<K, V>>> its = new ArrayList<>();

        final boolean keepBinary = ctx.keepBinary();

        if (ctx.isLocal()) {
            modes.primary = true;
            modes.backup = true;
        }

        if (modes.offheap) {
            if (modes.heap && modes.near && ctx.isNear())
                its.add(ctx.near().nearEntries().iterator());

            if (modes.primary || modes.backup) {
                AffinityTopologyVersion topVer = ctx.affinity().affinityTopologyVersion();

                IgniteCacheOffheapManager offheapMgr = ctx.isNear() ? ctx.near().dht().context().offheap() : ctx.offheap();

                MvccSnapshot mvccSnapshot = ctx.mvccEnabled() ? MvccUtils.MVCC_MAX_SNAPSHOT : null;

                its.add(offheapMgr.cacheEntriesIterator(ctx, modes.primary, modes.backup, topVer, ctx.keepBinary(),
                        mvccSnapshot, null));
            }
        }
        else if (modes.heap) {
            if (ctx.mvccEnabled())
                return F.emptyIterator();

            if (modes.near && ctx.isNear())
                its.add(ctx.near().nearEntries().iterator());

            if (modes.primary || modes.backup) {
                GridDhtCacheAdapter<K, V> cache = ctx.isNear() ? ctx.near().dht() : ctx.dht();

                its.add(cache.localEntriesIterator(modes.primary, modes.backup, keepBinary));
            }
        }

        final Iterator<Cache.Entry<K, V>> it = F.flatIterators(its);

        return new Iterable<Cache.Entry<K, V>>() {
            @Override public Iterator<Cache.Entry<K, V>> iterator() {
                return it;
            }

            @Override public String toString() {
                return "CacheLocalEntries []";
            }
        };
    }

    /** {@inheritDoc} */
    @Override public final V localPeek(K key,
        CachePeekMode[] peekModes)
        throws IgniteCheckedException {
        A.notNull(key, "key");

        ctx.checkSecurity(SecurityPermission.CACHE_READ);

        PeekModes modes = parsePeekModes(peekModes, false);

        KeyCacheObject cacheKey = ctx.toCacheKeyObject(key);

        CacheObject cacheVal = null;

        if (!ctx.isLocal()) {
            AffinityTopologyVersion topVer = ctx.affinity().affinityTopologyVersion();

            int part = ctx.affinity().partition(cacheKey);

            boolean nearKey;

            if (!(modes.near && modes.primary && modes.backup)) {
                boolean keyPrimary = ctx.affinity().primaryByPartition(ctx.localNode(), part, topVer);

                if (keyPrimary) {
                    if (!modes.primary)
                        return null;

                    nearKey = false;
                }
                else {
                    boolean keyBackup = ctx.affinity().partitionBelongs(ctx.localNode(), part, topVer);

                    if (keyBackup) {
                        if (!modes.backup)
                            return null;

                        nearKey = false;
                    }
                    else {
                        if (!modes.near)
                            return null;

                        nearKey = true;

                        // Swap and offheap are disabled for near cache.
                        modes.offheap = false;
                    }
                }
            }
            else {
                nearKey = !ctx.affinity().partitionBelongs(ctx.localNode(), part, topVer);

                if (nearKey) {
                    // Swap and offheap are disabled for near cache.
                    modes.offheap = false;
                }
            }

            if (nearKey && !ctx.isNear())
                return null;

            GridCacheEntryEx e;
            GridCacheContext ctx0;

            while (true) {
                if (nearKey)
                    e = peekEx(key);
                else {
                    ctx0 = ctx.isNear() ? ctx.near().dht().context() : ctx;
                    e = modes.offheap ? ctx0.cache().entryEx(key) : ctx0.cache().peekEx(key);
                }

                if (e != null) {
                    ctx.shared().database().checkpointReadLock();

                    try {
                        cacheVal = ctx.mvccEnabled()
                            ? e.mvccPeek(modes.heap && !modes.offheap)
                            : e.peek(modes.heap, modes.offheap, topVer, null);
                    }
                    catch (GridCacheEntryRemovedException ignore) {
                        if (log.isDebugEnabled())
                            log.debug("Got removed entry during 'peek': " + key);

                        continue;
                    }
                    finally {
                        e.touch();

                        ctx.shared().database().checkpointReadUnlock();
                    }
                }

                break;
            }
        }
        else {
            while (true) {
                try {
                    cacheVal = localCachePeek0(cacheKey, modes.heap, modes.offheap);

                    break;
                }
                catch (GridCacheEntryRemovedException ignore) {
                    if (log.isDebugEnabled())
                        log.debug("Got removed entry during 'peek': " + key);

                    // continue
                }
            }
        }

        Object val = ctx.unwrapBinaryIfNeeded(cacheVal, ctx.keepBinary(), false);

        return (V)val;
    }

    /**
     * @param key Key.
     * @param heap Read heap flag.
     * @param offheap Read offheap flag.
     * @return Value.
     * @throws GridCacheEntryRemovedException If entry removed.
     * @throws IgniteCheckedException If failed.
     */
    @Nullable private CacheObject localCachePeek0(KeyCacheObject key,
        boolean heap,
        boolean offheap)
        throws GridCacheEntryRemovedException, IgniteCheckedException {
        assert ctx.isLocal();
        assert heap || offheap;

        GridCacheEntryEx e = offheap ? entryEx(key) : peekEx(key);

        if (e != null) {
            try {
                return e.peek(heap, offheap, AffinityTopologyVersion.NONE, null);
            }
            finally {
                e.touch();
            }
        }

        return null;
    }

    /**
     * Undeploys and removes all entries for class loader.
     *
     * @param ldr Class loader to undeploy.
     */
    public final void onUndeploy(ClassLoader ldr) {
        ctx.deploy().onUndeploy(ldr, context());
    }

    /**
     *
     * @param key Entry key.
     * @return Entry or <tt>null</tt>.
     */
    @Nullable public final GridCacheEntryEx peekEx(KeyCacheObject key) {
        return entry0(key, ctx.affinity().affinityTopologyVersion(), false, false);
    }

    /**
     *
     * @param key Entry key.
     * @return Entry or <tt>null</tt>.
     */
    @Nullable public final GridCacheEntryEx peekEx(Object key) {
        return entry0(ctx.toCacheKeyObject(key), ctx.affinity().affinityTopologyVersion(), false, false);
    }

    /**
     * @param key Entry key.
     * @return Entry (never {@code null}).
     */
    public final GridCacheEntryEx entryEx(Object key) {
        return entryEx(ctx.toCacheKeyObject(key));
    }

    /**
     * @param key Entry key.
     * @return Entry (never {@code null}).
     */
    public final GridCacheEntryEx entryEx(KeyCacheObject key) {
        return entryEx(key, ctx.affinity().affinityTopologyVersion());
    }

    /**
     * @param topVer Topology version.
     * @param key Entry key.
     * @return Entry (never {@code null}).
     */
    public GridCacheEntryEx entryEx(KeyCacheObject key, AffinityTopologyVersion topVer) {
        GridCacheEntryEx e = map.putEntryIfObsoleteOrAbsent(ctx, topVer, key, true, false);

        assert e != null;

        return e;
    }

    /**
     * @param key Entry key.
     * @param topVer Topology version at the time of creation.
     * @param create Flag to create entry if it does not exist.
     * @param touch Flag to touch created entry (only if entry was actually created).
     * @return Entry or <tt>null</tt>.
     */
    @Nullable private GridCacheEntryEx entry0(KeyCacheObject key, AffinityTopologyVersion topVer, boolean create,
        boolean touch) {
        GridCacheMapEntry cur = map.getEntry(ctx, key);

        if (cur == null || cur.obsolete()) {
            cur = map.putEntryIfObsoleteOrAbsent(
                ctx,
                topVer,
                key,
                create, touch);
        }

        return cur;
    }

    /**
     * @return Set of internal cached entry representations.
     */
    public final Iterable<? extends GridCacheEntryEx> entries() {
        return allEntries();
    }

    /**
     * @return Set of internal cached entry representations.
     */
    public final Iterable<? extends GridCacheEntryEx> allEntries() {
        return map.entries(ctx.cacheId());
    }

    /** {@inheritDoc} */
    @Override public final Set<Cache.Entry<K, V>> entrySet() {
        return entrySet((CacheEntryPredicate[])null);
    }

    /** {@inheritDoc} */
    @Override public final Set<K> keySet() {
        return new KeySet(map.entrySet(ctx.cacheId()));
    }

    /**
     *
     * @param key Entry key.
     */
    public final void removeIfObsolete(KeyCacheObject key) {
        assert key != null;

        GridCacheMapEntry entry = map.getEntry(ctx, key);

        if (entry != null && entry.obsolete())
            removeEntry(entry);
    }

    /**
     * Split clearLocally all task into multiple runnables.
     *
     * @param srv Whether to clear server cache.
     * @param near Whether to clear near cache.
     * @param readers Whether to clear readers.
     * @return Split runnables.
     */
    public List<GridCacheClearAllRunnable<K, V>> splitClearLocally(boolean srv, boolean near, boolean readers) {
        if ((isNear() && near) || (!isNear() && srv)) {
            int keySize = size();

            int cnt = Math.min(keySize / CLEAR_ALL_SPLIT_THRESHOLD + (keySize % CLEAR_ALL_SPLIT_THRESHOLD != 0 ? 1 : 0),
                Runtime.getRuntime().availableProcessors());

            if (cnt == 0)
                cnt = 1; // Still perform cleanup since there could be entries in swap.

            GridCacheVersion obsoleteVer = nextVersion();

            List<GridCacheClearAllRunnable<K, V>> res = new ArrayList<>(cnt);

            for (int i = 0; i < cnt; i++)
                res.add(new GridCacheClearAllRunnable<>(this, obsoleteVer, i, cnt, readers));

            return res;
        }
        else
            return null;
    }

    /** {@inheritDoc} */
    @Override public boolean clearLocally(K key) {
        return clearLocally0(key, false);
    }

    /** {@inheritDoc} */
    @Override public void clearLocallyAll(Set<? extends K> keys, boolean srv, boolean near, boolean readers) {
        if (keys != null && ((isNear() && near) || (!isNear() && srv))) {
            for (K key : keys)
                clearLocally0(key, readers);
        }
    }

    /** {@inheritDoc} */
    @Override public void clearLocally(boolean srv, boolean near, boolean readers) {
        ctx.checkSecurity(SecurityPermission.CACHE_REMOVE);

        //TODO IGNITE-7952
        MvccUtils.verifyMvccOperationSupport(ctx, "Clear");

        List<GridCacheClearAllRunnable<K, V>> jobs = splitClearLocally(srv, near, readers);

        if (!F.isEmpty(jobs)) {
            ExecutorService execSvc = null;

            try {
                if (jobs.size() > 1) {
                    execSvc = Executors.newFixedThreadPool(jobs.size() - 1,
                        new IgniteThreadFactory(ctx.igniteInstanceName(), "async-cache-cleaner"));

                    for (int i = 1; i < jobs.size(); i++)
                        execSvc.execute(jobs.get(i));
                }

                jobs.get(0).run();
            }
            finally {
                if (execSvc != null) {
                    execSvc.shutdown();

                    try {
                        while (!execSvc.isTerminated() && !Thread.currentThread().isInterrupted())
                            execSvc.awaitTermination(1000, TimeUnit.MILLISECONDS);
                    }
                    catch (InterruptedException ignore) {
                        U.warn(log, "Got interrupted while waiting for Cache.clearLocally() executor service to " +
                            "finish.");

                        Thread.currentThread().interrupt();
                    }
                }
            }
        }
    }

    /** {@inheritDoc} */
    @Override public void clear() throws IgniteCheckedException {
        clear((Set<? extends K>)null);
    }

    /** {@inheritDoc} */
    @Override public void clear(K key) throws IgniteCheckedException {
        clear(Collections.singleton(key));
    }

    /** {@inheritDoc} */
    @Override public void clearAll(Set<? extends K> keys) throws IgniteCheckedException {
        clear(keys);
    }

    /** {@inheritDoc} */
    @Override public IgniteInternalFuture<?> clearAsync() {
        return clearAsync((Set<? extends K>)null);
    }

    /** {@inheritDoc} */
    @Override public IgniteInternalFuture<?> clearAsync(K key) {
        return clearAsync(Collections.singleton(key));
    }

    /** {@inheritDoc} */
    @Override public IgniteInternalFuture<?> clearAllAsync(Set<? extends K> keys) {
        return clearAsync(keys);
    }

    /**
     * @param keys Keys to clear.
     * @throws IgniteCheckedException In case of error.
     */
    private void clear(@Nullable Set<? extends K> keys) throws IgniteCheckedException {
        //TODO IGNITE-7952
        MvccUtils.verifyMvccOperationSupport(ctx, "Clear");

        ctx.shared().cache().checkReadOnlyState("clear", ctx.config());

        if (isLocal()) {
            if (keys == null)
                clearLocally(true, false, false);
            else
                clearLocallyAll(keys, true, false, false);
        }
        else {
            executeClearTask(keys, false).get();
            executeClearTask(keys, true).get();
        }
    }

    /**
     * @param keys Keys to clear or {@code null} if all cache should be cleared.
     * @return Future.
     */
    private IgniteInternalFuture<?> clearAsync(@Nullable final Set<? extends K> keys) {
        //TODO IGNITE-7952
        MvccUtils.verifyMvccOperationSupport(ctx, "Clear");

        ctx.shared().cache().checkReadOnlyState("clear", ctx.config());

        if (isLocal())
            return clearLocallyAsync(keys);
        else
            return executeClearTask(keys, false).chain(new CX1<IgniteInternalFuture<?>, Object>() {
                @Override public Object applyx(IgniteInternalFuture<?> fut) throws IgniteCheckedException {
                    executeClearTask(keys, true).get();

                    return null;
                }
            });
    }

    /**
     * @param keys Keys to clear.
     * @return Clear future.
     */
    private IgniteInternalFuture<?> clearLocallyAsync(@Nullable final Set<? extends K> keys) {
        return ctx.closures().callLocalSafe(new GridPlainCallable<Object>() {
            @Override public Object call() {
                if (keys == null)
                    clearLocally(true, false, false);
                else
                    clearLocallyAll(keys, true, false, false);

                return null;
            }
        }, false);
    }

    /**
     * @param keys Keys to clear.
     * @param near Near cache flag.
     * @return Future.
     */
    private IgniteInternalFuture<?> executeClearTask(@Nullable Set<? extends K> keys, boolean near) {
        Collection<ClusterNode> srvNodes = ctx.grid().cluster().forCacheNodes(name(), !near, near, false).nodes();

        if (!srvNodes.isEmpty()) {
            ctx.kernalContext().task().setThreadContext(TC_SUBGRID, srvNodes);

            return ctx.kernalContext().task().execute(
                new ClearTask(ctx.name(), ctx.affinity().affinityTopologyVersion(), keys, near), null);
        }
        else
            return new GridFinishedFuture<>();
    }

    /**
     * @param part Partition id.
     * @return Future.
     */
    private IgniteInternalFuture<?> executePreloadTask(int part) throws IgniteCheckedException {
        ClusterGroup grp = ctx.grid().cluster().forDataNodes(ctx.name());

        @Nullable ClusterNode targetNode = ctx.affinity().primaryByPartition(part, ctx.topology().readyTopologyVersion());

        if (targetNode == null || targetNode.version().compareTo(PRELOAD_PARTITION_SINCE) < 0) {
            if (!partPreloadBadVerWarned) {
                U.warn(log(), "Attempting to execute partition preloading task on outdated or not mapped node " +
                    "[targetNodeVer=" + (targetNode == null ? "NA" : targetNode.version()) +
                    ", minSupportedNodeVer=" + PRELOAD_PARTITION_SINCE + ']');

                partPreloadBadVerWarned = true;
            }

            return new GridFinishedFuture<>();
        }

        return ctx.closures().affinityRun(Collections.singleton(name()), part,
            new PartitionPreloadJob(ctx.name(), part), grp.nodes(), null);
    }

    /**
     * @param keys Keys.
     * @param readers Readers flag.
     */
    public void clearLocally(Collection<KeyCacheObject> keys, boolean readers) {
        if (F.isEmpty(keys))
            return;

        //TODO IGNITE-7952
        MvccUtils.verifyMvccOperationSupport(ctx, "Clear");

        GridCacheVersion obsoleteVer = nextVersion();

        for (KeyCacheObject key : keys) {
            GridCacheEntryEx e = peekEx(key);

            try {
                if (e != null)
                    e.clear(obsoleteVer, readers);
            }
            catch (IgniteCheckedException ex) {
                U.error(log, "Failed to clearLocally entry (will continue to clearLocally other entries): " + e,
                    ex);
            }
        }
    }

    /**
     * @param entry Removes entry from cache if currently mapped value is the same as passed.
     */
    public final void removeEntry(GridCacheEntryEx entry) {
        boolean rmvd = map.removeEntry(entry);

        if (log.isDebugEnabled()) {
            if (rmvd)
                log.debug("Removed entry from cache: " + entry);
            else
                log.debug("Remove will not be done for key (entry got replaced or removed): " + entry.key());
        }
    }

    /**
     * Evicts an entry from cache.
     *
     * @param key Key.
     * @param ver Version.
     * @param filter Filter.
     * @return {@code True} if entry was evicted.
     */
    private boolean evictx(K key, GridCacheVersion ver,
        @Nullable CacheEntryPredicate[] filter) {
        KeyCacheObject cacheKey = ctx.toCacheKeyObject(key);

        GridCacheEntryEx entry = peekEx(cacheKey);

        if (entry == null)
            return true;

        try {
            return ctx.evicts().evict(entry, ver, true, filter);
        }
        catch (IgniteCheckedException ex) {
            U.error(log, "Failed to evict entry from cache: " + entry, ex);

            return false;
        }
    }

    /** {@inheritDoc} */
    @Override public Collection<Integer> lostPartitions() {
        if (isLocal())
            return Collections.emptyList();

        return ctx.topology().lostPartitions();
    }

    /** {@inheritDoc} */
    @Override public final V getForcePrimary(K key) throws IgniteCheckedException {
        return getForcePrimaryAsync(key).get();
    }

    /** {@inheritDoc} */
    @Override public final IgniteInternalFuture<V> getForcePrimaryAsync(final K key) {
        String taskName = ctx.kernalContext().job().currentTaskName();

        CacheOperationContext opCtx = ctx.operationContextPerCall();

        return getAllAsync(
            Collections.singletonList(key),
            /*force primary*/true,
            /*skip tx*/false,
            /*subject id*/null,
            taskName,
            true,
            opCtx != null && opCtx.recovery(),
            /*skip vals*/false,
            /*can remap*/false).chain(new CX1<IgniteInternalFuture<Map<K, V>>, V>() {
            @Override public V applyx(IgniteInternalFuture<Map<K, V>> e) throws IgniteCheckedException {
                return e.get().get(key);
            }
        });
    }

    /** {@inheritDoc} */
    @Nullable @Override public final Map<K, V> getAllOutTx(Set<? extends K> keys) throws IgniteCheckedException {
        return getAllOutTxAsync(keys).get();
    }

    /** {@inheritDoc} */
    @Override public final IgniteInternalFuture<Map<K, V>> getAllOutTxAsync(Set<? extends K> keys) {
        String taskName = ctx.kernalContext().job().currentTaskName();

        CacheOperationContext opCtx = ctx.operationContextPerCall();

        return getAllAsync(keys,
            false,
            /*skip tx*/true,
            null,
            taskName,
            !(opCtx != null && opCtx.isKeepBinary()),
            opCtx != null && opCtx.recovery(),
            /*skip values*/false,
            /*need ver*/false);
    }

    /** {@inheritDoc} */
    @Nullable @Override public V get(K key) throws IgniteCheckedException {
        try (MTC.TraceSurroundings ignored =
                 MTC.support(ctx.kernalContext().tracing().create(CACHE_API_GET, MTC.span()))) {
            final K rawKey = key;

            MTC.span().addTagOrLog("cache", CACHE_API_GET, () -> Objects.toString(cacheCfg.getName()));
            MTC.span().addSensitiveTagOrLog("key", CACHE_API_GET, () -> Objects.toString(rawKey));

            A.notNull(key, "key");

            boolean statsEnabled = ctx.statisticsEnabled();

            long start = statsEnabled ? System.nanoTime() : 0L;

            boolean keepBinary = ctx.keepBinary();

            if (keepBinary)
                key = (K)ctx.toCacheKeyObject(key);

            V val = get(key, !keepBinary, false);

            if (ctx.config().getInterceptor() != null) {
                key = keepBinary ? (K)ctx.unwrapBinaryIfNeeded(key, true, false) : key;

                val = (V)ctx.config().getInterceptor().onGet(key, val);
            }

            if (statsEnabled)
                metrics0().addGetTimeNanos(System.nanoTime() - start);

            return val;
        }
    }

    /** {@inheritDoc} */
    @Nullable @Override public CacheEntry<K, V> getEntry(K key) throws IgniteCheckedException {
        A.notNull(key, "key");

        boolean statsEnabled = ctx.statisticsEnabled();

        long start = statsEnabled ? System.nanoTime() : 0L;

        boolean keepBinary = ctx.keepBinary();

        if (keepBinary)
            key = (K)ctx.toCacheKeyObject(key);

        EntryGetResult t
            = (EntryGetResult)get(key, !keepBinary, true);

        CacheEntry<K, V> val = t != null ? new CacheEntryImplEx<>(
            keepBinary ? (K)ctx.unwrapBinaryIfNeeded(key, true, false) : key,
            (V)t.value(),
            t.version())
            : null;

        if (ctx.config().getInterceptor() != null) {
            key = keepBinary ? (K)ctx.unwrapBinaryIfNeeded(key, true, false) : key;

            V val0 = (V)ctx.config().getInterceptor().onGet(key, t != null ? val.getValue() : null);

            val = (val0 != null) ? new CacheEntryImplEx<>(key, val0, t != null ? t.version() : null) : null;
        }

        if (statsEnabled)
            metrics0().addGetTimeNanos(System.nanoTime() - start);

        return val;
    }

    /** {@inheritDoc} */
    @Override public IgniteInternalFuture<V> getAsync(final K key) {
        try (MTC.TraceSurroundings ignored =
                 MTC.support(ctx.kernalContext().tracing().create(CACHE_API_GET_ASYNC, MTC.span()))) {
            MTC.span().addTagOrLog("cache", CACHE_API_GET_ASYNC,
                () -> Objects.toString(cacheCfg.getName()));
            MTC.span().addSensitiveTagOrLog("key", CACHE_API_GET_ASYNC,
                () -> Objects.toString(key));

            A.notNull(key, "key");

            final boolean statsEnabled = ctx.statisticsEnabled();

            final long start = statsEnabled ? System.nanoTime() : 0L;

            final boolean keepBinary = ctx.keepBinary();

            final K key0 = keepBinary ? (K)ctx.toCacheKeyObject(key) : key;

            IgniteInternalFuture<V> fut = null;

            try {
                checkJta();
            }
            catch (IgniteCheckedException e) {
                fut = new GridFinishedFuture<>(e);
            }

            if (fut == null) {
                String taskName = ctx.kernalContext().job().currentTaskName();

                fut = getAsync(key,
                    /*skip tx*/false,
                    null,
                    taskName,
                    !keepBinary,
                    /*skip vals*/false,
                    false);
            }

            if (ctx.config().getInterceptor() != null)
                fut = fut.chain(new CX1<IgniteInternalFuture<V>, V>() {
                    @Override public V applyx(IgniteInternalFuture<V> f) throws IgniteCheckedException {
                        K key = keepBinary ? (K)ctx.unwrapBinaryIfNeeded(key0, true, false) : key0;

                        return (V)ctx.config().getInterceptor().onGet(key, f.get());
                    }
                });

            if (statsEnabled)
                fut.listen(new UpdateGetTimeStatClosure<>(metrics0(), start));

            return fut;
        }
    }

    /** {@inheritDoc} */
    @Override public IgniteInternalFuture<CacheEntry<K, V>> getEntryAsync(final K key) {
        A.notNull(key, "key");

        final boolean statsEnabled = ctx.statisticsEnabled();

        final long start = statsEnabled ? System.nanoTime() : 0L;

        final boolean keepBinary = ctx.keepBinary();

        final K key0 = keepBinary ? (K)ctx.toCacheKeyObject(key) : key;

        IgniteInternalFuture<EntryGetResult> fut = null;

        try {
            checkJta();
        }
        catch (IgniteCheckedException e) {
            fut = new GridFinishedFuture<>(e);
        }

        if (fut == null) {

            String taskName = ctx.kernalContext().job().currentTaskName();

            fut = (IgniteInternalFuture<EntryGetResult>)getAsync(key0,
                /*skip tx*/false,
                null,
                taskName,
                !keepBinary,
                /*skip vals*/false,
                true);
        }

        final boolean intercept = ctx.config().getInterceptor() != null;

        IgniteInternalFuture<CacheEntry<K, V>> fr = fut.chain(
            new CX1<IgniteInternalFuture<EntryGetResult>, CacheEntry<K, V>>() {
                @Override public CacheEntry<K, V> applyx(IgniteInternalFuture<EntryGetResult> f)
                    throws IgniteCheckedException {
                    EntryGetResult t = f.get();

                    K key = keepBinary ? (K)ctx.unwrapBinaryIfNeeded(key0, true, false) : key0;

                    CacheEntry val = t != null ? new CacheEntryImplEx<>(
                        key,
                        t.value(),
                        t.version())
                        : null;

                    if (intercept) {
                        V val0 = (V)ctx.config().getInterceptor().onGet(key, t != null ? val.getValue() : null);

                        return val0 != null ? new CacheEntryImplEx(key, val0, t != null ? t.version() : null) : null;
                    }
                    else
                        return val;
                }
            });

        if (statsEnabled)
            fut.listen(new UpdateGetTimeStatClosure<>(metrics0(), start));

        return fr;
    }

    /** {@inheritDoc} */
    @Override public final Map<K, V> getAll(@Nullable Collection<? extends K> keys) throws IgniteCheckedException {
        try (MTC.TraceSurroundings ignored =
                 MTC.support(ctx.kernalContext().tracing().create(CACHE_API_GET_ALL, MTC.span()))) {
            MTC.span().addTagOrLog("cache", CACHE_API_GET_ALL,
                () -> Objects.toString(cacheCfg.getName()));
            MTC.span().addTagOrLog("keys.count", CACHE_API_GET_ALL,
                () -> keys == null ? "0" : String.valueOf(keys.size()));

            A.notNull(keys, "keys");

            boolean statsEnabled = ctx.statisticsEnabled();

            long start = statsEnabled ? System.nanoTime() : 0L;

            Map<K, V> map = getAll0(keys, !ctx.keepBinary(), false);

            if (ctx.config().getInterceptor() != null)
                map = interceptGet(keys, map);

            if (statsEnabled)
                metrics0().addGetTimeNanos(System.nanoTime() - start);

            return map;
        }
    }

    /** {@inheritDoc} */
    @Override public Collection<CacheEntry<K, V>> getEntries(@Nullable Collection<? extends K> keys)
        throws IgniteCheckedException {
        A.notNull(keys, "keys");

        boolean statsEnabled = ctx.statisticsEnabled();

        long start = statsEnabled ? System.nanoTime() : 0L;

        Map<K, EntryGetResult> map = (Map<K, EntryGetResult>)getAll0(keys, !ctx.keepBinary(), true);

        Collection<CacheEntry<K, V>> res = new HashSet<>();

        if (ctx.config().getInterceptor() != null)
            res = interceptGetEntries(keys, map);
        else
            for (Map.Entry<K, EntryGetResult> e : map.entrySet())
                res.add(new CacheEntryImplEx<>(e.getKey(), e.getValue().value(), e.getValue().version()));

        if (statsEnabled)
            metrics0().addGetTimeNanos(System.nanoTime() - start);

        return res;
    }

    /** {@inheritDoc} */
    @Override public IgniteInternalFuture<Map<K, V>> getAllAsync(@Nullable final Collection<? extends K> keys) {
        try (MTC.TraceSurroundings ignored =
                 MTC.support(ctx.kernalContext().tracing().create(CACHE_API_GET_ALL_ASYNC, MTC.span()))) {
            MTC.span().addTag("cache", () -> Objects.toString(cacheCfg.getName()));
            MTC.span().addTag("keys.count", () -> keys == null ? "0" : String.valueOf(keys.size()));

            A.notNull(keys, "keys");

            final boolean statsEnabled = ctx.statisticsEnabled();

            final long start = statsEnabled ? System.nanoTime() : 0L;

            String taskName = ctx.kernalContext().job().currentTaskName();

            CacheOperationContext opCtx = ctx.operationContextPerCall();

            IgniteInternalFuture<Map<K, V>> fut = getAllAsync(
                keys,
                false,
                /*skip tx*/false,
                opCtx != null ? opCtx.subjectId() : null,
                taskName,
                !(opCtx != null && opCtx.isKeepBinary()),
                opCtx != null && opCtx.recovery(),
                /*skip vals*/false,
                /*need ver*/false);

            if (ctx.config().getInterceptor() != null)
                return fut.chain(new CX1<IgniteInternalFuture<Map<K, V>>, Map<K, V>>() {
                    @Override public Map<K, V> applyx(IgniteInternalFuture<Map<K, V>> f) throws IgniteCheckedException {
                        return interceptGet(keys, f.get());
                    }
                });

            if (statsEnabled)
                fut.listen(new UpdateGetTimeStatClosure<>(metrics0(), start));

            return fut;
        }
    }

    /** {@inheritDoc} */
    @Override public IgniteInternalFuture<Collection<CacheEntry<K, V>>> getEntriesAsync(
        @Nullable final Collection<? extends K> keys) {
        A.notNull(keys, "keys");

        final boolean statsEnabled = ctx.statisticsEnabled();

        final long start = statsEnabled ? System.nanoTime() : 0L;

        CacheOperationContext opCtx = ctx.operationContextPerCall();

        String taskName = ctx.kernalContext().job().currentTaskName();

        IgniteInternalFuture<Map<K, EntryGetResult>> fut =
            (IgniteInternalFuture<Map<K, EntryGetResult>>)((IgniteInternalFuture)getAllAsync(
                keys,
                false,
                /*skip tx*/false,
                opCtx != null ? opCtx.subjectId() : null,
                taskName,
                !(opCtx != null && opCtx.isKeepBinary()),
                opCtx != null && opCtx.recovery(),
                /*skip vals*/false,
                /*need ver*/true));

        final boolean intercept = ctx.config().getInterceptor() != null;

        IgniteInternalFuture<Collection<CacheEntry<K, V>>> rf =
            fut.chain(new CX1<IgniteInternalFuture<Map<K, EntryGetResult>>, Collection<CacheEntry<K, V>>>() {
                @Override public Collection<CacheEntry<K, V>> applyx(
                    IgniteInternalFuture<Map<K, EntryGetResult>> f) throws IgniteCheckedException {
                    if (intercept)
                        return interceptGetEntries(keys, f.get());
                    else {
                        Map<K, CacheEntry<K, V>> res = U.newHashMap(f.get().size());

                        for (Map.Entry<K, EntryGetResult> e : f.get().entrySet())
                            res.put(e.getKey(),
                                new CacheEntryImplEx<>(e.getKey(), e.getValue().value(), e.getValue().version()));

                        return res.values();
                    }
                }
            });

        if (statsEnabled)
            fut.listen(new UpdateGetTimeStatClosure<>(metrics0(), start));

        return rf;
    }

    /**
     * Applies cache interceptor on result of 'get' operation.
     *
     * @param keys All requested keys.
     * @param map Result map.
     * @return Map with values returned by cache interceptor..
     */
    private Map<K, V> interceptGet(@Nullable Collection<? extends K> keys, Map<K, V> map) {
        if (F.isEmpty(keys))
            return map;

        CacheInterceptor<K, V> interceptor = cacheCfg.getInterceptor();

        assert interceptor != null;

        Map<K, V> res = U.newHashMap(keys.size());

        for (Map.Entry<K, V> e : map.entrySet()) {
            V val = interceptor.onGet(e.getKey(), e.getValue());

            if (val != null)
                res.put(e.getKey(), val);
        }

        if (map.size() != keys.size()) { // Not all requested keys were in cache.
            for (K key : keys) {
                if (key != null) {
                    if (!map.containsKey(key)) {
                        V val = interceptor.onGet(key, null);

                        if (val != null)
                            res.put(key, val);
                    }
                }
            }
        }

        return res;
    }

    /**
     * Applies cache interceptor on result of 'getEntries' operation.
     *
     * @param keys All requested keys.
     * @param map Result map.
     * @return Map with values returned by cache interceptor..
     */
    private Collection<CacheEntry<K, V>> interceptGetEntries(
        @Nullable Collection<? extends K> keys, Map<K, EntryGetResult> map) {
        if (F.isEmpty(keys)) {
            assert map.isEmpty();

            return Collections.emptySet();
        }

        Map<K, CacheEntry<K, V>> res = U.newHashMap(keys.size());

        CacheInterceptor<K, V> interceptor = cacheCfg.getInterceptor();

        assert interceptor != null;

        for (Map.Entry<K, EntryGetResult> e : map.entrySet()) {
            V val = interceptor.onGet(e.getKey(), e.getValue().value());

            if (val != null)
                res.put(e.getKey(), new CacheEntryImplEx<>(e.getKey(), val, e.getValue().version()));
        }

        if (map.size() != keys.size()) { // Not all requested keys were in cache.
            for (K key : keys) {
                if (key != null) {
                    if (!map.containsKey(key)) {
                        V val = interceptor.onGet(key, null);

                        if (val != null)
                            res.put(key, new CacheEntryImplEx<>(key, val, null));
                    }
                }
            }
        }

        return res.values();
    }

    /**
     * @param key Key.
     * @param skipTx Skip tx.
     * @param subjId Subj Id.
     * @param taskName Task name.
     * @param deserializeBinary Deserialize binary.
     * @param skipVals Skip values.
     * @param needVer Need version.
     * @return Future for the get operation.
     */
    protected IgniteInternalFuture<V> getAsync(
        final K key,
        boolean skipTx,
        @Nullable UUID subjId,
        String taskName,
        boolean deserializeBinary,
        final boolean skipVals,
        final boolean needVer
    ) {
        CacheOperationContext opCtx = ctx.operationContextPerCall();

        return getAllAsync(Collections.singletonList(key),
            false,
            skipTx,
            subjId,
            taskName,
            deserializeBinary,
            opCtx != null && opCtx.recovery(),
            skipVals,
            needVer).chain(
            new CX1<IgniteInternalFuture<Map<K, V>>, V>() {
                @Override public V applyx(IgniteInternalFuture<Map<K, V>> e) throws IgniteCheckedException {
                    Map<K, V> map = e.get();

                    assert map.isEmpty() || map.size() == 1 : map.size();

                    if (skipVals) {
                        Boolean val = map.isEmpty() ? false : (Boolean)F.firstValue(map);

                        return (V)(val);
                    }

                    return F.firstValue(map);
                }
            });
    }

    /**
     * @param keys Keys.
     * @param forcePrimary Force primary.
     * @param skipTx Skip tx.
     * @param subjId Subj Id.
     * @param taskName Task name.
     * @param deserializeBinary Deserialize binary.
     * @param recovery Recovery mode flag.
     * @param skipVals Skip values.
     * @param needVer Need version.
     * @return Future for the get operation.
     * @see GridCacheAdapter#getAllAsync(Collection)
     */
    protected abstract IgniteInternalFuture<Map<K, V>> getAllAsync(
        @Nullable Collection<? extends K> keys,
        boolean forcePrimary,
        boolean skipTx,
        @Nullable UUID subjId,
        String taskName,
        boolean deserializeBinary,
        boolean recovery,
        boolean skipVals,
        final boolean needVer
    );

    /** */
    protected GridNearTxLocal checkCurrentTx() {
        if (!ctx.mvccEnabled())
            return ctx.tm().threadLocalTx(ctx);

        return MvccUtils.tx(ctx.kernalContext(), null);
    }

    /**
     * @param loadKeys Keys to load.
     * @param loaded Actually loaded keys.
     * @param tx0 Transaction within which the load was run, if any.
     */
    protected void clearReservationsIfNeeded(
        Map<KeyCacheObject, EntryGetResult> loadKeys,
        Collection<KeyCacheObject> loaded,
        IgniteTxLocalAdapter tx0
    ) {
        if (loaded.size() != loadKeys.size()) {
            boolean needTouch =
                tx0 == null || (!tx0.implicit() && tx0.isolation() == READ_COMMITTED);

            for (Map.Entry<KeyCacheObject, EntryGetResult> e : loadKeys.entrySet()) {
                if (loaded.contains(e.getKey()))
                    continue;

                if (needTouch || e.getValue().reserved()) {
                    GridCacheEntryEx entry = peekEx(e.getKey());

                    if (entry != null) {
                        if (e.getValue().reserved())
                            entry.clearReserveForLoad(e.getValue().version());

                        if (needTouch)
                            entry.touch();
                    }
                }
            }
        }
    }

    /** {@inheritDoc} */
    @Override public final V getAndPut(K key, V val) throws IgniteCheckedException {
        return getAndPut(key, val, null);
    }

    /**
     * @param key Key.
     * @param val Value.
     * @param filter Optional filter.
     * @return Previous value.
     * @throws IgniteCheckedException If failed.
     */
    @Nullable public V getAndPut(final K key, final V val, @Nullable final CacheEntryPredicate filter)
        throws IgniteCheckedException {
        boolean statsEnabled = ctx.statisticsEnabled();

        long start = statsEnabled ? System.nanoTime() : 0L;

        A.notNull(key, "key", val, "val");

        V prevVal = getAndPut0(key, val, filter);

        if (statsEnabled)
            metrics0().addPutAndGetTimeNanos(System.nanoTime() - start);

        return prevVal;
    }

    /**
     * @param key Key.
     * @param val Value.
     * @param filter Optional filter.
     * @return Previous value.
     * @throws IgniteCheckedException If failed.
     */
    protected V getAndPut0(final K key, final V val, @Nullable final CacheEntryPredicate filter)
        throws IgniteCheckedException {
        return syncOp(new SyncOp<V>(true) {
            @Override public V op(GridNearTxLocal tx) throws IgniteCheckedException {
                return (V)tx.putAsync(ctx, null, key, val, true, filter).get().value();
            }

            @Override public String toString() {
                return S.toString("put",
                    "key", key, true,
                    "val", val, true,
                    "filter", filter, false);
            }
        });
    }

    /** {@inheritDoc} */
    @Override public final IgniteInternalFuture<V> getAndPutAsync(K key, V val) {
        return getAndPutAsync(key, val, null);
    }

    /**
     * @param key Key.
     * @param val Value.
     * @param filter Filter.
     * @return Put operation future.
     */
    protected final IgniteInternalFuture<V> getAndPutAsync(K key, V val, @Nullable CacheEntryPredicate filter) {
        final boolean statsEnabled = ctx.statisticsEnabled();

        final long start = statsEnabled ? System.nanoTime() : 0L;

        A.notNull(key, "key", val, "val");

        IgniteInternalFuture<V> fut = getAndPutAsync0(key, val, filter);

        if (statsEnabled)
            fut.listen(new UpdatePutAndGetTimeStatClosure<V>(metrics0(), start));

        return fut;
    }

    /**
     * @param key Key.
     * @param val Value.
     * @param filter Optional filter.
     * @return Put operation future.
     */
    public IgniteInternalFuture<V> getAndPutAsync0(final K key,
        final V val,
        @Nullable final CacheEntryPredicate filter) {
        return asyncOp(new AsyncOp<V>() {
            @Override public IgniteInternalFuture<V> op(GridNearTxLocal tx, AffinityTopologyVersion readyTopVer) {
                return tx.putAsync(ctx, readyTopVer, key, val, true, filter)
                    .chain((IgniteClosure<IgniteInternalFuture<GridCacheReturn>, V>)RET2VAL);
            }

            @Override public String toString() {
                return S.toString("putAsync",
                    "key", key, true,
                    "val", val, true,
                    "filter", filter, false);
            }
        });
    }

    /** {@inheritDoc} */
    @Override public final boolean put(final K key, final V val) throws IgniteCheckedException {
        return put(key, val, null);
    }

    /**
     * @param key Key.
     * @param val Value.
     * @param filter Filter.
     * @return {@code True} if optional filter passed and value was stored in cache,
     *      {@code false} otherwise. Note that this method will return {@code true} if filter is not
     *      specified.
     * @throws IgniteCheckedException If put operation failed.
     */
    public boolean put(final K key, final V val, final CacheEntryPredicate filter)
        throws IgniteCheckedException {
        try (MTC.TraceSurroundings ignored =
                 MTC.support(ctx.kernalContext().tracing().create(CACHE_API_PUT, MTC.span()))) {
            MTC.span().addTagOrLog("cache", CACHE_API_PUT, () -> Objects.toString(cacheCfg.getName()));
            MTC.span().addSensitiveTagOrLog("key", CACHE_API_PUT, () -> Objects.toString(key));

            boolean statsEnabled = ctx.statisticsEnabled();

            long start = statsEnabled ? System.nanoTime() : 0L;

            A.notNull(key, "key", val, "val");
<<<<<<< HEAD
=======

            if (keyCheck)
                validateCacheKey(key);
>>>>>>> 7a05c994

            boolean stored = put0(key, val, filter);

            if (statsEnabled && stored)
                metrics0().addPutTimeNanos(System.nanoTime() - start);

            return stored;
        }
    }

    /**
     * @param key Key.
     * @param val Value.
     * @param filter Filter.
     * @return {@code True} if optional filter passed and value was stored in cache,
     *      {@code false} otherwise. Note that this method will return {@code true} if filter is not
     *      specified.
     * @throws IgniteCheckedException If put operation failed.
     */
    protected boolean put0(final K key, final V val, final CacheEntryPredicate filter)
        throws IgniteCheckedException {
        Boolean res = syncOp(new SyncOp<Boolean>(true) {
            @Override public Boolean op(GridNearTxLocal tx) throws IgniteCheckedException {
                return tx.putAsync(ctx, null, key, val, false, filter).get().success();
            }

            @Override public String toString() {
                return S.toString("putx",
                    "key", key, true,
                    "val", val, true,
                    "filter", filter, false);
            }
        });

        assert res != null;

        return res;
    }

    /** {@inheritDoc} */
    @Override public void putAllConflict(final Map<KeyCacheObject, GridCacheDrInfo> drMap)
        throws IgniteCheckedException {
        if (F.isEmpty(drMap))
            return;

        ctx.dr().onReceiveCacheEntriesReceived(drMap.size());

        syncOp(new SyncInOp(drMap.size() == 1) {
            @Override public void inOp(GridNearTxLocal tx) throws IgniteCheckedException {
                tx.putAllDrAsync(ctx, drMap).get();
            }

            @Override public String toString() {
                return "putAllConflict [drMap=" + drMap + ']';
            }
        });
    }

    /** {@inheritDoc} */
    @Override public IgniteInternalFuture<?> putAllConflictAsync(final Map<KeyCacheObject, GridCacheDrInfo> drMap)
        throws IgniteCheckedException {
        if (F.isEmpty(drMap))
            return new GridFinishedFuture<>();

        ctx.dr().onReceiveCacheEntriesReceived(drMap.size());

        return asyncOp(new AsyncOp(drMap.keySet()) {
            @Override public IgniteInternalFuture op(GridNearTxLocal tx, AffinityTopologyVersion readyTopVer) {
                return tx.putAllDrAsync(ctx, drMap);
            }

            @Override public String toString() {
                return "putAllConflictAsync [drMap=" + drMap + ']';
            }
        });
    }

    /** {@inheritDoc} */
    @Nullable @Override public final <T> EntryProcessorResult<T> invoke(@Nullable AffinityTopologyVersion topVer,
        K key,
        EntryProcessor<K, V, T> entryProcessor,
        Object... args) throws IgniteCheckedException {
        return invoke0(topVer, key, entryProcessor, args);
    }

    /** {@inheritDoc} */
    @Override public <T> EntryProcessorResult<T> invoke(final K key,
        final EntryProcessor<K, V, T> entryProcessor,
        final Object... args) throws IgniteCheckedException {
        return invoke0(null, key, entryProcessor, args);
    }

    /**
     * @param topVer Locked topology version.
     * @param key Key.
     * @param entryProcessor Entry processor.
     * @param args Entry processor arguments.
     * @return Invoke result.
     * @throws IgniteCheckedException If failed.
     */
    private <T> EntryProcessorResult<T> invoke0(
        @Nullable final AffinityTopologyVersion topVer,
        final K key,
        final EntryProcessor<K, V, T> entryProcessor,
        final Object... args)
        throws IgniteCheckedException {
        A.notNull(key, "key", entryProcessor, "entryProcessor");

        return syncOp(new SyncOp<EntryProcessorResult<T>>(true) {
            @Override public EntryProcessorResult<T> op(GridNearTxLocal tx)
                throws IgniteCheckedException {
                assert topVer == null || tx.implicit();

                if (topVer != null)
                    tx.topologyVersion(topVer);

                final boolean statsEnabled = ctx.statisticsEnabled();

                final long start = statsEnabled ? System.nanoTime() : 0L;

                IgniteInternalFuture<GridCacheReturn> fut = tx.invokeAsync(ctx,
                    null,
                    key,
                    (EntryProcessor<K, V, Object>)entryProcessor,
                    args);

                Map<K, EntryProcessorResult<T>> resMap = fut.get().value();

                if (statsEnabled)
                    metrics0().addInvokeTimeNanos(System.nanoTime() - start);

                EntryProcessorResult<T> res = null;

                if (resMap != null) {
                    assert resMap.isEmpty() || resMap.size() == 1 : resMap.size();

                    res = resMap.isEmpty() ? null : resMap.values().iterator().next();
                }

                return res != null ? res : new CacheInvokeResult();
            }
        });
    }

    /** {@inheritDoc} */
    @Override public <T> Map<K, EntryProcessorResult<T>> invokeAll(final Set<? extends K> keys,
        final EntryProcessor<K, V, T> entryProcessor,
        final Object... args) throws IgniteCheckedException {
        A.notNull(keys, "keys", entryProcessor, "entryProcessor");

        warnIfUnordered(keys, BulkOperation.INVOKE);

        final boolean statsEnabled = ctx.statisticsEnabled();

        final long start = statsEnabled ? System.nanoTime() : 0L;

        return syncOp(new SyncOp<Map<K, EntryProcessorResult<T>>>(keys.size() == 1) {
            @Override public Map<K, EntryProcessorResult<T>> op(GridNearTxLocal tx)
                throws IgniteCheckedException {
                Map<? extends K, EntryProcessor<K, V, Object>> invokeMap = F.viewAsMap(keys,
                    new C1<K, EntryProcessor<K, V, Object>>() {
                        @Override public EntryProcessor apply(K k) {
                            return entryProcessor;
                        }
                    });

                IgniteInternalFuture<GridCacheReturn> fut = tx.invokeAsync(ctx, null, invokeMap, args);

                Map<K, EntryProcessorResult<T>> res = fut.get().value();

                if (statsEnabled)
                    metrics0().addInvokeTimeNanos(System.nanoTime() - start);

                return res != null ? res : Collections.emptyMap();
            }
        });
    }

    /** {@inheritDoc} */
    @Override public <T> IgniteInternalFuture<EntryProcessorResult<T>> invokeAsync(
        final K key,
        final EntryProcessor<K, V, T> entryProcessor,
        final Object... args)
        throws EntryProcessorException {
        A.notNull(key, "key", entryProcessor, "entryProcessor");

        final boolean statsEnabled = ctx.statisticsEnabled();

        final long start = statsEnabled ? System.nanoTime() : 0L;

        IgniteInternalFuture<?> fut = asyncOp(new AsyncOp() {
            @Override public IgniteInternalFuture op(GridNearTxLocal tx, AffinityTopologyVersion readyTopVer) {
                Map<? extends K, EntryProcessor<K, V, Object>> invokeMap =
                    Collections.singletonMap(key, (EntryProcessor<K, V, Object>)entryProcessor);

                return tx.invokeAsync(ctx, readyTopVer, invokeMap, args);
            }

            @Override public String toString() {
                return S.toString("invokeAsync",
                    "key", key, true,
                    "entryProcessor", entryProcessor, false);
            }
        });

        IgniteInternalFuture<GridCacheReturn> fut0 = (IgniteInternalFuture<GridCacheReturn>)fut;

        return fut0.chain(new CX1<IgniteInternalFuture<GridCacheReturn>, EntryProcessorResult<T>>() {
            @Override public EntryProcessorResult<T> applyx(IgniteInternalFuture<GridCacheReturn> fut)
                throws IgniteCheckedException {
                GridCacheReturn ret = fut.get();

                if (statsEnabled)
                    metrics0().addInvokeTimeNanos(System.nanoTime() - start);

                Map<K, EntryProcessorResult<T>> resMap = ret.value();

                if (resMap != null) {
                    assert resMap.isEmpty() || resMap.size() == 1 : resMap.size();

                    return resMap.isEmpty() ? new CacheInvokeResult<>() : resMap.values().iterator().next();
                }

                return new CacheInvokeResult<>();
            }
        });
    }

    /** {@inheritDoc} */
    @Override public <T> IgniteInternalFuture<Map<K, EntryProcessorResult<T>>> invokeAllAsync(
        final Set<? extends K> keys,
        final EntryProcessor<K, V, T> entryProcessor,
        final Object... args) {
        A.notNull(keys, "keys", entryProcessor, "entryProcessor");

        warnIfUnordered(keys, BulkOperation.INVOKE);

        final boolean statsEnabled = ctx.statisticsEnabled();

        final long start = statsEnabled ? System.nanoTime() : 0L;

        IgniteInternalFuture<?> fut = asyncOp(new AsyncOp(keys) {
            @Override public IgniteInternalFuture<GridCacheReturn> op(GridNearTxLocal tx,
                AffinityTopologyVersion readyTopVer) {
                Map<? extends K, EntryProcessor<K, V, Object>> invokeMap = F.viewAsMap(keys, new C1<K, EntryProcessor<K, V, Object>>() {
                    @Override public EntryProcessor apply(K k) {
                        return entryProcessor;
                    }
                });

                return tx.invokeAsync(ctx, readyTopVer, invokeMap, args);
            }

            @Override public String toString() {
                return S.toString("invokeAllAsync",
                    "keys", keys, true,
                    "entryProcessor", entryProcessor, false);
            }
        });

        IgniteInternalFuture<GridCacheReturn> fut0 =
            (IgniteInternalFuture<GridCacheReturn>)fut;

        return fut0.chain(new CX1<IgniteInternalFuture<GridCacheReturn>, Map<K, EntryProcessorResult<T>>>() {
            @Override public Map<K, EntryProcessorResult<T>> applyx(IgniteInternalFuture<GridCacheReturn> fut)
                throws IgniteCheckedException {
                GridCacheReturn ret = fut.get();

                if (statsEnabled)
                    metrics0().addInvokeTimeNanos(System.nanoTime() - start);

                assert ret != null;

                return ret.value() != null ? ret.value() : Collections.emptyMap();
            }
        });
    }

    /** {@inheritDoc} */
    @Override public <T> IgniteInternalFuture<Map<K, EntryProcessorResult<T>>> invokeAllAsync(
        final Map<? extends K, ? extends EntryProcessor<K, V, T>> map,
        final Object... args) {
        A.notNull(map, "map");

        warnIfUnordered(map, BulkOperation.INVOKE);

        final boolean statsEnabled = ctx.statisticsEnabled();

        final long start = statsEnabled ? System.nanoTime() : 0L;

        IgniteInternalFuture<?> fut = asyncOp(new AsyncOp(map.keySet()) {
            @Override public IgniteInternalFuture<GridCacheReturn> op(GridNearTxLocal tx,
                AffinityTopologyVersion readyTopVer) {
                return tx.invokeAsync(ctx,
                    readyTopVer,
                    (Map<? extends K, ? extends EntryProcessor<K, V, Object>>)map,
                    args);
            }

            @Override public String toString() {
                return S.toString("invokeAllAsync",
                    "map", map, true);
            }
        });

        IgniteInternalFuture<GridCacheReturn> fut0 = (IgniteInternalFuture<GridCacheReturn>)fut;

        return fut0.chain(new CX1<IgniteInternalFuture<GridCacheReturn>, Map<K, EntryProcessorResult<T>>>() {
            @Override public Map<K, EntryProcessorResult<T>> applyx(IgniteInternalFuture<GridCacheReturn> fut)
                throws IgniteCheckedException {
                GridCacheReturn ret = fut.get();

                if (statsEnabled)
                    metrics0().addInvokeTimeNanos(System.nanoTime() - start);

                assert ret != null;

                return ret.value() != null ? ret.value() : Collections.emptyMap();
            }
        });
    }

    /** {@inheritDoc} */
    @Override public <T> Map<K, EntryProcessorResult<T>> invokeAll(
        final Map<? extends K, ? extends EntryProcessor<K, V, T>> map,
        final Object... args) throws IgniteCheckedException {
        A.notNull(map, "map");

        warnIfUnordered(map, BulkOperation.INVOKE);

        final boolean statsEnabled = ctx.statisticsEnabled();

        final long start = statsEnabled ? System.nanoTime() : 0L;

        return syncOp(new SyncOp<Map<K, EntryProcessorResult<T>>>(map.size() == 1) {
            @Nullable @Override public Map<K, EntryProcessorResult<T>> op(GridNearTxLocal tx)
                throws IgniteCheckedException {
                IgniteInternalFuture<GridCacheReturn> fut =
                    tx.invokeAsync(ctx, null, (Map<? extends K, ? extends EntryProcessor<K, V, Object>>)map, args);

                Map<K, EntryProcessorResult<T>> value = fut.get().value();

                if (statsEnabled)
                    metrics0().addInvokeTimeNanos(System.nanoTime() - start);

                return value;
            }
        });
    }

    /** {@inheritDoc} */
    @Override public final IgniteInternalFuture<Boolean> putAsync(K key, V val) {
        return putAsync(key, val, null);
    }

    /**
     * @param key Key.
     * @param val Value.
     * @param filter Filter.
     * @return Put future.
     */
    public final IgniteInternalFuture<Boolean> putAsync(K key, V val, @Nullable CacheEntryPredicate filter) {
        try (MTC.TraceSurroundings ignored =
                 MTC.support(ctx.kernalContext().tracing().create(CACHE_API_PUT_ASYNC, MTC.span()))) {
            MTC.span().addTagOrLog("cache", CACHE_API_PUT_ASYNC,
                () -> Objects.toString(cacheCfg.getName()));
            MTC.span().addSensitiveTagOrLog("key", CACHE_API_PUT_ASYNC,
                () -> Objects.toString(key));

            A.notNull(key, "key", val, "val");

<<<<<<< HEAD
            final boolean statsEnabled = ctx.statisticsEnabled();

            final long start = statsEnabled ? System.nanoTime() : 0L;

            IgniteInternalFuture<Boolean> fut = putAsync0(key, val, filter);

            if (statsEnabled)
                fut.listen(new UpdatePutTimeStatClosure<Boolean>(metrics0(), start));

=======
            if (keyCheck)
                validateCacheKey(key);

            final boolean statsEnabled = ctx.statisticsEnabled();

            final long start = statsEnabled ? System.nanoTime() : 0L;

            IgniteInternalFuture<Boolean> fut = putAsync0(key, val, filter);

            if (statsEnabled)
                fut.listen(new UpdatePutTimeStatClosure<Boolean>(metrics0(), start));

>>>>>>> 7a05c994
            return fut;
        }
    }

    /**
     * @param key Key.
     * @param val Value.
     * @param filter Optional filter.
     * @return Putx operation future.
     */
    public IgniteInternalFuture<Boolean> putAsync0(final K key, final V val,
        @Nullable final CacheEntryPredicate filter) {
        return asyncOp(new AsyncOp<Boolean>() {
            @Override public IgniteInternalFuture<Boolean> op(GridNearTxLocal tx, AffinityTopologyVersion readyTopVer) {
                return tx.putAsync(ctx,
                    readyTopVer,
                    key,
                    val,
                    false,
                    filter).chain(
                    (IgniteClosure<IgniteInternalFuture<GridCacheReturn>, Boolean>)RET2FLAG);
            }

            @Override public String toString() {
                return S.toString("putxAsync",
                    "key", key, true,
                    "val", val, true,
                    "filter", filter, false);
            }
        });
    }

    /** {@inheritDoc} */
    @Nullable @Override public final V getAndPutIfAbsent(final K key, final V val) throws IgniteCheckedException {
        return getAndPut(key, val, ctx.noVal());
    }

    /** {@inheritDoc} */
    @Override public final IgniteInternalFuture<V> getAndPutIfAbsentAsync(final K key, final V val) {
        return getAndPutAsync(key, val, ctx.noVal());
    }

    /** {@inheritDoc} */
    @Override public final boolean putIfAbsent(final K key, final V val) throws IgniteCheckedException {
        return put(key, val, ctx.noVal());
    }

    /** {@inheritDoc} */
    @Override public final IgniteInternalFuture<Boolean> putIfAbsentAsync(final K key, final V val) {
        return putAsync(key, val, ctx.noVal());
    }

    /** {@inheritDoc} */
    @Nullable @Override public final V getAndReplace(final K key, final V val) throws IgniteCheckedException {
        return getAndPut(key, val, ctx.hasVal());
    }

    /** {@inheritDoc} */
    @Override public final IgniteInternalFuture<V> getAndReplaceAsync(final K key, final V val) {
        return getAndPutAsync(key, val, ctx.hasVal());
    }

    /** {@inheritDoc} */
    @Override public final boolean replace(final K key, final V val) throws IgniteCheckedException {
        return put(key, val, ctx.hasVal());
    }

    /** {@inheritDoc} */
    @Override public final IgniteInternalFuture<Boolean> replaceAsync(final K key, final V val) {
        return putAsync(key, val, ctx.hasVal());
    }

    /** {@inheritDoc} */
    @Override public final boolean replace(final K key, final V oldVal, final V newVal) throws IgniteCheckedException {
        A.notNull(oldVal, "oldVal");

        return put(key, newVal, ctx.equalsVal(oldVal));
    }

    /** {@inheritDoc} */
    @Override public IgniteInternalFuture<Boolean> replaceAsync(final K key, final V oldVal, final V newVal) {
        A.notNull(oldVal, "oldVal");

        return putAsync(key, newVal, ctx.equalsVal(oldVal));
    }

    /** {@inheritDoc} */
    @Override public void putAll(@Nullable final Map<? extends K, ? extends V> m) throws IgniteCheckedException {
        try (MTC.TraceSurroundings ignored =
                 MTC.support(ctx.kernalContext().tracing().create(CACHE_API_PUT_ALL, MTC.span()))) {
            MTC.span().addTagOrLog("cache", CACHE_API_PUT_ALL,
                () -> Objects.toString(cacheCfg.getName()));
            MTC.span().addTagOrLog("keys.count", CACHE_API_PUT_ALL,
                () -> m == null ? "0" : String.valueOf(m.size()));

            A.notNull(m, "map");

            if (F.isEmpty(m))
                return;

            boolean statsEnabled = ctx.statisticsEnabled();

            long start = statsEnabled ? System.nanoTime() : 0L;

<<<<<<< HEAD
            warnIfUnordered(m, BulkOperation.PUT);

            putAll0(m);

=======
            if (keyCheck)
                validateCacheKeys(m.keySet());

            warnIfUnordered(m, BulkOperation.PUT);

            putAll0(m);

>>>>>>> 7a05c994
            if (statsEnabled)
                metrics0().addPutTimeNanos(System.nanoTime() - start);
        }
    }

    /**
     * @param m Map.
     * @throws IgniteCheckedException If failed.
     */
    protected void putAll0(final Map<? extends K, ? extends V> m) throws IgniteCheckedException {
        syncOp(new SyncInOp(m.size() == 1) {
            @Override public void inOp(GridNearTxLocal tx) throws IgniteCheckedException {
                tx.putAllAsync(ctx, null, m, false).get();
            }

            @Override public String toString() {
                return S.toString("putAll",
                    "map", m, true);
            }
        });
    }

    /** {@inheritDoc} */
    @Override public IgniteInternalFuture<?> putAllAsync(final Map<? extends K, ? extends V> m) {
        try (MTC.TraceSurroundings ignored =
                 MTC.support(ctx.kernalContext().tracing().create(CACHE_API_PUT_ALL_ASYNC, MTC.span()))) {
            MTC.span().addTagOrLog("cache", CACHE_API_PUT_ALL_ASYNC,
                () -> Objects.toString(cacheCfg.getName()));
            MTC.span().addTagOrLog("keys.count", CACHE_API_PUT_ALL_ASYNC,
                () -> m == null ? "0" : String.valueOf(m.size()));

            if (F.isEmpty(m))
                return new GridFinishedFuture<>();
<<<<<<< HEAD
=======

            if (keyCheck)
                validateCacheKeys(m.keySet());
>>>>>>> 7a05c994

            warnIfUnordered(m, BulkOperation.PUT);

            return putAllAsync0(m);
        }
    }

    /**
     * @param m Map.
     * @return Future.
     */
    protected IgniteInternalFuture<?> putAllAsync0(final Map<? extends K, ? extends V> m) {
        return asyncOp(new AsyncOp(m.keySet()) {
            @Override public IgniteInternalFuture<?> op(GridNearTxLocal tx, AffinityTopologyVersion readyTopVer) {
                return tx.putAllAsync(ctx,
                    readyTopVer,
                    m,
                    false).chain(RET2NULL);
            }

            @Override public String toString() {
                return S.toString("putAllAsync",
                    "map", m, true);
            }
        });
    }

    /** {@inheritDoc} */
    @Nullable @Override public V getAndRemove(final K key) throws IgniteCheckedException {
        boolean statsEnabled = ctx.statisticsEnabled();

        long start = statsEnabled ? System.nanoTime() : 0L;

        A.notNull(key, "key");

        V prevVal = getAndRemove0(key);

        if (statsEnabled)
            metrics0().addRemoveAndGetTimeNanos(System.nanoTime() - start);

        return prevVal;
    }

    /**
     * @param key Key.
     * @return Previous value.
     * @throws IgniteCheckedException If failed.
     */
    protected V getAndRemove0(final K key) throws IgniteCheckedException {
        final boolean keepBinary = ctx.keepBinary();

        return syncOp(new SyncOp<V>(true) {
            @Override public V op(GridNearTxLocal tx) throws IgniteCheckedException {
                K key0 = keepBinary ? (K)ctx.toCacheKeyObject(key) : key;

                IgniteInternalFuture<GridCacheReturn> fut = tx.removeAllAsync(ctx,
                        null,
                        Collections.singletonList(key0),
                        /*retval*/true,
                        null,
                        /*singleRmv*/false);

                V ret = fut.get().value();

                if (ctx.config().getInterceptor() != null) {
                    K key = keepBinary ? (K)ctx.unwrapBinaryIfNeeded(key0, true, false) : key0;

                    return (V)ctx.config().getInterceptor().onBeforeRemove(new CacheEntryImpl(key, ret)).get2();
                }

                return ret;
            }

            @Override public String toString() {
                return S.toString("remove",
                    "key", key, true);
            }
        });
    }

    /** {@inheritDoc} */
    @Override public IgniteInternalFuture<V> getAndRemoveAsync(final K key) {
        final boolean statsEnabled = ctx.statisticsEnabled();

        final long start = statsEnabled ? System.nanoTime() : 0L;

        A.notNull(key, "key");

        IgniteInternalFuture<V> fut = getAndRemoveAsync0(key);

        if (statsEnabled)
            fut.listen(new UpdateRemoveTimeStatClosure<>(metrics0(), start));

        return fut;
    }

    /**
     * @param key Key.
     * @return Future.
     */
    protected IgniteInternalFuture<V> getAndRemoveAsync0(final K key) {
        return asyncOp(new AsyncOp<V>() {
            @Override public IgniteInternalFuture<V> op(GridNearTxLocal tx, AffinityTopologyVersion readyTopVer) {
                // TODO should we invoke interceptor here?
                return tx.removeAllAsync(ctx,
                    readyTopVer,
                    Collections.singletonList(key),
                    /*retval*/true,
                    null,
                    /*singleRmv*/false).chain((IgniteClosure<IgniteInternalFuture<GridCacheReturn>, V>)RET2VAL);
            }

            @Override public String toString() {
                return S.toString("removeAsync",
                    "key", key, true);
            }
        });
    }

    /** {@inheritDoc} */
    @Override public void removeAll() throws IgniteCheckedException {
        try (MTC.TraceSurroundings ignored =
                 MTC.support(ctx.kernalContext().tracing().create(CACHE_API_REMOVE_ALL, MTC.span()))) {
            MTC.span().addTag("cache", () -> Objects.toString(cacheCfg.getName()));
<<<<<<< HEAD

            assert ctx.isLocal();

            // We do batch and recreate cursor because removing using a single cursor
            // will cause it to reinitialize on each merged page.
            List<K> keys = new ArrayList<>(Math.min(REMOVE_ALL_KEYS_BATCH, size()));

            do {
                Iterator<CacheDataRow> it = ctx.offheap().cacheIterator(ctx.cacheId(),
                    true, true, null, null, null);

                while (it.hasNext() && keys.size() < REMOVE_ALL_KEYS_BATCH)
                    keys.add((K)it.next().key());

                removeAll(keys);

=======

            assert ctx.isLocal();

            // We do batch and recreate cursor because removing using a single cursor
            // will cause it to reinitialize on each merged page.
            List<K> keys = new ArrayList<>(Math.min(REMOVE_ALL_KEYS_BATCH, size()));

            do {
                Iterator<CacheDataRow> it = ctx.offheap().cacheIterator(ctx.cacheId(),
                    true, true, null, null, null);

                while (it.hasNext() && keys.size() < REMOVE_ALL_KEYS_BATCH)
                    keys.add((K)it.next().key());

                removeAll(keys);

>>>>>>> 7a05c994
                keys.clear();
            }
            while (!isEmpty());
        }
    }

    /** {@inheritDoc} */
    @Override public void removeAll(final Collection<? extends K> keys) throws IgniteCheckedException {
        try (MTC.TraceSurroundings ignored =
                 MTC.support(ctx.kernalContext().tracing().create(CACHE_API_REMOVE_ALL, MTC.span()))) {
            MTC.span().addTagOrLog("cache", CACHE_API_REMOVE_ALL,
                () -> Objects.toString(cacheCfg.getName()));
            MTC.span().addTagOrLog("keys.count", CACHE_API_REMOVE_ALL,
                () -> keys == null ? "0" : String.valueOf(keys.size()));

            boolean statsEnabled = ctx.statisticsEnabled();

            long start = statsEnabled ? System.nanoTime() : 0L;

            A.notNull(keys, "keys");

            if (F.isEmpty(keys))
                return;

<<<<<<< HEAD
            warnIfUnordered(keys, BulkOperation.REMOVE);

            removeAll0(keys);

=======
            if (keyCheck)
                validateCacheKeys(keys);

            warnIfUnordered(keys, BulkOperation.REMOVE);

            removeAll0(keys);

>>>>>>> 7a05c994
            if (statsEnabled)
                metrics0().addRemoveTimeNanos(System.nanoTime() - start);
        }
    }

    /**
     * @param keys Keys.
     * @throws IgniteCheckedException If failed.
     */
    protected void removeAll0(final Collection<? extends K> keys) throws IgniteCheckedException {
        syncOp(new SyncInOp(keys.size() == 1) {
            @Override public void inOp(GridNearTxLocal tx) throws IgniteCheckedException {
                tx.removeAllAsync(ctx,
                    null,
                    keys,
                    /*retval*/false,
                    null,
                    /*singleRmv*/false).get();
            }

            @Override public String toString() {
                return S.toString("removeAll",
                    "keys", keys, true);
            }
        });
    }

    /** {@inheritDoc} */
    @Override public IgniteInternalFuture<?> removeAllAsync(@Nullable final Collection<? extends K> keys) {
        try (MTC.TraceSurroundings ignored =
                 MTC.support(ctx.kernalContext().tracing().create(CACHE_API_REMOVE_ALL_ASYNC, MTC.span()))) {
            MTC.span().addTagOrLog("cache", CACHE_API_REMOVE_ALL_ASYNC,
                () -> Objects.toString(cacheCfg.getName()));
            MTC.span().addTagOrLog("keys.count", CACHE_API_REMOVE_ALL_ASYNC,
                () -> keys == null ? "0" : String.valueOf(keys.size()));
            if (F.isEmpty(keys))
                return new GridFinishedFuture<>();

            final boolean statsEnabled = ctx.statisticsEnabled();
<<<<<<< HEAD

            final long start = statsEnabled ? System.nanoTime() : 0L;
=======

            final long start = statsEnabled ? System.nanoTime() : 0L;

            if (keyCheck)
                validateCacheKeys(keys);
>>>>>>> 7a05c994

            warnIfUnordered(keys, BulkOperation.REMOVE);

            IgniteInternalFuture<Object> fut = removeAllAsync0(keys);

            if (statsEnabled)
                fut.listen(new UpdateRemoveTimeStatClosure<>(metrics0(), start));

            return fut;
        }
    }

    /**
     * @param keys Keys.
     * @return Future.
     */
    protected IgniteInternalFuture<Object> removeAllAsync0(final Collection<? extends K> keys) {
        return asyncOp(new AsyncOp(keys) {
            @Override public IgniteInternalFuture<?> op(GridNearTxLocal tx, AffinityTopologyVersion readyTopVer) {
                return tx.removeAllAsync(ctx,
                    readyTopVer,
                    keys,
                    /*retval*/false,
                    null,
                    /*singleRmv*/false).chain(RET2NULL);
            }

            @Override public String toString() {
                return S.toString("removeAllAsync",
                    "keys", keys, true);
            }
        });
    }

    /** {@inheritDoc} */
    @Override public boolean remove(final K key) throws IgniteCheckedException {
        return remove(key, (CacheEntryPredicate)null);
    }

    /**
     * @param key Key.
     * @param filter Filter.
     * @return {@code True} if entry was removed.
     * @throws IgniteCheckedException If failed.
     */
    public boolean remove(final K key, @Nullable CacheEntryPredicate filter) throws IgniteCheckedException {
        try (MTC.TraceSurroundings ignored =
                 MTC.support(ctx.kernalContext().tracing().create(CACHE_API_REMOVE, MTC.span()))) {
            MTC.span().addTagOrLog("cache", CACHE_API_REMOVE,
                () -> Objects.toString(cacheCfg.getName()));
            MTC.span().addSensitiveTagOrLog("key", CACHE_API_REMOVE,
                () -> Objects.toString(key));

            boolean statsEnabled = ctx.statisticsEnabled();

            long start = statsEnabled ? System.nanoTime() : 0L;

            A.notNull(key, "key");

<<<<<<< HEAD
            boolean rmv = remove0(key, filter);

            if (statsEnabled && rmv)
                metrics0().addRemoveTimeNanos(System.nanoTime() - start);

=======
            if (keyCheck)
                validateCacheKey(key);

            boolean rmv = remove0(key, filter);

            if (statsEnabled && rmv)
                metrics0().addRemoveTimeNanos(System.nanoTime() - start);

>>>>>>> 7a05c994
            return rmv;
        }
    }

    /**
     * @param key Key.
     * @param filter Filter.
     * @return {@code True} if entry was removed.
     * @throws IgniteCheckedException If failed.
     */
    protected boolean remove0(final K key, final CacheEntryPredicate filter) throws IgniteCheckedException {
        Boolean res = syncOp(new SyncOp<Boolean>(true) {
            @Override public Boolean op(GridNearTxLocal tx) throws IgniteCheckedException {
                return tx.removeAllAsync(ctx,
                    null,
                    Collections.singletonList(key),
                    /*retval*/false,
                    filter,
                    /*singleRmv*/filter == null).get().success();
            }

            @Override public String toString() {
                return S.toString("removex",
                    "key", key, true);
            }
        });

        assert res != null;

        return res;
    }

    /** {@inheritDoc} */
    @Override public IgniteInternalFuture<Boolean> removeAsync(K key) {
        A.notNull(key, "key");

        return removeAsync(key, (CacheEntryPredicate)null);
    }

    /**
     * @param key Key to remove.
     * @param filter Optional filter.
     * @return Putx operation future.
     */
    public IgniteInternalFuture<Boolean> removeAsync(final K key, @Nullable final CacheEntryPredicate filter) {
        try (MTC.TraceSurroundings ignored =
                 MTC.support(ctx.kernalContext().tracing().create(CACHE_API_REMOVE_ASYNC, MTC.span()))) {
            MTC.span().addTagOrLog("cache", CACHE_API_REMOVE_ASYNC,
                () -> Objects.toString(cacheCfg.getName()));
            MTC.span().addSensitiveTagOrLog("key", CACHE_API_REMOVE_ASYNC,
                () -> Objects.toString(key));

            final boolean statsEnabled = ctx.statisticsEnabled();

            final long start = statsEnabled ? System.nanoTime() : 0L;

            A.notNull(key, "key");

<<<<<<< HEAD
            IgniteInternalFuture<Boolean> fut = removeAsync0(key, filter);

            if (statsEnabled)
                fut.listen(new UpdateRemoveTimeStatClosure<>(metrics0(), start));

=======
            if (keyCheck)
                validateCacheKey(key);

            IgniteInternalFuture<Boolean> fut = removeAsync0(key, filter);

            if (statsEnabled)
                fut.listen(new UpdateRemoveTimeStatClosure<>(metrics0(), start));

>>>>>>> 7a05c994
            return fut;
        }
    }

    /**
     * @param key Key.
     * @param filter Filter.
     * @return Future.
     */
    protected IgniteInternalFuture<Boolean> removeAsync0(final K key, @Nullable final CacheEntryPredicate filter) {
        return asyncOp(new AsyncOp<Boolean>() {
            @Override public IgniteInternalFuture<Boolean> op(GridNearTxLocal tx, AffinityTopologyVersion readyTopVer) {
                return tx.removeAllAsync(ctx,
                    readyTopVer,
                    Collections.singletonList(key),
                    /*retval*/false,
                    filter,
                    /*singleRmv*/true).chain(
                    (IgniteClosure<IgniteInternalFuture<GridCacheReturn>, Boolean>)RET2FLAG);
            }

            @Override public String toString() {
                return S.toString("removeAsync",
                    "key", key, true,
                    "filter", filter, false);
            }
        });
    }

    /** {@inheritDoc} */
    @Override public void removeAllConflict(final Map<KeyCacheObject, GridCacheVersion> drMap)
        throws IgniteCheckedException {
        if (F.isEmpty(drMap))
            return;

        ctx.dr().onReceiveCacheEntriesReceived(drMap.size());

        syncOp(new SyncInOp(false) {
            @Override public void inOp(GridNearTxLocal tx) throws IgniteCheckedException {
                tx.removeAllDrAsync(ctx, drMap).get();
            }

            @Override public String toString() {
                return "removeAllConflict [drMap=" + drMap + ']';
            }
        });
    }

    /** {@inheritDoc} */
    @Override public IgniteInternalFuture<?> removeAllConflictAsync(final Map<KeyCacheObject, GridCacheVersion> drMap)
        throws IgniteCheckedException {
        if (F.isEmpty(drMap))
            return new GridFinishedFuture<>();

        ctx.dr().onReceiveCacheEntriesReceived(drMap.size());

        return asyncOp(new AsyncOp(drMap.keySet()) {
            @Override public IgniteInternalFuture<?> op(GridNearTxLocal tx, AffinityTopologyVersion readyTopVer) {
                return tx.removeAllDrAsync(ctx, drMap);
            }

            @Override public String toString() {
                return "removeAllDrASync [drMap=" + drMap + ']';
            }
        });
    }

    /** {@inheritDoc} */
    @Override public final boolean remove(final K key, final V val) throws IgniteCheckedException {
        A.notNull(val, "val");

        return remove(key, ctx.equalsVal(val));
    }

    /** {@inheritDoc} */
    @Override public final IgniteInternalFuture<Boolean> removeAsync(final K key, final V val) {
        A.notNull(key, "val");

        return removeAsync(key, ctx.equalsVal(val));
    }

    /** {@inheritDoc} */
    @Override public final CacheMetrics clusterMetrics() {
        return clusterMetrics(ctx.grid().cluster().forDataNodes(ctx.name()));
    }

    /** {@inheritDoc} */
    @Override public CacheMetrics clusterMetrics(ClusterGroup grp) {
        List<CacheMetrics> metrics = new ArrayList<>(grp.nodes().size());

        for (ClusterNode node : grp.nodes()) {
            Map<Integer, CacheMetrics> nodeCacheMetrics = ((IgniteClusterNode)node).cacheMetrics();

            if (nodeCacheMetrics != null) {
                CacheMetrics e = nodeCacheMetrics.get(context().cacheId());

                if (e != null)
                    metrics.add(e);
            }
        }

        return isCacheMetricsV2Supported() ? new CacheMetricsSnapshotV2(ctx.cache().localMetrics(), metrics) :
            new CacheMetricsSnapshot(ctx.cache().localMetrics(), metrics);
    }

    /** {@inheritDoc} */
    @Override public CacheMetrics localMetrics() {
        return isCacheMetricsV2Supported() ? new CacheMetricsSnapshotV2(metrics) :
            new CacheMetricsSnapshot(metrics);
    }

    /**
     * @return checks cluster server nodes version is compatible with Cache Metrics V2
     */
    private boolean isCacheMetricsV2Supported() {
        Collection<ClusterNode> nodes = ctx.discovery().allNodes();

        return IgniteFeatures.allNodesSupports(ctx.kernalContext(), nodes, IgniteFeatures.CACHE_METRICS_V2);
    }

    /** {@inheritDoc} */
    @Override public CacheMetricsMXBean localMxBean() {
        return locMxBean;
    }

    /** {@inheritDoc} */
    @Override public CacheMetricsMXBean clusterMxBean() {
        return clusterMxBean;
    }

    /**
     * @return Metrics.
     */
    public CacheMetricsImpl metrics0() {
        return metrics;
    }

    /** {@inheritDoc} */
    @Nullable @Override public GridNearTxLocal tx() {
        return ctx.tm().threadLocalTx(ctx);
    }

    /** {@inheritDoc} */
    @Override public boolean lock(K key, long timeout) throws IgniteCheckedException {
        A.notNull(key, "key");

        return lockAll(Collections.singletonList(key), timeout);
    }

    /** {@inheritDoc} */
    @Override public boolean lockAll(@Nullable Collection<? extends K> keys, long timeout)
        throws IgniteCheckedException {
        if (F.isEmpty(keys))
            return true;

        warnIfUnordered(keys, BulkOperation.LOCK);

        //TODO: IGNITE-9324: add explicit locks support.
        MvccUtils.verifyMvccOperationSupport(ctx, "Lock");

        IgniteInternalFuture<Boolean> fut = lockAllAsync(keys, timeout);

        boolean isInterrupted = false;

        try {
            IgniteCheckedException e = null;

            while (!ctx.shared().kernalContext().isStopping()) {
                try {
                    return fut.get();
                }
                catch (IgniteInterruptedCheckedException ex) {
                    // Interrupted status of current thread was cleared, retry to get lock.
                    isInterrupted = true;

                    e = ex;
                }
            }

            try {
                fut.cancel();
            }
            catch (IgniteCheckedException ex) {
                if (e != null)
                    ex.addSuppressed(e);

                e = ex;
            }

            throw new NodeStoppingException(e);
        }
        finally {
            if (isInterrupted)
                Thread.currentThread().interrupt();
        }
    }

    /** {@inheritDoc} */
    @Override public IgniteInternalFuture<Boolean> lockAsync(K key, long timeout) {
        A.notNull(key, "key");

        //TODO: IGNITE-9324: add explicit locks support.
        MvccUtils.verifyMvccOperationSupport(ctx, "Lock");

        return lockAllAsync(Collections.singletonList(key), timeout);
    }

    /** {@inheritDoc} */
    @Override public void unlock(K key)
        throws IgniteCheckedException {
        A.notNull(key, "key");

        unlockAll(Collections.singletonList(key));
    }

    /** {@inheritDoc} */
    @Override public boolean isLocked(K key) {
        A.notNull(key, "key");

        KeyCacheObject cacheKey = ctx.toCacheKeyObject(key);

        while (true) {
            try {
                GridCacheEntryEx entry = peekEx(cacheKey);

                return entry != null && entry.lockedByAny();
            }
            catch (GridCacheEntryRemovedException ignore) {
                // No-op.
            }
        }
    }

    /** {@inheritDoc} */
    @Override public boolean isLockedByThread(K key) {
        A.notNull(key, "key");

        try {
            KeyCacheObject cacheKey = ctx.toCacheKeyObject(key);

            GridCacheEntryEx e = entry0(cacheKey,
                ctx.shared().exchange().readyAffinityVersion(),
                false,
                false);

            if (e == null)
                return false;

            // Delegate to near if dht.
            if (e.isDht() && CU.isNearEnabled(ctx)) {
                IgniteInternalCache<K, V> near = ctx.isDht() ? ctx.dht().near() : ctx.near();

                return near.isLockedByThread(key) || e.lockedByThread();
            }

            return e.lockedByThread();
        }
        catch (GridCacheEntryRemovedException ignore) {
            return false;
        }
    }

    /** {@inheritDoc} */
    @Override public Transaction txStart(TransactionConcurrency concurrency, TransactionIsolation isolation) {
        A.notNull(concurrency, "concurrency");
        A.notNull(isolation, "isolation");

        TransactionConfiguration cfg = CU.transactionConfiguration(ctx, ctx.kernalContext().config());

        return txStart(
            concurrency,
            isolation,
            cfg.getDefaultTxTimeout(),
            0
        );
    }

    /** {@inheritDoc} */
    @Override public GridNearTxLocal txStartEx(TransactionConcurrency concurrency, TransactionIsolation isolation) {
        IgniteTransactionsEx txs = ctx.kernalContext().cache().transactions();

        return txs.txStartEx(ctx, concurrency, isolation);
    }

    /** {@inheritDoc} */
    @Override public Transaction txStart(TransactionConcurrency concurrency,
        TransactionIsolation isolation, long timeout, int txSize) throws IllegalStateException {
        IgniteTransactionsEx txs = ctx.kernalContext().cache().transactions();

        return txs.txStartEx(ctx, concurrency, isolation, timeout, txSize).proxy();
    }

    /**
     * Checks if cache is working in JTA transaction and enlist cache as XAResource if necessary.
     *
     * @throws IgniteCheckedException In case of error.
     */
    protected void checkJta() throws IgniteCheckedException {
        ctx.jta().checkJta();
    }

    /** {@inheritDoc} */
    @Override public void localLoadCache(final IgniteBiPredicate<K, V> p, Object[] args)
        throws IgniteCheckedException {
        //TODO IGNITE-7954
        MvccUtils.verifyMvccOperationSupport(ctx, "Load");

        final boolean replicate = ctx.isDrEnabled();
        final AffinityTopologyVersion topVer = ctx.affinity().affinityTopologyVersion();

        CacheOperationContext opCtx = ctx.operationContextPerCall();

        ExpiryPolicy plc0 = opCtx != null ? opCtx.expiry() : null;

        final ExpiryPolicy plc = plc0 != null ? plc0 : ctx.expiry();

        final boolean keepBinary = opCtx != null && opCtx.isKeepBinary();

        if (p != null)
            ctx.kernalContext().resource().injectGeneric(p);

        try {
            if (ctx.store().isLocal()) {
                DataStreamerImpl ldr = ctx.kernalContext().dataStream().dataStreamer(ctx.name());

                try {
                    ldr.skipStore(true);

                    ldr.receiver(new IgniteDrDataStreamerCacheUpdater());

                    ldr.keepBinary(keepBinary);

                    LocalStoreLoadClosure c = new LocalStoreLoadClosure(p, ldr, plc);

                    ctx.store().loadCache(c, args);

                    c.onDone();
                }
                finally {
                    ldr.closeEx(false);
                }
            }
            else {
                // Version for all loaded entries.
                final GridCacheVersion ver0 = ctx.versions().nextForLoad();

                ctx.store().loadCache(new CIX3<KeyCacheObject, Object, GridCacheVersion>() {
                    @Override public void applyx(KeyCacheObject key, Object val, @Nullable GridCacheVersion ver)
                        throws IgniteException {
                        assert ver == null;

                        long ttl = CU.ttlForLoad(plc);

                        if (ttl == CU.TTL_ZERO)
                            return;

                        loadEntry(key, val, ver0, (IgniteBiPredicate<Object, Object>)p, topVer, replicate, ttl);
                    }
                }, args);
            }
        }
        finally {
            if (p instanceof PlatformCacheEntryFilter)
                ((PlatformCacheEntryFilter)p).onClose();
        }
    }

    /**
     * @param key Key.
     * @param val Value.
     * @param ver Cache version.
     * @param p Optional predicate.
     * @param topVer Topology version.
     * @param replicate Replication flag.
     * @param ttl TTL.
     */
    private void loadEntry(KeyCacheObject key,
        Object val,
        GridCacheVersion ver,
        @Nullable IgniteBiPredicate<Object, Object> p,
        AffinityTopologyVersion topVer,
        boolean replicate,
        long ttl) {
        if (p != null && !p.apply(key.value(ctx.cacheObjectContext(), false), val))
            return;

        CacheObject cacheVal = ctx.toCacheObject(val);

        GridCacheEntryEx entry = entryEx(key);

        try {
            entry.initialValue(cacheVal,
                ver,
                ttl,
                CU.EXPIRE_TIME_CALCULATE,
                false,
                topVer,
                replicate ? DR_LOAD : DR_NONE,
                true);
        }
        catch (IgniteCheckedException e) {
            throw new IgniteException("Failed to put cache value: " + entry, e);
        }
        catch (GridCacheEntryRemovedException ignore) {
            if (log.isDebugEnabled())
                log.debug("Got removed entry during loadCache (will ignore): " + entry);
        }
        finally {
            entry.touch();
        }

        CU.unwindEvicts(ctx);
    }

    /** {@inheritDoc} */
    @Override public IgniteInternalFuture<?> localLoadCacheAsync(final IgniteBiPredicate<K, V> p,
        final Object[] args) {
        return ctx.closures().callLocalSafe(
            ctx.projectSafe(new GridPlainCallable<Object>() {
                @Nullable @Override public Object call() throws IgniteCheckedException {
                    localLoadCache(p, args);

                    return null;
                }
            }), true);
    }

    /**
     * @param keys Keys.
     * @param replaceExisting Replace existing values flag.
     * @return Load future.
     */
    public IgniteInternalFuture<?> loadAll(
        final Set<? extends K> keys,
        boolean replaceExisting
    ) {
        A.notNull(keys, "keys");

        for (Object key : keys)
            A.notNull(key, "key");

        //TODO IGNITE-7954
        MvccUtils.verifyMvccOperationSupport(ctx, "Load");

        CacheOperationContext opCtx = ctx.operationContextPerCall();

        ExpiryPolicy plc = opCtx != null ? opCtx.expiry() : null;

        final boolean keepBinary = opCtx != null && opCtx.isKeepBinary();

        return runLoadKeysCallable(keys, plc, keepBinary, replaceExisting);
    }

    /**
     * Run load keys callable on appropriate nodes.
     *
     * @param keys Keys.
     * @param plc Expiry policy.
     * @param keepBinary Keep binary flag.
     * @return Operation future.
     */
    private IgniteInternalFuture<?> runLoadKeysCallable(final Set<? extends K> keys, final ExpiryPolicy plc,
        final boolean keepBinary, final boolean update) {
        Collection<ClusterNode> nodes = ctx.grid().cluster().forDataNodes(name()).nodes();

        if (nodes.isEmpty())
            return new GridFinishedFuture<>();

            return ctx.closures().callAsyncNoFailover(BROADCAST,
                new LoadKeysCallable<>(ctx.name(), keys, update, plc, keepBinary),
                nodes,
                true,
                0,
                false);
    }

    /**
     * @param keys Keys.
     * @throws IgniteCheckedException If failed.
     */
    private void localLoadAndUpdate(final Collection<? extends K> keys) throws IgniteCheckedException {
        try (final DataStreamerImpl<KeyCacheObject, CacheObject> ldr =
                 ctx.kernalContext().<KeyCacheObject, CacheObject>dataStream().dataStreamer(ctx.name())) {
            ldr.allowOverwrite(true);
            ldr.skipStore(true);

            final Collection<DataStreamerEntry> col = new ArrayList<>(ldr.perNodeBufferSize());

            Collection<KeyCacheObject> keys0 = ctx.cacheKeysView(keys);

            ctx.store().loadAll(null, keys0, new CIX2<KeyCacheObject, Object>() {
                @Override public void applyx(KeyCacheObject key, Object val) {
                    col.add(new DataStreamerEntry(key, ctx.toCacheObject(val)));

                    if (col.size() == ldr.perNodeBufferSize()) {
                        ldr.addDataInternal(col, false);

                        col.clear();
                    }
                }
            });

            if (!col.isEmpty())
                ldr.addData(col);
        }
    }

    /**
     * @param keys Keys to load.
     * @param plc Optional expiry policy.
     * @throws IgniteCheckedException If failed.
     */
    public void localLoad(Collection<? extends K> keys, @Nullable ExpiryPolicy plc, final boolean keepBinary)
        throws IgniteCheckedException {
        //TODO IGNITE-7954
        MvccUtils.verifyMvccOperationSupport(ctx, "Load");

        final boolean replicate = ctx.isDrEnabled();
        final AffinityTopologyVersion topVer = ctx.affinity().affinityTopologyVersion();

        final ExpiryPolicy plc0 = plc != null ? plc : ctx.expiry();

        Collection<KeyCacheObject> keys0 = ctx.cacheKeysView(keys);

        if (ctx.store().isLocal()) {
            DataStreamerImpl ldr = ctx.kernalContext().dataStream().dataStreamer(ctx.name());

            try {
                ldr.skipStore(true);

                ldr.keepBinary(keepBinary);

                ldr.receiver(new IgniteDrDataStreamerCacheUpdater());

                LocalStoreLoadClosure c = new LocalStoreLoadClosure(null, ldr, plc0);

                ctx.store().localStoreLoadAll(null, keys0, c);

                c.onDone();
            }
            finally {
                ldr.closeEx(false);
            }
        }
        else {
            // Version for all loaded entries.
            final GridCacheVersion ver0 = ctx.versions().nextForLoad();

            ctx.store().loadAll(null, keys0, new CI2<KeyCacheObject, Object>() {
                @Override public void apply(KeyCacheObject key, Object val) {
                    long ttl = CU.ttlForLoad(plc0);

                    if (ttl == CU.TTL_ZERO)
                        return;

                    loadEntry(key, val, ver0, null, topVer, replicate, ttl);
                }
            });
        }
    }

    /**
     * @param p Predicate.
     * @param args Arguments.
     * @throws IgniteCheckedException If failed.
     */
    void globalLoadCache(@Nullable IgniteBiPredicate<K, V> p, @Nullable Object... args) throws IgniteCheckedException {
        globalLoadCacheAsync(p, args).get();
    }

    /**
     * @param p Predicate.
     * @param args Arguments.
     * @return Load cache future.
     * @throws IgniteCheckedException If failed.
     */
    IgniteInternalFuture<?> globalLoadCacheAsync(@Nullable IgniteBiPredicate<K, V> p, @Nullable Object... args)
        throws IgniteCheckedException {

        ctx.kernalContext().task().setThreadContext(TC_NO_FAILOVER, true);

        CacheOperationContext opCtx = ctx.operationContextPerCall();

        ExpiryPolicy plc = opCtx != null ? opCtx.expiry() : null;

        Collection<ClusterNode> nodes = ctx.kernalContext().grid().cluster().forDataNodes(ctx.name()).nodes();

        assert !F.isEmpty(nodes) : "There are not datanodes fo cache: " + ctx.name();

        //TODO IGNITE-7954
        MvccUtils.verifyMvccOperationSupport(ctx, "Load");

        final boolean keepBinary = opCtx != null && opCtx.isKeepBinary();

        ComputeTaskInternalFuture fut = ctx.kernalContext().closure().callAsync(BROADCAST,
            Collections.singletonList(
                new LoadCacheJobV2<>(ctx.name(), ctx.affinity().affinityTopologyVersion(), p, args, plc, keepBinary)),
            nodes);

        return fut;
    }

    /** {@inheritDoc} */
    @Override public int size(CachePeekMode[] peekModes) throws IgniteCheckedException {
        if (isLocal())
            return localSize(peekModes);

        return sizeAsync(peekModes).get();
    }

    /** {@inheritDoc} */
    @Override public long sizeLong(CachePeekMode[] peekModes) throws IgniteCheckedException {
        if (isLocal())
            return localSizeLong(peekModes);

        return sizeLongAsync(peekModes).get();
    }

    /** {@inheritDoc} */
    @Override public long sizeLong(int partition, CachePeekMode[] peekModes) throws IgniteCheckedException {
        if (isLocal())
            return localSizeLong(partition, peekModes);

        return sizeLongAsync(partition, peekModes).get();
    }

    /** {@inheritDoc} */
    @Override public IgniteInternalFuture<Integer> sizeAsync(final CachePeekMode[] peekModes) {
        assert peekModes != null;

        PeekModes modes = parsePeekModes(peekModes, true);

        IgniteClusterEx cluster = ctx.grid().cluster();

        ClusterGroup grp = modes.near ? cluster.forCacheNodes(name(), true, true, false) : cluster.forDataNodes(name());

        Collection<ClusterNode> nodes = new ArrayList<>(grp.nodes());

        if (nodes.isEmpty())
            return new GridFinishedFuture<>(0);

        ctx.kernalContext().task().setThreadContext(TC_SUBGRID, nodes);

        return ctx.kernalContext().task().execute(
            new SizeTask(ctx.name(), ctx.affinity().affinityTopologyVersion(), peekModes), null);
    }

    /** {@inheritDoc} */
    @Override public IgniteInternalFuture<Long> sizeLongAsync(final CachePeekMode[] peekModes) {
        assert peekModes != null;

        PeekModes modes = parsePeekModes(peekModes, true);

        IgniteClusterEx cluster = ctx.grid().cluster();

        ClusterGroup grp = modes.near ? cluster.forCacheNodes(name(), true, true, false) : cluster.forDataNodes(name());

        Collection<ClusterNode> nodes = new ArrayList<>(grp.nodes());

        if (nodes.isEmpty())
            return new GridFinishedFuture<>(0L);

        ctx.kernalContext().task().setThreadContext(TC_SUBGRID, nodes);

        return ctx.kernalContext().task().execute(
            new SizeLongTask(ctx.name(), ctx.affinity().affinityTopologyVersion(), peekModes), null);
    }

    /** {@inheritDoc} */
    @Override public IgniteInternalFuture<Long> sizeLongAsync(final int part, final CachePeekMode[] peekModes) {
        assert peekModes != null;

        final PeekModes modes = parsePeekModes(peekModes, true);

        IgniteClusterEx cluster = ctx.grid().cluster();
        final GridCacheAffinityManager aff = ctx.affinity();
        final AffinityTopologyVersion topVer = aff.affinityTopologyVersion();

        ClusterGroup grp = cluster.forDataNodes(name());

        Collection<ClusterNode> nodes = new ArrayList<>(grp.forPredicate(new IgnitePredicate<ClusterNode>() {
            /** {@inheritDoc} */
            @Override public boolean apply(ClusterNode clusterNode) {
                return ((modes.primary && aff.primaryByPartition(clusterNode, part, topVer)) ||
                        (modes.backup && aff.backupByPartition(clusterNode, part, topVer)));
            }
        }).nodes());

        if (nodes.isEmpty())
            return new GridFinishedFuture<>(0L);

        ctx.kernalContext().task().setThreadContext(TC_SUBGRID, nodes);

        return ctx.kernalContext().task().execute(
            new PartitionSizeLongTask(ctx.name(), ctx.affinity().affinityTopologyVersion(), peekModes, part), null);
    }

    /** {@inheritDoc} */
    @Override public int localSize(CachePeekMode[] peekModes) throws IgniteCheckedException {
        return (int)localSizeLong(peekModes);
    }

    /** {@inheritDoc} */
    @Override public int size() {
        return map.publicSize(ctx.cacheId());
    }

    /** {@inheritDoc} */
    @Override public long sizeLong() {
        return map.publicSize(ctx.cacheId());
    }

    /** {@inheritDoc} */
    @Override public int nearSize() {
        return 0;
    }

    /** {@inheritDoc} */
    @Override public int primarySize() {
        return map.publicSize(ctx.cacheId());
    }

    /** {@inheritDoc} */
    @Override public long primarySizeLong() {
        return map.publicSize(ctx.cacheId());
    }

    /** {@inheritDoc} */
    @Override public String toString() {
        return S.toString(GridCacheAdapter.class, this, "name", name(), "size", size());
    }

    /** {@inheritDoc} */
    @Override public Iterator<Cache.Entry<K, V>> iterator() {
        return entrySet().iterator();
    }

    /** {@inheritDoc} */
    @Override public Iterator<Cache.Entry<K, V>> scanIterator(boolean keepBinary,
        @Nullable IgniteBiPredicate<Object, Object> p)
        throws IgniteCheckedException {
        return igniteIterator(keepBinary, p);
    }

    /**
     * @return Distributed ignite cache iterator.
     * @throws IgniteCheckedException If failed.
     */
    public Iterator<Cache.Entry<K, V>> igniteIterator() throws IgniteCheckedException {
        return igniteIterator(ctx.keepBinary(), null);
    }

    /**
     * @param keepBinary Keep binary flag.
     * @return Distributed ignite cache iterator.
     * @throws IgniteCheckedException If failed.
     */
    public Iterator<Cache.Entry<K, V>> igniteIterator(boolean keepBinary) throws IgniteCheckedException {
        return igniteIterator(keepBinary, null);
    }

    /**
     * Gets next grid cache version.
     *
     * @return Next version based on given topology version.
     */
    public GridCacheVersion nextVersion() {
        return ctx.versions().next(ctx.topology().readyTopologyVersion().topologyVersion());
    }

    /**
     * Gets next grid cache version.
     *
     * @param dataCenterId Data center id.
     * @return Next version based on given topology version.
     */
    public GridCacheVersion nextVersion(byte dataCenterId) {
        return ctx.versions().next(ctx.topology().readyTopologyVersion().topologyVersion(), dataCenterId);
    }

    /**
     * @param keepBinary Keep binary flag.
     * @param p Optional predicate.
     * @return Distributed ignite cache iterator.
     * @throws IgniteCheckedException If failed.
     */
    private Iterator<Cache.Entry<K, V>> igniteIterator(boolean keepBinary,
        @Nullable IgniteBiPredicate<Object, Object> p)
        throws IgniteCheckedException {
        GridCacheContext ctx0 = ctx.isNear() ? ctx.near().dht().context() : ctx;

        final CacheOperationContext opCtx = ctx.operationContextPerCall();

        final GridCloseableIterator<Map.Entry<K, V>> iter = ctx0.queries().createScanQuery(p, null, keepBinary, null)
            .executeScanQuery();

        return ctx.itHolder().iterator(iter, new CacheIteratorConverter<Cache.Entry<K, V>, Map.Entry<K, V>>() {
            @Override protected Cache.Entry<K, V> convert(Map.Entry<K, V> e) {
                // Actually Scan Query returns Iterator<CacheQueryEntry> by default,
                // CacheQueryEntry implements both Map.Entry and Cache.Entry interfaces.
                return (Cache.Entry<K, V>) e;
            }

            @Override protected void remove(Cache.Entry<K, V> item) {
                CacheOperationContext prev = ctx.gate().enter(opCtx);

                try {
                    GridCacheAdapter.this.remove(item.getKey());
                }
                catch (IgniteCheckedException e) {
                    throw CU.convertToCacheException(e);
                }
                finally {
                    ctx.gate().leave(prev);
                }
            }
        });
    }

    /** {@inheritDoc} */
    @Override public long offHeapEntriesCount() {
        try {
            IgniteCacheOffheapManager mgr = ctx.offheap();

            return mgr != null ? mgr.cacheEntriesCount(ctx.cacheId(),
                true,
                true,
                ctx.affinity().affinityTopologyVersion()) : -1;
        }
        catch (IgniteCheckedException ignore) {
            return 0;
        }
    }

    /** {@inheritDoc} */
    @Override public long offHeapAllocatedSize() {
        IgniteCacheOffheapManager mgr = ctx.offheap();

        return mgr != null ? mgr.offHeapAllocatedSize() : -1;
    }

    /**
     * Asynchronously commits transaction after all previous asynchronous operations are completed.
     *
     * @param tx Transaction to commit.
     * @return Transaction commit future.
     */
    @SuppressWarnings("unchecked")
    IgniteInternalFuture<IgniteInternalTx> commitTxAsync(final GridNearTxLocal tx) {
        FutureHolder holder = lastFut.get();

        holder.lock();

        try {
            IgniteInternalFuture fut = holder.future();

            if (fut != null && !fut.isDone()) {
                IgniteInternalFuture<IgniteInternalTx> f = new GridEmbeddedFuture<>(fut,
                    new C2<Object, Exception, IgniteInternalFuture<IgniteInternalTx>>() {
                        @Override public IgniteInternalFuture<IgniteInternalTx> apply(Object o, Exception e) {
                            return tx.commitNearTxLocalAsync();
                        }
                    });

                saveFuture(holder, f, /*retry*/false);

                return f;
            }

            IgniteInternalFuture<IgniteInternalTx> f = tx.commitNearTxLocalAsync();

            saveFuture(holder, f, /*retry*/false);

            ctx.tm().resetContext();

            return f;
        }
        finally {
            holder.unlock();
        }
    }

    /**
     * Awaits for previous async operation to be completed.
     */
    public void awaitLastFut() {
        FutureHolder holder = lastFut.get();

        IgniteInternalFuture fut = holder.future();

        if (fut != null && !fut.isDone()) {
            try {
                // Ignore any exception from previous async operation as it should be handled by user.
                fut.get();
            }
            catch (IgniteCheckedException ignored) {
                // No-op.
            }
        }
    }

    /**
     * @param op Cache operation.
     * @param <T> Return type.
     * @return Operation result.
     * @throws IgniteCheckedException If operation failed.
     */
    @SuppressWarnings({"ErrorNotRethrown", "AssignmentToCatchBlockParameter"})
    @Nullable private <T> T syncOp(SyncOp<T> op) throws IgniteCheckedException {
        checkJta();

        awaitLastFut();

        GridNearTxLocal tx = checkCurrentTx();

        if (tx == null || tx.implicit()) {
            TransactionConfiguration tCfg = CU.transactionConfiguration(ctx, ctx.kernalContext().config());

            CacheOperationContext opCtx = ctx.operationContextPerCall();

            int retries = opCtx != null && opCtx.noRetries() ? 1 : MAX_RETRIES;

            for (int i = 0; i < retries; i++) {
                tx = ctx.tm().newTx(
                    true,
                    op.single(),
                    ctx.systemTx() ? ctx : null,
                    ctx.mvccEnabled() ? PESSIMISTIC : OPTIMISTIC,
                    ctx.mvccEnabled() ? REPEATABLE_READ : READ_COMMITTED,
                    tCfg.getDefaultTxTimeout(),
                    !ctx.skipStore(),
                    ctx.mvccEnabled(),
                    0,
                    null
                );

                assert tx != null;

                try {
                    T t = op.op(tx);

                    assert tx.done() : "Transaction is not done: " + tx;

                    return t;
                }
                catch (IgniteInterruptedCheckedException | IgniteTxHeuristicCheckedException | NodeStoppingException e) {
                    throw e;
                }
                catch (IgniteCheckedException e) {
                    if (!(e instanceof IgniteTxRollbackCheckedException)) {
                        try {
                            tx.rollback();

                            if (!(e instanceof TransactionCheckedException))
                                e = new IgniteTxRollbackCheckedException("Transaction has been rolled back: " +
                                    tx.xid(), e);
                        }
                        catch (IgniteCheckedException | AssertionError | RuntimeException e1) {
                            U.error(log, "Failed to rollback transaction (cache may contain stale locks): " +
                                CU.txString(tx), e1);

                            if (e != e1)
                                e.addSuppressed(e1);
                        }
                    }

                    if (X.hasCause(e, ClusterTopologyCheckedException.class) && i != retries - 1) {
                        ClusterTopologyCheckedException topErr = e.getCause(ClusterTopologyCheckedException.class);

                        if (!(topErr instanceof ClusterTopologyServerNotFoundException)) {
                            AffinityTopologyVersion topVer = tx.topologyVersion();

                            assert topVer != null && topVer.topologyVersion() > 0 : tx;

                            AffinityTopologyVersion awaitVer = new AffinityTopologyVersion(
                                topVer.topologyVersion() + 1, 0);

                            ctx.shared().exchange().affinityReadyFuture(awaitVer).get();

                            continue;
                        }
                    }

                    throw e;
                }
                catch (RuntimeException e) {
                    try {
                        tx.rollback();
                    }
                    catch (IgniteCheckedException | AssertionError | RuntimeException e1) {
                        U.error(log, "Failed to rollback transaction " + CU.txString(tx), e1);
                    }

                    throw e;
                }
                finally {
                    ctx.tm().resetContext();

                    if (ctx.isNear())
                        ctx.near().dht().context().tm().resetContext();
                }
            }

            // Should not happen.
            throw new IgniteCheckedException("Failed to perform cache operation (maximum number of retries exceeded).");
        }
        else
            return op.op(tx);
    }

    /**
     * @param op Cache operation.
     * @param <T> Return type.
     * @return Future.
     */
    private <T> IgniteInternalFuture<T> asyncOp(final AsyncOp<T> op) {
        try {
            checkJta();
        }
        catch (IgniteCheckedException e) {
            return new GridFinishedFuture<>(e);
        }

        if (log.isDebugEnabled())
            log.debug("Performing async op: " + op);

        GridNearTxLocal tx = checkCurrentTx();

        CacheOperationContext opCtx = ctx.operationContextPerCall();

        final TransactionConfiguration txCfg = CU.transactionConfiguration(ctx, ctx.kernalContext().config());

        if (tx == null || tx.implicit()) {
            boolean skipStore = ctx.skipStore(); // Save value of thread-local flag.

            int retries = opCtx != null && opCtx.noRetries() ? 1 : MAX_RETRIES;

            if (retries == 1) {
                tx = ctx.tm().newTx(
                    true,
                    op.single(),
                    ctx.systemTx() ? ctx : null,
                    ctx.mvccEnabled() ? PESSIMISTIC : OPTIMISTIC,
                    ctx.mvccEnabled() ? REPEATABLE_READ : READ_COMMITTED,
                    txCfg.getDefaultTxTimeout(),
                    !skipStore,
                    ctx.mvccEnabled(),
                    0,
                    null);

                return asyncOp(tx, op, opCtx, /*retry*/false);
            }
            else {
                AsyncOpRetryFuture<T> fut = new AsyncOpRetryFuture<>(op, retries, opCtx);

                fut.execute(/*retry*/false);

                return fut;
            }
        }
        else
            return asyncOp(tx, op, opCtx, /*retry*/false);
    }

    /**
     * @param tx Transaction.
     * @param op Cache operation.
     * @param opCtx Cache operation context.
     * @param <T> Return type.
     * @return Future.
     */
    @SuppressWarnings("unchecked")
    protected <T> IgniteInternalFuture<T> asyncOp(
        GridNearTxLocal tx,
        final AsyncOp<T> op,
        final CacheOperationContext opCtx,
        final boolean retry
    ) {
        IgniteInternalFuture<T> fail = asyncOpAcquire(retry);

        if (fail != null)
            return fail;

        FutureHolder holder = lastFut.get();

        holder.lock();

        try {
            IgniteInternalFuture fut = holder.future();

            final GridNearTxLocal tx0 = tx;

            final CX1 clo = new CX1<IgniteInternalFuture<T>, T>() {
                @Override public T applyx(IgniteInternalFuture<T> tFut) throws IgniteCheckedException {
                    try {
                        return tFut.get();
                    }
                    catch (IgniteTxTimeoutCheckedException | IgniteTxRollbackCheckedException | NodeStoppingException e) {
                        throw e;
                    }
                    catch (IgniteCheckedException e1) {
                        try {
                            tx0.rollbackNearTxLocalAsync();
                        }
                        catch (Throwable e2) {
                            if (e1 != e2)
                                e1.addSuppressed(e2);
                        }

                        throw e1;
                    }
                    finally {
                        ctx.shared().txContextReset();
                    }
                }
            };

            if (fut != null && !fut.isDone()) {
                IgniteInternalFuture<T> f = new GridEmbeddedFuture(fut,
                    (IgniteOutClosure<IgniteInternalFuture>)() -> {
                        GridFutureAdapter resFut = new GridFutureAdapter();

                        ctx.kernalContext().closure().runLocalSafe(new GridPlainRunnable() {
                            @Override public void run() {
                                IgniteInternalFuture fut0;

                                if (ctx.kernalContext().isStopping())
                                    fut0 = new GridFinishedFuture<>(
                                        new IgniteCheckedException("Operation has been cancelled (node is stopping)."));
                                else {
                                    try {
                                        fut0 = op.op(tx0, opCtx).chain(clo);
                                    }
                                    finally {
                                        // It is necessary to clear tx context in this thread as well.
                                        ctx.shared().txContextReset();
                                    }
                                }

                                fut0.listen((IgniteInClosure<IgniteInternalFuture>)fut01 -> {
                                    try {
                                        resFut.onDone(fut01.get());
                                    }
                                    catch (Throwable ex) {
                                        resFut.onDone(ex);
                                    }
                                });
                            }
                        }, true);

                        return resFut;
                    });

                saveFuture(holder, f, retry);

                return f;
            }

            /**
             * Wait for concurrent tx operation to finish.
             * See {@link GridDhtTxLocalAdapter#updateLockFuture(IgniteInternalFuture, IgniteInternalFuture)}
             */
            if (!tx0.txState().implicitSingle())
                tx0.txState().awaitLastFuture(ctx.shared());

            IgniteInternalFuture<T> f;

            try {
                f = op.op(tx, opCtx).chain(clo);
            }
            finally {
                // It is necessary to clear tx context in this thread as well.
                ctx.shared().txContextReset();
            }

            saveFuture(holder, f, retry);

            if (tx.implicit())
                ctx.tm().resetContext();

            return f;
        }
        finally {
            holder.unlock();
        }
    }

    /**
     * Saves future in thread local holder and adds listener
     * that will clear holder when future is finished.
     *
     * @param holder Future holder.
     * @param fut Future to save.
     */
    protected void saveFuture(final FutureHolder holder, IgniteInternalFuture<?> fut, final boolean retry) {
        assert holder != null;
        assert fut != null;
        assert holder.holdsLock();

        holder.future(fut);

        if (fut.isDone()) {
            holder.future(null);

            asyncOpRelease(retry);
        }
        else {
            fut.listen(new CI1<IgniteInternalFuture<?>>() {
                @Override public void apply(IgniteInternalFuture<?> f) {
                    asyncOpRelease(retry);

                    if (!holder.tryLock())
                        return;

                    try {
                        if (holder.future() == f)
                            holder.future(null);
                    }
                    finally {
                        holder.unlock();
                    }
                }
            });
        }
    }

    /**
     * Tries to acquire asynchronous operations permit, if limited.
     *
     * @param retry Retry flag.
     * @return Failed future if waiting was interrupted.
     */
    @Nullable protected <T> IgniteInternalFuture<T> asyncOpAcquire(boolean retry) {
        try {
            if (!retry && asyncOpsSem != null)
                asyncOpsSem.acquire();

            return null;
        }
        catch (InterruptedException e) {
            Thread.currentThread().interrupt();

            return new GridFinishedFuture<>(new IgniteInterruptedCheckedException("Failed to wait for asynchronous " +
                "operation permit (thread got interrupted).", e));
        }
    }

    /**
     * Releases asynchronous operations permit, if limited.
     *
     * @param retry Retry flag.
     */
    protected final void asyncOpRelease(boolean retry) {
        if (!retry && asyncOpsSem != null)
            asyncOpsSem.release();
    }

    /** {@inheritDoc} */
    @Override public void writeExternal(ObjectOutput out) throws IOException {
        U.writeString(out, ctx.igniteInstanceName());
        U.writeString(out, ctx.name());
    }

    /** {@inheritDoc} */
    @Override public void readExternal(ObjectInput in) throws IOException, ClassNotFoundException {
        IgniteBiTuple<String, String> t = stash.get();

        t.set1(U.readString(in));
        t.set2(U.readString(in));
    }

    /**
     * Reconstructs object on unmarshalling.
     *
     * @return Reconstructed object.
     * @throws ObjectStreamException Thrown in case of unmarshalling error.
     */
    protected Object readResolve() throws ObjectStreamException {
        try {
            IgniteBiTuple<String, String> t = stash.get();

            return IgnitionEx.localIgnite().cachex(t.get2());
        }
        catch (IllegalStateException e) {
            throw U.withCause(new InvalidObjectException(e.getMessage()), e);
        }
        finally {
            stash.remove();
        }
    }

    /** {@inheritDoc} */
    @Override public IgniteInternalFuture<?> rebalance() {
        return ctx.preloader().forceRebalance();
    }

    /**
     * @param key Key.
     * @param readers Whether to clear readers.
     */
    private boolean clearLocally0(K key, boolean readers) {
        ctx.shared().cache().checkReadOnlyState("clear", ctx.config());

        //TODO IGNITE-7952
        MvccUtils.verifyMvccOperationSupport(ctx, "Clear");

        ctx.checkSecurity(SecurityPermission.CACHE_REMOVE);

        GridCacheVersion obsoleteVer = nextVersion();

        ctx.shared().database().checkpointReadLock();

        try {
            KeyCacheObject cacheKey = ctx.toCacheKeyObject(key);

            GridCacheEntryEx entry = ctx.isNear() ? peekEx(cacheKey) : entryEx(cacheKey);

            if (entry != null)
                return entry.clear(obsoleteVer, readers);
        }
        catch (GridDhtInvalidPartitionException ignored) {
            // No-op.
        }
        catch (IgniteCheckedException ex) {
            U.error(log, "Failed to clearLocally entry for key: " + key, ex);
        }
        finally {
            ctx.shared().database().checkpointReadUnlock();
        }

        return false;
    }

    /** {@inheritDoc} */
    @Override public boolean evict(K key) {
        A.notNull(key, "key");

        //TODO IGNITE-7956
        MvccUtils.verifyMvccOperationSupport(ctx, "Evict");

        return evictx(key, nextVersion(), CU.empty0());
    }

    /** {@inheritDoc} */
    @Override public void evictAll(Collection<? extends K> keys) {
        A.notNull(keys, "keys");

        if (F.isEmpty(keys))
            return;

        //TODO IGNITE-7956
        MvccUtils.verifyMvccOperationSupport(ctx, "Evict");

        GridCacheVersion obsoleteVer = nextVersion();

        try {
            ctx.evicts().batchEvict(keys, obsoleteVer);
        }
        catch (IgniteCheckedException e) {
            U.error(log, "Failed to perform batch evict for keys: " + keys, e);
        }
    }

    /**
     * @param filter Filters to evaluate.
     * @return Entry set.
     */
    public Set<Cache.Entry<K, V>> entrySet(@Nullable CacheEntryPredicate... filter) {
        boolean keepBinary = ctx.keepBinary();

        return new EntrySet(map.entrySet(ctx.cacheId(), filter), keepBinary);
    }

    /**
     * @param key Key.
     * @param deserializeBinary Deserialize binary flag.
     * @param needVer Need version.
     * @return Cached value.
     * @throws IgniteCheckedException If failed.
     */
    @Nullable public final V get(K key, boolean deserializeBinary,
        final boolean needVer) throws IgniteCheckedException {
        String taskName = ctx.kernalContext().job().currentTaskName();

        return get0(key, taskName, deserializeBinary, needVer);
    }

    /**
     * @param key Key.
     * @param taskName Task name.
     * @param deserializeBinary Deserialize binary flag.
     * @param needVer Need version.
     * @return Cached value.
     * @throws IgniteCheckedException If failed.
     */
    protected V get0(
        final K key,
        String taskName,
        boolean deserializeBinary,
        boolean needVer) throws IgniteCheckedException {
        checkJta();

        try {
            return getAsync(key,
                /*skip tx*/false,
                null,
                taskName,
                deserializeBinary,
                /*skip vals*/false,
                needVer).get();
        }
        catch (IgniteException e) {
            if (e.getCause(IgniteCheckedException.class) != null)
                throw e.getCause(IgniteCheckedException.class);
            else
                throw e;
        }
    }

    /**
     * @param keys Keys.
     * @param deserializeBinary Deserialize binary flag.
     * @param needVer Need version.
     * @return Map of cached values.
     * @throws IgniteCheckedException If read failed.
     */
    protected Map<K, V> getAll0(Collection<? extends K> keys, boolean deserializeBinary,
        boolean needVer) throws IgniteCheckedException {
        checkJta();

        String taskName = ctx.kernalContext().job().currentTaskName();

        CacheOperationContext opCtx = ctx.operationContextPerCall();

        return getAllAsync(keys,
            false,
            /*skip tx*/false,
            /*subject id*/null,
            taskName,
            deserializeBinary,
            opCtx != null && opCtx.recovery(),
            /*skip vals*/false,
            needVer).get();
    }

    /**
     * @param entry Entry.
     * @param ver Version.
     */
    public abstract void onDeferredDelete(GridCacheEntryEx entry, GridCacheVersion ver);

    /**
     *
     */
    public void onReconnected() {
        // No-op.
    }

    /**
     * Checks that given map is sorted or otherwise constant order, or processed inside deadlock-detecting transaction.
     *
     * Issues developer warning otherwise.
     *
     * @param m Map to examine.
     */
    protected void warnIfUnordered(Map<?, ?> m, BulkOperation op) {
        if (m == null || m.size() <= 1)
            return;

        if (m instanceof SortedMap || m instanceof GridSerializableMap)
            return;

        Transaction tx = ctx.kernalContext().cache().transactions().tx();

        if (tx != null && !op.canBlockTx(tx.concurrency(), tx.isolation()))
            return;

        LT.warn(log, "Unordered map " + m.getClass().getName() +
            " is used for " + op.title() + " operation on cache " + name() + ". " +
            "This can lead to a distributed deadlock. Switch to a sorted map like TreeMap instead.");
    }

    /**
     * Checks that given collection is sorted set, or processed inside deadlock-detecting transaction.
     *
     * Issues developer warning otherwise.
     *
     * @param coll Collection to examine.
     */
    protected void warnIfUnordered(Collection<?> coll, BulkOperation op) {
        if (coll == null || coll.size() <= 1)
            return;

        if (coll instanceof SortedSet || coll instanceof GridCacheAdapter.KeySet)
            return;

        // To avoid false positives, once removeAll() is called, cache will never issue Remove All warnings.
        if (ctx.lastRemoveAllJobFut().get() != null && op == BulkOperation.REMOVE)
            return;

        Transaction tx = ctx.kernalContext().cache().transactions().tx();

        if (op == BulkOperation.GET && tx == null)
            return;

        if (tx != null && !op.canBlockTx(tx.concurrency(), tx.isolation()))
            return;

        LT.warn(log, "Unordered collection " + coll.getClass().getName() +
            " is used for " + op.title() + " operation on cache " + name() + ". " +
            "This can lead to a distributed deadlock. Switch to a sorted set like TreeSet instead.");
    }

    /** */
    protected enum BulkOperation {
        GET,
        PUT,
        INVOKE,
        REMOVE,
        LOCK;

        /** */
        public String title() {
            return name().toLowerCase() + "All";
        }

        /** */
        public boolean canBlockTx(TransactionConcurrency concurrency, TransactionIsolation isolation) {
            if (concurrency == OPTIMISTIC && isolation == SERIALIZABLE)
                return false;

            if (this == GET && concurrency == PESSIMISTIC && isolation == READ_COMMITTED)
                return false;

            return true;
        }
    }

    /**
     * @param it Internal entry iterator.
     * @param deserializeBinary Deserialize binary flag.
     * @return Public API iterator.
     */
    protected final Iterator<Cache.Entry<K, V>> iterator(final Iterator<? extends GridCacheEntryEx> it,
        final boolean deserializeBinary) {
        return new Iterator<Cache.Entry<K, V>>() {
            {
                advance();
            }

            /** */
            private Cache.Entry<K, V> next;

            @Override public boolean hasNext() {
                return next != null;
            }

            @Override public Cache.Entry<K, V> next() {
                if (next == null)
                    throw new NoSuchElementException();

                Cache.Entry<K, V> e = next;

                advance();

                return e;
            }

            @Override public void remove() {
                throw new UnsupportedOperationException();
            }

            /**
             * Switch to next entry.
             */
            private void advance() {
                next = null;

                while (it.hasNext()) {
                    GridCacheEntryEx entry = it.next();

                    try {
                        next = toCacheEntry(entry, deserializeBinary);

                        if (next == null)
                            continue;

                        break;
                    }
                    catch (IgniteCheckedException e) {
                        throw CU.convertToCacheException(e);
                    }
                    catch (GridCacheEntryRemovedException ignore) {
                        // No-op.
                    }
                }
            }
        };
    }

    /**
     * @param entry Internal entry.
     * @param deserializeBinary Deserialize binary flag.
     * @return Public API entry.
     * @throws IgniteCheckedException If failed.
     * @throws GridCacheEntryRemovedException If entry removed.
     */
    @Nullable private Cache.Entry<K, V> toCacheEntry(GridCacheEntryEx entry,
        boolean deserializeBinary)
        throws IgniteCheckedException, GridCacheEntryRemovedException {
        CacheObject val = entry.innerGet(
            /*ver*/null,
            /*tx*/null,
            /*readThrough*/false,
            /*metrics*/false,
            /*evt*/false,
            /*subjId*/null,
            /*transformClo*/null,
            /*taskName*/null,
            /*expiryPlc*/null,
            !deserializeBinary);

        if (val == null)
            return null;

        KeyCacheObject key = entry.key();

        Object key0 = ctx.unwrapBinaryIfNeeded(key, !deserializeBinary, true);
        Object val0 = ctx.unwrapBinaryIfNeeded(val, !deserializeBinary, true);

        return new CacheEntryImpl<>((K)key0, (V)val0, entry.version());
    }

    /** {@inheritDoc} */
    @Override public void preloadPartition(int part) throws IgniteCheckedException {
        if (isLocal())
            ctx.offheap().preloadPartition(part);
        else
            executePreloadTask(part).get();
    }

    /** {@inheritDoc} */
    @Override public IgniteInternalFuture<?> preloadPartitionAsync(int part) throws IgniteCheckedException {
        if (isLocal()) {
            return ctx.kernalContext().closure().runLocalSafe(new GridPlainRunnable() {
                @Override public void run() {
                    try {
                        ctx.offheap().preloadPartition(part);
                    }
                    catch (IgniteCheckedException e) {
                        throw new IgniteException(e);
                    }
                }
            });
        }
        else
            return executePreloadTask(part);
    }

    /** {@inheritDoc} */
    @Override public boolean localPreloadPartition(int part) throws IgniteCheckedException {
        if (!ctx.affinityNode())
            return false;

        GridDhtPartitionTopology top = ctx.group().topology();

        @Nullable GridDhtLocalPartition p = top.localPartition(part, top.readyTopologyVersion(), false);

        if (p == null)
            return false;

        try {
            if (!p.reserve() || p.state() != OWNING)
                return false;

            p.dataStore().preload();
        }
        finally {
            p.release();
        }

        return true;
    }

    /**
     *
     */
    private class AsyncOpRetryFuture<T> extends GridFutureAdapter<T> {
        /** */
        private AsyncOp<T> op;

        /** */
        private int retries;

        /** */
        private GridNearTxLocal tx;

        /** */
        private CacheOperationContext opCtx;

        /**
         * @param op Operation.
         * @param retries Number of retries.
         * @param opCtx Operation context per call to save.
         */
        public AsyncOpRetryFuture(
            AsyncOp<T> op,
            int retries,
            CacheOperationContext opCtx
        ) {
            assert retries > 1 : retries;

            tx = null;

            this.op = op;
            this.retries = retries;
            this.opCtx = opCtx;
        }

        /**
         *
         */
        public void execute(boolean retry) {
            tx = ctx.tm().newTx(
                true,
                op.single(),
                ctx.systemTx() ? ctx : null,
                ctx.mvccEnabled() ? PESSIMISTIC : OPTIMISTIC,
                ctx.mvccEnabled() ? REPEATABLE_READ : READ_COMMITTED,
                CU.transactionConfiguration(ctx, ctx.kernalContext().config()).getDefaultTxTimeout(),
                opCtx == null || !opCtx.skipStore(),
                ctx.mvccEnabled(),
                0,
                null);

            IgniteInternalFuture<T> fut = asyncOp(tx, op, opCtx, retry);

            fut.listen(new IgniteInClosure<IgniteInternalFuture<T>>() {
                @Override public void apply(IgniteInternalFuture<T> fut) {
                    try {
                        T res = fut.get();

                        onDone(res);
                    }
                    catch (IgniteCheckedException e) {
                        if (X.hasCause(e, ClusterTopologyCheckedException.class) && --retries > 0) {
                            ClusterTopologyCheckedException topErr = e.getCause(ClusterTopologyCheckedException.class);

                            if (!(topErr instanceof ClusterTopologyServerNotFoundException)) {
                                IgniteTxLocalAdapter tx = AsyncOpRetryFuture.this.tx;

                                assert tx != null;

                                AffinityTopologyVersion topVer = tx.topologyVersion();

                                assert topVer != null && topVer.topologyVersion() > 0 : tx;

                                AffinityTopologyVersion awaitVer = new AffinityTopologyVersion(topVer.topologyVersion() + 1, 0);

                                IgniteInternalFuture<?> topFut =
                                    ctx.shared().exchange().affinityReadyFuture(awaitVer);

                                topFut.listen(new IgniteInClosure<IgniteInternalFuture<?>>() {
                                    @Override public void apply(IgniteInternalFuture<?> topFut) {
                                        try {
                                            topFut.get();

                                            execute(/*retry*/true);
                                        }
                                        catch (IgniteCheckedException e) {
                                            onDone(e);
                                        }
                                        finally {
                                            ctx.shared().txContextReset();
                                        }
                                    }
                                });

                                return;
                            }
                        }

                        onDone(e);
                    }
                }
            });
        }
    }

    /**
     *
     */
    protected static final class PeekModes {
        /** */
        public boolean near;

        /** */
        public boolean primary;

        /** */
        public boolean backup;

        /** */
        public boolean heap;

        /** */
        public boolean offheap;

        /** {@inheritDoc} */
        @Override public String toString() {
            return S.toString(PeekModes.class, this);
        }
    }

    /**
     * @param peekModes Cache peek modes array.
     * @param primary Defines the default behavior if affinity flags are not specified.
     * @return Peek modes flags.
     */
    protected static PeekModes parsePeekModes(CachePeekMode[] peekModes, boolean primary) {
        PeekModes modes = new PeekModes();

        if (F.isEmpty(peekModes)) {
            modes.primary = true;

            if (!primary) {
                modes.backup = true;
                modes.near = true;
            }

            modes.heap = true;
            modes.offheap = true;
        }
        else {
            for (CachePeekMode peekMode : peekModes) {
                A.notNull(peekMode, "peekMode");

                switch (peekMode) {
                    case ALL:
                        modes.near = true;
                        modes.primary = true;
                        modes.backup = true;

                        modes.heap = true;
                        modes.offheap = true;

                        break;

                    case BACKUP:
                        modes.backup = true;

                        break;

                    case PRIMARY:
                        modes.primary = true;

                        break;

                    case NEAR:
                        modes.near = true;

                        break;

                    case ONHEAP:
                        modes.heap = true;

                        break;

                    case OFFHEAP:
                        modes.offheap = true;

                        break;

                    default:
                        assert false : peekMode;
                }
            }
        }

        if (!(modes.heap || modes.offheap)) {
            modes.heap = true;
            modes.offheap = true;
        }

        if (!(modes.primary || modes.backup || modes.near)) {
            modes.primary = true;

            if (!primary) {
                modes.backup = true;
                modes.near = true;
            }
        }

        assert modes.heap || modes.offheap;
        assert modes.primary || modes.backup || modes.near;

        return modes;
    }

    /**
     * @param plc Explicitly specified expiry policy for cache operation.
     * @return Expiry policy wrapper.
     */
    @Nullable public final IgniteCacheExpiryPolicy expiryPolicy(@Nullable ExpiryPolicy plc) {
        if (plc == null)
            plc = ctx.expiry();

        return CacheExpiryPolicy.forPolicy(plc);
    }

    /**
     * Cache operation.
     */
    private abstract class SyncOp<T> {
        /** Flag to indicate only-one-key operation. */
        private final boolean single;

        /**
         * @param single Flag to indicate only-one-key operation.
         */
        SyncOp(boolean single) {
            this.single = single;
        }

        /**
         * @return Flag to indicate only-one-key operation.
         */
        final boolean single() {
            return single;
        }

        /**
         * @param tx Transaction.
         * @return Operation return value.
         * @throws IgniteCheckedException If failed.
         */
        @Nullable public abstract T op(GridNearTxLocal tx) throws IgniteCheckedException;
    }

    /**
     * Cache operation.
     */
    private abstract class SyncInOp extends SyncOp<Object> {
        /**
         * @param single Flag to indicate only-one-key operation.
         */
        SyncInOp(boolean single) {
            super(single);
        }

        /** {@inheritDoc} */
        @Nullable @Override public final Object op(GridNearTxLocal tx) throws IgniteCheckedException {
            inOp(tx);

            return null;
        }

        /**
         * @param tx Transaction.
         * @throws IgniteCheckedException If failed.
         */
        public abstract void inOp(GridNearTxLocal tx) throws IgniteCheckedException;
    }

    /**
     * Cache operation.
     */
    protected abstract class AsyncOp<T> {
        /** Flag to indicate only-one-key operation. */
        private final boolean single;

        /**
         *
         */
        protected AsyncOp() {
            single = true;
        }

        /**
         * @param keys Keys involved.
         */
        protected AsyncOp(Collection<?> keys) {
            single = keys.size() == 1;
        }

        /**
         * @return Flag to indicate only-one-key operation.
         */
        final boolean single() {
            return single;
        }

        /**
         * @param tx Transaction.
         * @param readyTopVer Ready topology version.
         * @return Operation future.
         */
        public abstract IgniteInternalFuture<T> op(GridNearTxLocal tx, AffinityTopologyVersion readyTopVer);

        /**
         * @param tx Transaction.
         * @param opCtx Operation context.
         * @return Operation future.
         */
        public IgniteInternalFuture<T> op(final GridNearTxLocal tx, CacheOperationContext opCtx) {
            AffinityTopologyVersion txTopVer = tx.topologyVersionSnapshot();

            if (txTopVer != null)
                return op(tx, (AffinityTopologyVersion)null);

            // Tx needs affinity for entry creation, wait when affinity is ready to avoid blocking inside async operation.
            final AffinityTopologyVersion topVer = ctx.shared().exchange().readyAffinityVersion();

            IgniteInternalFuture<?> topFut = ctx.shared().exchange().affinityReadyFuture(topVer);

            if (topFut == null || topFut.isDone())
                return op(tx, topVer);
            else
                return waitTopologyFuture(topFut, topVer, tx, opCtx);
        }

        /**
         * @param topFut Topology future.
         * @param topVer Topology version to use.
         * @param tx Transaction.
         * @param opCtx Operation context.
         * @return Operation future.
         */
        private IgniteInternalFuture<T> waitTopologyFuture(IgniteInternalFuture<?> topFut,
            final AffinityTopologyVersion topVer,
            final GridNearTxLocal tx,
            final CacheOperationContext opCtx) {
            final GridFutureAdapter fut0 = new GridFutureAdapter();

            topFut.listen(new CI1<IgniteInternalFuture<?>>() {
                @Override public void apply(IgniteInternalFuture<?> topFut) {
                    try {
                        topFut.get();

                        IgniteInternalFuture<?> opFut = runOp(tx, topVer, opCtx);

                        opFut.listen(new CI1<IgniteInternalFuture<?>>() {
                            @Override public void apply(IgniteInternalFuture<?> opFut) {
                                try {
                                    fut0.onDone(opFut.get());
                                }
                                catch (IgniteCheckedException e) {
                                    fut0.onDone(e);
                                }
                            }
                        });
                    }
                    catch (IgniteCheckedException e) {
                        fut0.onDone(e);
                    }
                }
            });

            return fut0;
        }

        /**
         * @param tx Transaction.
         * @param topVer Ready topology version.
         * @param opCtx Operation context.
         * @return Future.
         */
        private IgniteInternalFuture<T> runOp(GridNearTxLocal tx,
            AffinityTopologyVersion topVer,
            CacheOperationContext opCtx) {
            ctx.operationContextPerCall(opCtx);

            ctx.shared().txContextReset();

            try {
                return op(tx, topVer);
            }
            finally {
                ctx.shared().txContextReset();

                ctx.operationContextPerCall(null);
            }
        }
    }

    /**
     * Global clear all.
     */
    private static class GlobalClearAllJob extends TopologyVersionAwareJob {
        /** */
        private static final long serialVersionUID = 0L;

        /**
         * @param cacheName Cache name.
         * @param topVer Affinity topology version.
         */
        private GlobalClearAllJob(String cacheName, AffinityTopologyVersion topVer) {
            super(cacheName, topVer);
        }

        /** {@inheritDoc} */
        @Nullable @Override public Object localExecute(@Nullable IgniteInternalCache cache) {
            if (cache != null)
                cache.clearLocally(clearServerCache(), clearNearCache(), true);

            return null;
        }

        /**
         * @return Whether to clear server cache.
         */
        protected boolean clearServerCache() {
            return true;
        }

        /**
         * @return Whether to clear near cache.
         */
        protected boolean clearNearCache() {
            return false;
        }
    }

    /**
     * Global clear keys.
     */
    private static class GlobalClearKeySetJob<K> extends TopologyVersionAwareJob {
        /** */
        private static final long serialVersionUID = 0L;

        /** Keys to remove. */
        private final Set<? extends K> keys;

        /**
         * @param cacheName Cache name.
         * @param topVer Affinity topology version.
         * @param keys Keys to clear.
         */
        private GlobalClearKeySetJob(String cacheName, AffinityTopologyVersion topVer, Set<? extends K> keys) {
            super(cacheName, topVer);

            this.keys = keys;
        }

        /** {@inheritDoc} */
        @Nullable @Override public Object localExecute(@Nullable IgniteInternalCache cache) {
            if (cache != null)
                cache.clearLocallyAll(keys, clearServerCache(), clearNearCache(), true);

            return null;
        }

        /**
         * @return Whether to clear server cache.
         */
        protected boolean clearServerCache() {
            return true;
        }

        /**
         * @return Whether to clear near cache.
         */
        protected boolean clearNearCache() {
            return false;
        }
    }

    /**
     * Global clear all for near cache.
     */
    private static class GlobalClearAllNearJob extends GlobalClearAllJob {
        /** */
        private static final long serialVersionUID = 0L;

        /**
         * @param cacheName Cache name.
         * @param topVer Affinity topology version.
         */
        private GlobalClearAllNearJob(String cacheName, AffinityTopologyVersion topVer) {
            super(cacheName, topVer);
        }

        /**
         * @return Whether to clear server cache.
         */
        @Override protected boolean clearServerCache() {
            return false;
        }

        /**
         * @return Whether to clear near cache.
         */
        @Override protected boolean clearNearCache() {
            return true;
        }
    }

    /**
     * Global clear keys for near cache.
     */
    private static class GlobalClearKeySetNearJob<K> extends GlobalClearKeySetJob<K> {
        /** */
        private static final long serialVersionUID = 0L;

        /**
         * @param cacheName Cache name.
         * @param topVer Affinity topology version.
         * @param keys Keys to clear.
         */
        private GlobalClearKeySetNearJob(String cacheName, AffinityTopologyVersion topVer, Set<? extends K> keys) {
            super(cacheName, topVer, keys);
        }

        /**
         * @return Whether to clear server cache.
         */
        @Override protected boolean clearServerCache() {
            return false;
        }

        /**
         * @return Whether to clear near cache.
         */
        @Override protected boolean clearNearCache() {
            return true;
        }
    }

    /**
     * Internal callable for partition size calculation.
     */
    private static class PartitionSizeLongJob extends TopologyVersionAwareJob {
        /** */
        private static final long serialVersionUID = 0L;

        /** Partition. */
        private final int partition;

        /** Peek modes. */
        private final CachePeekMode[] peekModes;

        /**
         * @param cacheName Cache name.
         * @param topVer Affinity topology version.
         * @param peekModes Cache peek modes.
         * @param partition partition.
         */
        private PartitionSizeLongJob(String cacheName, AffinityTopologyVersion topVer, CachePeekMode[] peekModes,
            int partition) {
            super(cacheName, topVer);

            this.peekModes = peekModes;
            this.partition = partition;
        }

        /** {@inheritDoc} */
        @Nullable @Override public Object localExecute(@Nullable IgniteInternalCache cache) {
            if (cache == null)
                return 0;

            try {
                return cache.localSizeLong(partition, peekModes);
            }
            catch (IgniteCheckedException e) {
                throw U.convertException(e);
            }
        }

        /** {@inheritDoc} */
        @Override public String toString() {
            return S.toString(PartitionSizeLongJob.class, this);
        }
    }

    /**
     * Internal callable for global size calculation.
     */
    private static class SizeJob extends TopologyVersionAwareJob {
        /** */
        private static final long serialVersionUID = 0L;

        /** Peek modes. */
        private final CachePeekMode[] peekModes;

        /**
         * @param cacheName Cache name.
         * @param topVer Affinity topology version.
         * @param peekModes Cache peek modes.
         */
        private SizeJob(String cacheName, AffinityTopologyVersion topVer, CachePeekMode[] peekModes) {
            super(cacheName, topVer);

            this.peekModes = peekModes;
        }

        /** {@inheritDoc} */
        @Nullable @Override public Object localExecute(@Nullable IgniteInternalCache cache) {
            if (cache == null)
                return 0;

            try {
                return cache.localSize(peekModes);
            }
            catch (IgniteCheckedException e) {
                throw U.convertException(e);
            }
        }

        /** {@inheritDoc} */
        @Override public String toString() {
            return S.toString(SizeJob.class, this);
        }
    }

    /**
     * Internal callable for global size calculation.
     */
    private static class SizeLongJob extends TopologyVersionAwareJob {
        /** */
        private static final long serialVersionUID = 0L;

        /** Peek modes. */
        private final CachePeekMode[] peekModes;

        /**
         * @param cacheName Cache name.
         * @param topVer Affinity topology version.
         * @param peekModes Cache peek modes.
         */
        private SizeLongJob(String cacheName, AffinityTopologyVersion topVer, CachePeekMode[] peekModes) {
            super(cacheName, topVer);

            this.peekModes = peekModes;
        }

        /** {@inheritDoc} */
        @Nullable @Override public Object localExecute(@Nullable IgniteInternalCache cache) {
            if (cache == null)
                return 0L;

            try {
                return cache.localSizeLong(peekModes);
            }
            catch (IgniteCheckedException e) {
                throw U.convertException(e);
            }
        }

        /** {@inheritDoc} */
        @Override public String toString() {
            return S.toString(SizeLongJob.class, this);
        }
    }

    /**
     * Internal callable for global size calculation.
     */
    @GridInternal
    private static class LoadCacheJob<K, V> extends TopologyVersionAwareJob {
        /** */
        private static final long serialVersionUID = 0L;

        /** */
        private final IgniteBiPredicate<K, V> p;

        /** */
        private final Object[] loadArgs;

        /** */
        private final ExpiryPolicy plc;

        /**
         * @param cacheName Cache name.
         * @param topVer Affinity topology version.
         * @param p Predicate.
         * @param loadArgs Arguments.
         * @param plc Policy.
         */
        private LoadCacheJob(String cacheName, AffinityTopologyVersion topVer, IgniteBiPredicate<K, V> p,
            Object[] loadArgs,
            ExpiryPolicy plc) {
            super(cacheName, topVer);

            this.p = p;
            this.loadArgs = loadArgs;
            this.plc = plc;
        }

        /** {@inheritDoc} */
        @Nullable @Override public Object localExecute(@Nullable IgniteInternalCache cache) {
            try {
                assert cache != null : "Failed to get a cache [cacheName=" + cacheName + ", topVer=" + topVer + "]";

                if (plc != null)
                    cache = cache.withExpiryPolicy(plc);

                cache.localLoadCache(p, loadArgs);

                return null;
            }
            catch (IgniteCheckedException e) {
                throw U.convertException(e);
            }
        }

        /** {@inheritDoc} */
        @Override public String toString() {
            return S.toString(LoadCacheJob.class, this);
        }
    }

    /**
     * Load cache job that with keepBinary flag.
     */
    private static class LoadCacheJobV2<K, V> extends LoadCacheJob<K, V> {
        /** */
        private static final long serialVersionUID = 0L;

        /** */
        private final boolean keepBinary;

        /**
         * Constructor.
         *
         * @param cacheName Cache name.
         * @param topVer Affinity topology version.
         * @param p Predicate.
         * @param loadArgs Arguments.
         * @param keepBinary Keep binary flag.
         */
        public LoadCacheJobV2(final String cacheName, final AffinityTopologyVersion topVer,
            final IgniteBiPredicate<K, V> p, final Object[] loadArgs, final ExpiryPolicy plc,
            final boolean keepBinary) {
            super(cacheName, topVer, p, loadArgs, plc);

            this.keepBinary = keepBinary;
        }

        /** {@inheritDoc} */
        @Nullable @Override public Object localExecute(@Nullable IgniteInternalCache cache) {
            assert cache != null : "Failed to get a cache [cacheName=" + cacheName + ", topVer=" + topVer + "]";

            if (keepBinary)
                cache = cache.keepBinary();

            return super.localExecute(cache);
        }

        /** {@inheritDoc} */
        @Override public String toString() {
            return S.toString(LoadCacheJobV2.class, this);
        }
    }

    /**
     * Holder for last async operation future.
     */
    protected static class FutureHolder {
        /** Lock. */
        private final ReentrantLock lock = new ReentrantLock();

        /** Future. */
        private IgniteInternalFuture fut;

        /**
         * Tries to acquire lock.
         *
         * @return Whether lock was actually acquired.
         */
        public boolean tryLock() {
            return lock.tryLock();
        }

        /**
         * Acquires lock.
         */
        @SuppressWarnings("LockAcquiredButNotSafelyReleased")
        public void lock() {
            lock.lock();
        }

        /**
         * Releases lock.
         */
        public void unlock() {
            lock.unlock();
        }

        /**
         * @return Whether lock is held by current thread.
         */
        public boolean holdsLock() {
            return lock.isHeldByCurrentThread();
        }

        /**
         * Gets future.
         *
         * @return Future.
         */
        public IgniteInternalFuture future() {
            return fut;
        }

        /**
         * Sets future.
         *
         * @param fut Future.
         */
        public void future(@Nullable IgniteInternalFuture fut) {
            this.fut = fut;
        }
    }

    /**
     *
     */
    protected abstract static class CacheExpiryPolicy implements IgniteCacheExpiryPolicy {
        /** */
        private Map<KeyCacheObject, GridCacheVersion> entries;

        /** */
        private Map<UUID, Collection<IgniteBiTuple<KeyCacheObject, GridCacheVersion>>> rdrsMap;

        /**
         * @param expiryPlc Expiry policy.
         * @return Access expire policy.
         */
        @Nullable private static CacheExpiryPolicy forPolicy(@Nullable final ExpiryPolicy expiryPlc) {
            if (expiryPlc == null)
                return null;

            return new CacheExpiryPolicy() {
                @Override public long forAccess() {
                    return CU.toTtl(expiryPlc.getExpiryForAccess());
                }

                @Override public long forCreate() {
                    return CU.toTtl(expiryPlc.getExpiryForCreation());
                }

                @Override public long forUpdate() {
                    return CU.toTtl(expiryPlc.getExpiryForUpdate());
                }
            };
        }

        /**
         * @param createTtl Create TTL.
         * @param accessTtl Access TTL.
         * @return Access expire policy.
         */
        @Nullable public static CacheExpiryPolicy fromRemote(final long createTtl, final long accessTtl) {
            if (createTtl == CU.TTL_NOT_CHANGED && accessTtl == CU.TTL_NOT_CHANGED)
                return null;

            return new CacheExpiryPolicy() {
                @Override public long forCreate() {
                    return createTtl;
                }

                @Override public long forAccess() {
                    return accessTtl;
                }

                /** {@inheritDoc} */
                @Override public long forUpdate() {
                    return CU.TTL_NOT_CHANGED;
                }
            };
        }

        /** {@inheritDoc} */
        @Override public void reset() {
            if (entries != null)
                entries.clear();

            if (rdrsMap != null)
                rdrsMap.clear();
        }

        /**
         * @param key Entry key.
         * @param ver Entry version.
         */
        @Override public void ttlUpdated(KeyCacheObject key,
            GridCacheVersion ver,
            @Nullable Collection<UUID> rdrs) {
            if (entries == null)
                entries = new HashMap<>();

            entries.put(key, ver);

            if (rdrs != null && !rdrs.isEmpty()) {
                if (rdrsMap == null)
                    rdrsMap = new HashMap<>();

                for (UUID nodeId : rdrs) {
                    Collection<IgniteBiTuple<KeyCacheObject, GridCacheVersion>> col = rdrsMap.get(nodeId);

                    if (col == null)
                        rdrsMap.put(nodeId, col = new ArrayList<>());

                    col.add(new T2<>(key, ver));
                }
            }
        }

        /**
         * @return TTL update request.
         */
        @Nullable @Override public Map<KeyCacheObject, GridCacheVersion> entries() {
            return entries;
        }

        /** {@inheritDoc} */
        @Nullable @Override public Map<UUID, Collection<IgniteBiTuple<KeyCacheObject, GridCacheVersion>>> readers() {
            return rdrsMap;
        }

        /** {@inheritDoc} */
        @Override public boolean readyToFlush(int cnt) {
            return (entries != null && entries.size() > cnt) || (rdrsMap != null && rdrsMap.size() > cnt);
        }

        /** {@inheritDoc} */
        @Override public String toString() {
            return S.toString(CacheExpiryPolicy.class, this);
        }
    }

    /**
     *
     */
    static class LoadKeysCallable<K, V> implements IgniteCallable<Void>, Externalizable {
        /** */
        private static final long serialVersionUID = 0L;

        /** Cache name. */
        private String cacheName;

        /** Injected grid instance. */
        @IgniteInstanceResource
        private Ignite ignite;

        /** Keys to load. */
        private Collection<? extends K> keys;

        /** Update flag. */
        private boolean update;

        /** */
        private ExpiryPolicy plc;

        /** */
        private boolean keepBinary;

        /**
         * Required by {@link Externalizable}.
         */
        public LoadKeysCallable() {
            // No-op.
        }

        /**
         * @param cacheName Cache name.
         * @param keys Keys.
         * @param update If {@code true} calls {@link #localLoadAndUpdate(Collection)}
         *        otherwise {@link #localLoad(Collection, ExpiryPolicy, boolean)}.
         * @param plc Expiry policy.
         * @param keepBinary Keep binary flag.
         */
        LoadKeysCallable(final String cacheName, final Collection<? extends K> keys, final boolean update,
            final ExpiryPolicy plc, final boolean keepBinary) {
            this.cacheName = cacheName;
            this.keys = keys;
            this.update = update;
            this.plc = plc;
            this.keepBinary = keepBinary;
        }

        /** {@inheritDoc} */
        @Override public Void call() throws Exception {
            GridCacheAdapter<K, V> cache = ((IgniteKernal)ignite).context().cache().internalCache(cacheName);

            assert cache != null : cacheName;

            cache.context().gate().enter();

            try {
                if (update)
                    cache.localLoadAndUpdate(keys);
                else
                    cache.localLoad(keys, plc, keepBinary);
            }
            finally {
                cache.context().gate().leave();
            }

            return null;
        }

        /** {@inheritDoc} */
        @Override public void writeExternal(final ObjectOutput out) throws IOException {
            U.writeString(out, cacheName);

            U.writeCollection(out, keys);

            out.writeBoolean(update);

            out.writeObject(plc != null ? new IgniteExternalizableExpiryPolicy(plc) : null);

            out.writeBoolean(keepBinary);
        }

        /** {@inheritDoc} */
        @Override public void readExternal(final ObjectInput in) throws IOException, ClassNotFoundException {
            cacheName = U.readString(in);

            keys = U.readCollection(in);

            update = in.readBoolean();

            plc = (ExpiryPolicy)in.readObject();

            keepBinary = in.readBoolean();
        }
    }

    /**
     *
     */
    private class LocalStoreLoadClosure extends CIX3<KeyCacheObject, Object, GridCacheVersion> {
        /** */
        final IgniteBiPredicate<K, V> p;

        /** */
        final Collection<GridCacheRawVersionedEntry> col;

        /** */
        final DataStreamerImpl<K, V> ldr;

        /** */
        final ExpiryPolicy plc;

        /**
         * @param p Key/value predicate.
         * @param ldr Loader.
         * @param plc Optional expiry policy.
         */
        private LocalStoreLoadClosure(@Nullable IgniteBiPredicate<K, V> p,
            DataStreamerImpl<K, V> ldr,
            @Nullable ExpiryPolicy plc) {
            this.p = p;
            this.ldr = ldr;
            this.plc = plc;

            col = new ArrayList<>(ldr.perNodeBufferSize());
        }

        /** {@inheritDoc} */
        @Override public void applyx(KeyCacheObject key, Object val, GridCacheVersion ver)
            throws IgniteCheckedException {
            assert ver != null;

            if (p != null && !p.apply(key.value(ctx.cacheObjectContext(), false), (V)val))
                return;

            long ttl = 0;

            if (plc != null) {
                ttl = CU.toTtl(plc.getExpiryForCreation());

                if (ttl == CU.TTL_ZERO)
                    return;
                else if (ttl == CU.TTL_NOT_CHANGED)
                    ttl = 0;
            }

            GridCacheRawVersionedEntry e = new GridCacheRawVersionedEntry(ctx.toCacheKeyObject(key),
                ctx.toCacheObject(val),
                ttl,
                0,
                ver.conflictVersion());

            e.prepareDirectMarshal(ctx.cacheObjectContext());

            col.add(e);

            if (col.size() == ldr.perNodeBufferSize()) {
                ldr.addDataInternal(col, false);

                col.clear();
            }
        }

        /**
         * Adds remaining data to loader.
         */
        void onDone() {
            if (!col.isEmpty())
                ldr.addDataInternal(col, false);
        }
    }

    /**
     *
     */
    private static class LoadCacheClosure<K, V> implements Callable<Void>, Externalizable {
        /** */
        private static final long serialVersionUID = 0L;

        /** */
        private String cacheName;

        /** */
        private IgniteBiPredicate<K, V> p;

        /** */
        private Object[] args;

        /** */
        @IgniteInstanceResource
        private Ignite ignite;

        /** */
        private ExpiryPolicy plc;

        /**
         * Required by {@link Externalizable}.
         */
        public LoadCacheClosure() {
            // No-op.
        }

        /**
         * @param cacheName Cache name.
         * @param p Predicate.
         * @param args Arguments.
         * @param plc Explicitly specified expiry policy.
         */
        private LoadCacheClosure(String cacheName,
            IgniteBiPredicate<K, V> p,
            Object[] args,
            @Nullable ExpiryPolicy plc) {
            this.cacheName = cacheName;
            this.p = p;
            this.args = args;
            this.plc = plc;
        }

        /** {@inheritDoc} */
        @Override public Void call() throws Exception {
            IgniteCache<K, V> cache = ignite.cache(cacheName);

            assert cache != null : cacheName;

            if (plc != null)
                cache = cache.withExpiryPolicy(plc);

            cache.localLoadCache(p, args);

            return null;
        }

        /** {@inheritDoc} */
        @Override public void writeExternal(ObjectOutput out) throws IOException {
            out.writeObject(p);

            out.writeObject(args);

            U.writeString(out, cacheName);

            if (plc != null)
                out.writeObject(new IgniteExternalizableExpiryPolicy(plc));
            else
                out.writeObject(null);
        }

        /** {@inheritDoc} */
        @Override public void readExternal(ObjectInput in) throws IOException, ClassNotFoundException {
            p = (IgniteBiPredicate<K, V>)in.readObject();

            args = (Object[])in.readObject();

            cacheName = U.readString(in);

            plc = (ExpiryPolicy)in.readObject();
        }

        /** {@inheritDoc} */
        @Override public String toString() {
            return S.toString(LoadCacheClosure.class, this);
        }
    }

    /**
     *
     */
    protected abstract static class UpdateTimeStatClosure<T> implements CI1<IgniteInternalFuture<T>> {
        /** */
        protected final CacheMetricsImpl metrics;

        /** */
        protected final long start;

        /**
         * @param metrics Metrics.
         * @param start Start time.
         */
        public UpdateTimeStatClosure(CacheMetricsImpl metrics, long start) {
            this.metrics = metrics;
            this.start = start;
        }

        /** {@inheritDoc} */
        @Override public void apply(IgniteInternalFuture<T> fut) {
            try {
                if (!fut.isCancelled()) {
                    fut.get();

                    updateTimeStat();
                }
            }
            catch (IgniteCheckedException ignore) {
                //No-op.
            }
        }

        /**
         * Updates statistics.
         */
        protected abstract void updateTimeStat();
    }

    /**
     *
     */
    protected static class UpdateGetTimeStatClosure<T> extends UpdateTimeStatClosure<T> {
        /** */
        private static final long serialVersionUID = 0L;

        /**
         * @param metrics Metrics.
         * @param start Start time.
         */
        public UpdateGetTimeStatClosure(CacheMetricsImpl metrics, long start) {
            super(metrics, start);
        }

        /** {@inheritDoc} */
        @Override protected void updateTimeStat() {
            metrics.addGetTimeNanos(System.nanoTime() - start);
        }
    }

    /**
     *
     */
    protected static class UpdateRemoveTimeStatClosure<T> extends UpdateTimeStatClosure<T> {
        /** */
        private static final long serialVersionUID = 0L;

        /**
         * @param metrics Metrics.
         * @param start Start time.
         */
        public UpdateRemoveTimeStatClosure(CacheMetricsImpl metrics, long start) {
            super(metrics, start);
        }

        /** {@inheritDoc} */
        @Override protected void updateTimeStat() {
            metrics.addRemoveTimeNanos(System.nanoTime() - start);
        }
    }

    /**
     *
     */
    protected static class UpdatePutTimeStatClosure<T> extends UpdateTimeStatClosure {
        /** */
        private static final long serialVersionUID = 0L;

        /**
         * @param metrics Metrics.
         * @param start Start time.
         */
        public UpdatePutTimeStatClosure(CacheMetricsImpl metrics, long start) {
            super(metrics, start);
        }

        /** {@inheritDoc} */
        @Override protected void updateTimeStat() {
            metrics.addPutTimeNanos(System.nanoTime() - start);
        }
    }

    /**
     *
     */
    protected static class UpdatePutAndGetTimeStatClosure<T> extends UpdateTimeStatClosure {
        /** */
        private static final long serialVersionUID = 0L;

        /**
         * @param metrics Metrics.
         * @param start Start time.
         */
        public UpdatePutAndGetTimeStatClosure(CacheMetricsImpl metrics, long start) {
            super(metrics, start);
        }

        /** {@inheritDoc} */
        @Override protected void updateTimeStat() {
            metrics.addPutAndGetTimeNanos(System.nanoTime() - start);
        }
    }

    /**
     *
     */
    protected static class InvokeAllTimeStatClosure<T> extends UpdateTimeStatClosure {
        /** */
        private static final long serialVersionUID = 0L;

        /**
         * @param metrics Metrics.
         * @param start Start time.
         */
        public InvokeAllTimeStatClosure(CacheMetricsImpl metrics, final long start) {
            super(metrics, start);
        }

        /** {@inheritDoc} */
        @Override protected void updateTimeStat() {
            metrics.addInvokeTimeNanos(System.nanoTime() - start);
        }
    }

    /**
     * Delayed callable class.
     */
    public abstract static class TopologyVersionAwareJob extends ComputeJobAdapter {
        /** */
        private static final long serialVersionUID = 0L;

        /** Injected job context. */
        @JobContextResource
        protected ComputeJobContext jobCtx;

        /** Injected grid instance. */
        @IgniteInstanceResource
        protected Ignite ignite;

        /** Affinity topology version. */
        protected final AffinityTopologyVersion topVer;

        /** Cache name. */
        protected final String cacheName;

        /**
         * @param cacheName Cache name.
         * @param topVer Affinity topology version.
         */
        public TopologyVersionAwareJob(String cacheName, AffinityTopologyVersion topVer) {
            assert topVer != null;

            this.cacheName = cacheName;
            this.topVer = topVer;
        }

        /** {@inheritDoc} */
        @Nullable @Override public final Object execute() {
            if (!waitAffinityReadyFuture())
                return null;

            IgniteInternalCache cache = ((IgniteEx)ignite).context().cache().cache(cacheName);

            return localExecute(cache);
        }

        /**
         * @param cache Cache.
         * @return Local execution result.
         */
        @Nullable protected abstract Object localExecute(@Nullable IgniteInternalCache cache);

        /**
         * Holds (suspends) job execution until our cache version becomes equal to remote cache's version.
         *
         * @return {@code True} if topology check passed.
         */
        private boolean waitAffinityReadyFuture() {
            GridCacheProcessor cacheProc = ((IgniteEx)ignite).context().cache();

            AffinityTopologyVersion locTopVer = cacheProc.context().exchange().readyAffinityVersion();

            if (locTopVer.compareTo(topVer) < 0) {
                IgniteInternalFuture<?> fut = cacheProc.context().exchange().affinityReadyFuture(topVer);

                if (fut != null && !fut.isDone()) {
                    jobCtx.holdcc();

                    fut.listen(new CI1<IgniteInternalFuture<?>>() {
                        @Override public void apply(IgniteInternalFuture<?> t) {
                            ((IgniteEx)ignite).context().closure().runLocalSafe(new GridPlainRunnable() {
                                @Override public void run() {
                                    jobCtx.callcc();
                                }
                            }, false);
                        }
                    });

                    return false;
                }
            }

            return true;
        }
    }

    /**
     * Size task.
     */
    @GridInternal
    private static class SizeTask extends ComputeTaskAdapter<Object, Integer> {
        /** */
        private static final long serialVersionUID = 0L;

        /** Cache name. */
        private final String cacheName;

        /** Affinity topology version. */
        private final AffinityTopologyVersion topVer;

        /** Peek modes. */
        private final CachePeekMode[] peekModes;

        /**
         * @param cacheName Cache name.
         * @param topVer Affinity topology version.
         * @param peekModes Cache peek modes.
         */
        public SizeTask(String cacheName, AffinityTopologyVersion topVer, CachePeekMode[] peekModes) {
            this.cacheName = cacheName;
            this.topVer = topVer;
            this.peekModes = peekModes;
        }

        /** {@inheritDoc} */
        @NotNull @Override public Map<? extends ComputeJob, ClusterNode> map(List<ClusterNode> subgrid,
            @Nullable Object arg) throws IgniteException {
            Map<ComputeJob, ClusterNode> jobs = new HashMap();

            for (ClusterNode node : subgrid)
                jobs.put(new SizeJob(cacheName, topVer, peekModes), node);

            return jobs;
        }

        /** {@inheritDoc} */
        @Override public ComputeJobResultPolicy result(ComputeJobResult res, List<ComputeJobResult> rcvd) {
            IgniteException e = res.getException();

            if (e != null) {
                if (e instanceof ClusterTopologyException)
                    return ComputeJobResultPolicy.WAIT;

                throw new IgniteException("Remote job threw exception.", e);
            }

            return ComputeJobResultPolicy.WAIT;
        }

        /** {@inheritDoc} */
        @Nullable @Override public Integer reduce(List<ComputeJobResult> results) throws IgniteException {
            int size = 0;

            for (ComputeJobResult res : results) {
                if (res.getException() == null && res != null)
                    size += res.<Integer>getData();
            }

            return size;
        }
    }

    /**
     * Size task.
     */
    @GridInternal
    private static class SizeLongTask extends ComputeTaskAdapter<Object, Long> {
        /** */
        private static final long serialVersionUID = 0L;

        /** Cache name. */
        private final String cacheName;

        /** Affinity topology version. */
        private final AffinityTopologyVersion topVer;

        /** Peek modes. */
        private final CachePeekMode[] peekModes;

        /**
         * @param cacheName Cache name.
         * @param topVer Affinity topology version.
         * @param peekModes Cache peek modes.
         */
        private SizeLongTask(String cacheName, AffinityTopologyVersion topVer, CachePeekMode[] peekModes) {
            this.cacheName = cacheName;
            this.topVer = topVer;
            this.peekModes = peekModes;
        }

        /** {@inheritDoc} */
        @NotNull @Override public Map<? extends ComputeJob, ClusterNode> map(List<ClusterNode> subgrid,
            @Nullable Object arg) throws IgniteException {
            Map<ComputeJob, ClusterNode> jobs = new HashMap();

            for (ClusterNode node : subgrid)
                jobs.put(new SizeLongJob(cacheName, topVer, peekModes), node);

            return jobs;
        }

        /** {@inheritDoc} */
        @Override public ComputeJobResultPolicy result(ComputeJobResult res, List<ComputeJobResult> rcvd) {
            IgniteException e = res.getException();

            if (e != null) {
                if (e instanceof ClusterTopologyException)
                    return ComputeJobResultPolicy.WAIT;

                throw new IgniteException("Remote job threw exception.", e);
            }

            return ComputeJobResultPolicy.WAIT;
        }

        /** {@inheritDoc} */
        @Nullable @Override public Long reduce(List<ComputeJobResult> results) throws IgniteException {
            long size = 0;

            for (ComputeJobResult res : results) {
                if (res != null && res.getException() == null)
                    size += res.<Long>getData();
            }

            return size;
        }
    }

    /**
     * Partition Size Long task.
     */
    @GridInternal
    private static class PartitionSizeLongTask extends ComputeTaskAdapter<Object, Long> {
        /** */
        private static final long serialVersionUID = 0L;

        /** Partition */
        private final int partition;

        /** Cache name. */
        private final String cacheName;

        /** Affinity topology version. */
        private final AffinityTopologyVersion topVer;

        /** Peek modes. */
        private final CachePeekMode[] peekModes;

        /**
         * @param cacheName Cache name.
         * @param topVer Affinity topology version.
         * @param peekModes Cache peek modes.
         * @param partition partition.
         */
        private PartitionSizeLongTask(
            String cacheName,
            AffinityTopologyVersion topVer,
            CachePeekMode[] peekModes,
            int partition
        ) {
            this.cacheName = cacheName;
            this.topVer = topVer;
            this.peekModes = peekModes;
            this.partition = partition;
        }

        /** {@inheritDoc} */
        @NotNull @Override public Map<? extends ComputeJob, ClusterNode> map(
            List<ClusterNode> subgrid,
            @Nullable Object arg
        ) throws IgniteException {
            Map<ComputeJob, ClusterNode> jobs = new HashMap();

            for (ClusterNode node : subgrid)
                jobs.put(new PartitionSizeLongJob(cacheName, topVer, peekModes, partition), node);

            return jobs;
        }

        /** {@inheritDoc} */
        @Override public ComputeJobResultPolicy result(ComputeJobResult res, List<ComputeJobResult> rcvd) {
            IgniteException e = res.getException();

            if (e != null) {
                if (e instanceof ClusterTopologyException)
                    return ComputeJobResultPolicy.WAIT;

                throw new IgniteException("Remote job threw exception.", e);
            }

            return ComputeJobResultPolicy.WAIT;
        }

        /** {@inheritDoc} */
        @Nullable @Override public Long reduce(List<ComputeJobResult> results) throws IgniteException {
            long size = 0;

            for (ComputeJobResult res : results) {
                if (res != null) {
                    if (res.getException() == null)
                        size += res.<Long>getData();
                    else
                        throw res.getException();
                }
            }

            return size;
        }
    }

    /**
     * Clear task.
     */
    @GridInternal
    private static class ClearTask<K> extends ComputeTaskAdapter<Object, Object> {
        /** */
        private static final long serialVersionUID = 0L;

        /** Cache name. */
        private final String cacheName;

        /** Affinity topology version. */
        private final AffinityTopologyVersion topVer;

        /** Keys to clear. */
        private final Set<? extends K> keys;

        /** Near cache flag. */
        private final boolean near;

        /**
         * @param cacheName Cache name.
         * @param topVer Affinity topology version.
         * @param keys Keys to clear.
         * @param near Near cache flag.
         */
        public ClearTask(String cacheName, AffinityTopologyVersion topVer, Set<? extends K> keys, boolean near) {
            this.cacheName = cacheName;
            this.topVer = topVer;
            this.keys = keys;
            this.near = near;
        }

        /** {@inheritDoc} */
        @NotNull @Override public Map<? extends ComputeJob, ClusterNode> map(List<ClusterNode> subgrid,
            @Nullable Object arg) throws IgniteException {
            Map<ComputeJob, ClusterNode> jobs = new HashMap<>();

            for (ClusterNode node : subgrid) {
                ComputeJob job;

                if (near) {
                    job = keys == null ? new GlobalClearAllNearJob(cacheName, topVer) :
                        new GlobalClearKeySetNearJob<>(cacheName, topVer, keys);
                }
                else {
                    job = keys == null ? new GlobalClearAllJob(cacheName, topVer) :
                        new GlobalClearKeySetJob<>(cacheName, topVer, keys);
                }

                jobs.put(job, node);
            }

            return jobs;
        }

        /** {@inheritDoc} */
        @Override public ComputeJobResultPolicy result(ComputeJobResult res, List<ComputeJobResult> rcvd) {
            IgniteException e = res.getException();

            if (e != null) {
                if (e instanceof ClusterTopologyException)
                    return ComputeJobResultPolicy.WAIT;

                throw new IgniteException("Remote job threw exception.", e);
            }

            return ComputeJobResultPolicy.WAIT;
        }

        /** {@inheritDoc} */
        @Nullable @Override public Object reduce(List<ComputeJobResult> results) throws IgniteException {
            return null;
        }
    }

    /**
     * Partition preload job.
     */
    @GridInternal
    private static class PartitionPreloadJob implements IgniteRunnable {
        /** */
        private static final long serialVersionUID = 0L;

        /** */
        @IgniteInstanceResource
        private IgniteEx ignite;

        /** */
        @LoggerResource
        private IgniteLogger log;

        /** */
        private final String name;

        /** Cache name. */
        private final int part;

        /**
         * @param name Name.
         * @param part Partition.
         */
        public PartitionPreloadJob(String name, int part) {
            this.name = name;
            this.part = part;
        }

        /** {@inheritDoc} */
        @Override public void run() {
            IgniteInternalCache cache = ignite.context().cache().cache(name);

            try {
                cache.context().offheap().preloadPartition(part);
            }
            catch (IgniteCheckedException e) {
                log.error("Failed to preload the partition [cache=" + name + ", partition=" + part + ']', e);

                throw new IgniteException(e);
            }
        }
    }

    /**
     * Iterator implementation for KeySet.
     */
    private final class KeySetIterator implements Iterator<K> {
        /** Internal map entry iterator. */
        private final Iterator<GridCacheMapEntry> internalIterator;

        /** Keep binary flag. */
        private final boolean keepBinary;

        /** Current entry. */
        private GridCacheMapEntry current;

        /**
         * Constructor.
         *
         * @param internalIterator Internal iterator.
         * @param keepBinary Keep binary flag.
         */
        private KeySetIterator(Iterator<GridCacheMapEntry> internalIterator, boolean keepBinary) {
            this.internalIterator = internalIterator;
            this.keepBinary = keepBinary;
        }

        /** {@inheritDoc} */
        @Override public boolean hasNext() {
            return internalIterator.hasNext();
        }

        /** {@inheritDoc} */
        @Override public K next() {
            current = internalIterator.next();

            return (K)ctx.unwrapBinaryIfNeeded(current.key(), keepBinary, true);
        }

        /** {@inheritDoc} */
        @Override public void remove() {
            if (current == null)
                throw new IllegalStateException();

            try {
                getAndRemove((K)current.key());
            }
            catch (IgniteCheckedException e) {
                throw new IgniteException(e);
            }

            current = null;
        }
    }

    /**
     * A wrapper over internal map that provides set semantics and constant-time contains() check.
     */
    private final class KeySet extends AbstractSet<K> {
        /** Internal entry set. */
        private final Set<GridCacheMapEntry> internalSet;

        /** Keep binary flag. */
        private final boolean keepBinary;

        /**
         * Constructor
         *
         * @param internalSet Internal set.
         */
        private KeySet(Set<GridCacheMapEntry> internalSet) {
            this.internalSet = internalSet;

            CacheOperationContext opCtx = ctx.operationContextPerCall();

            keepBinary = opCtx != null && opCtx.isKeepBinary();
        }

        /** {@inheritDoc} */
        @Override public Iterator<K> iterator() {
            return new KeySetIterator(internalSet.iterator(), keepBinary);
        }

        /** {@inheritDoc} */
        @Override public int size() {
            return F.size(iterator());
        }

        /** {@inheritDoc} */
        @Override public boolean contains(Object o) {
            GridCacheMapEntry entry = map.getEntry(ctx, ctx.toCacheKeyObject(o));

            return entry != null && internalSet.contains(entry);
        }
    }

    /**
     * Iterator implementation for EntrySet.
     */
    private final class EntryIterator implements Iterator<Cache.Entry<K, V>> {

        /** Internal iterator. */
        private final Iterator<GridCacheMapEntry> internalIterator;

        /** Current entry. */
        private GridCacheMapEntry current;

        /** Keep binary flag. */
        private final boolean keepBinary;

        /**
         * Constructor.
         *
         * @param internalIterator Internal iterator.
         * @param keepBinary Keep binary.
         */
        private EntryIterator(Iterator<GridCacheMapEntry> internalIterator, boolean keepBinary) {
            this.internalIterator = internalIterator;
            this.keepBinary = keepBinary;
        }

        /** {@inheritDoc} */
        @Override public boolean hasNext() {
            return internalIterator.hasNext();
        }

        /** {@inheritDoc} */
        @Override public Cache.Entry<K, V> next() {
            current = internalIterator.next();

            return current.wrapLazyValue(keepBinary);
        }

        /** {@inheritDoc} */
        @Override public void remove() {
            if (current == null)
                throw new IllegalStateException();

            try {
                getAndRemove((K)current.wrapLazyValue(keepBinary).getKey());
            }
            catch (IgniteCheckedException e) {
                throw new IgniteException(e);
            }

            current = null;
        }
    }

    /**
     * A wrapper over internal map that provides set semantics and constant-time contains() check.
     */
    private final class EntrySet extends AbstractSet<Cache.Entry<K, V>> {

        /** Internal set. */
        private final Set<GridCacheMapEntry> internalSet;

        /** Keep binary flag. */
        private final boolean keepBinary;

        /**
         * Constructor.
         *
         * @param internalSet Internal set.
         * @param keepBinary Keep binary flag.
         */
        private EntrySet(Set<GridCacheMapEntry> internalSet, boolean keepBinary) {
            this.internalSet = internalSet;
            this.keepBinary = keepBinary;
        }

        /** {@inheritDoc} */
        @Override public Iterator<Cache.Entry<K, V>> iterator() {
            return new EntryIterator(internalSet.iterator(), keepBinary);
        }

        /** {@inheritDoc} */
        @Override public int size() {
            return F.size(iterator());
        }

        /** {@inheritDoc} */
        @Override public boolean contains(Object o) {
            GridCacheMapEntry entry = map.getEntry(ctx, ctx.toCacheKeyObject(o));

            return entry != null && internalSet.contains(entry);
        }
    }
}<|MERGE_RESOLUTION|>--- conflicted
+++ resolved
@@ -2066,12 +2066,6 @@
             long start = statsEnabled ? System.nanoTime() : 0L;
 
             A.notNull(key, "key", val, "val");
-<<<<<<< HEAD
-=======
-
-            if (keyCheck)
-                validateCacheKey(key);
->>>>>>> 7a05c994
 
             boolean stored = put0(key, val, filter);
 
@@ -2443,7 +2437,6 @@
 
             A.notNull(key, "key", val, "val");
 
-<<<<<<< HEAD
             final boolean statsEnabled = ctx.statisticsEnabled();
 
             final long start = statsEnabled ? System.nanoTime() : 0L;
@@ -2453,20 +2446,6 @@
             if (statsEnabled)
                 fut.listen(new UpdatePutTimeStatClosure<Boolean>(metrics0(), start));
 
-=======
-            if (keyCheck)
-                validateCacheKey(key);
-
-            final boolean statsEnabled = ctx.statisticsEnabled();
-
-            final long start = statsEnabled ? System.nanoTime() : 0L;
-
-            IgniteInternalFuture<Boolean> fut = putAsync0(key, val, filter);
-
-            if (statsEnabled)
-                fut.listen(new UpdatePutTimeStatClosure<Boolean>(metrics0(), start));
-
->>>>>>> 7a05c994
             return fut;
         }
     }
@@ -2571,20 +2550,10 @@
 
             long start = statsEnabled ? System.nanoTime() : 0L;
 
-<<<<<<< HEAD
             warnIfUnordered(m, BulkOperation.PUT);
 
             putAll0(m);
 
-=======
-            if (keyCheck)
-                validateCacheKeys(m.keySet());
-
-            warnIfUnordered(m, BulkOperation.PUT);
-
-            putAll0(m);
-
->>>>>>> 7a05c994
             if (statsEnabled)
                 metrics0().addPutTimeNanos(System.nanoTime() - start);
         }
@@ -2618,12 +2587,6 @@
 
             if (F.isEmpty(m))
                 return new GridFinishedFuture<>();
-<<<<<<< HEAD
-=======
-
-            if (keyCheck)
-                validateCacheKeys(m.keySet());
->>>>>>> 7a05c994
 
             warnIfUnordered(m, BulkOperation.PUT);
 
@@ -2748,7 +2711,6 @@
         try (MTC.TraceSurroundings ignored =
                  MTC.support(ctx.kernalContext().tracing().create(CACHE_API_REMOVE_ALL, MTC.span()))) {
             MTC.span().addTag("cache", () -> Objects.toString(cacheCfg.getName()));
-<<<<<<< HEAD
 
             assert ctx.isLocal();
 
@@ -2765,24 +2727,6 @@
 
                 removeAll(keys);
 
-=======
-
-            assert ctx.isLocal();
-
-            // We do batch and recreate cursor because removing using a single cursor
-            // will cause it to reinitialize on each merged page.
-            List<K> keys = new ArrayList<>(Math.min(REMOVE_ALL_KEYS_BATCH, size()));
-
-            do {
-                Iterator<CacheDataRow> it = ctx.offheap().cacheIterator(ctx.cacheId(),
-                    true, true, null, null, null);
-
-                while (it.hasNext() && keys.size() < REMOVE_ALL_KEYS_BATCH)
-                    keys.add((K)it.next().key());
-
-                removeAll(keys);
-
->>>>>>> 7a05c994
                 keys.clear();
             }
             while (!isEmpty());
@@ -2807,20 +2751,10 @@
             if (F.isEmpty(keys))
                 return;
 
-<<<<<<< HEAD
             warnIfUnordered(keys, BulkOperation.REMOVE);
 
             removeAll0(keys);
 
-=======
-            if (keyCheck)
-                validateCacheKeys(keys);
-
-            warnIfUnordered(keys, BulkOperation.REMOVE);
-
-            removeAll0(keys);
-
->>>>>>> 7a05c994
             if (statsEnabled)
                 metrics0().addRemoveTimeNanos(System.nanoTime() - start);
         }
@@ -2860,16 +2794,8 @@
                 return new GridFinishedFuture<>();
 
             final boolean statsEnabled = ctx.statisticsEnabled();
-<<<<<<< HEAD
 
             final long start = statsEnabled ? System.nanoTime() : 0L;
-=======
-
-            final long start = statsEnabled ? System.nanoTime() : 0L;
-
-            if (keyCheck)
-                validateCacheKeys(keys);
->>>>>>> 7a05c994
 
             warnIfUnordered(keys, BulkOperation.REMOVE);
 
@@ -2929,22 +2855,11 @@
 
             A.notNull(key, "key");
 
-<<<<<<< HEAD
             boolean rmv = remove0(key, filter);
 
             if (statsEnabled && rmv)
                 metrics0().addRemoveTimeNanos(System.nanoTime() - start);
 
-=======
-            if (keyCheck)
-                validateCacheKey(key);
-
-            boolean rmv = remove0(key, filter);
-
-            if (statsEnabled && rmv)
-                metrics0().addRemoveTimeNanos(System.nanoTime() - start);
-
->>>>>>> 7a05c994
             return rmv;
         }
     }
@@ -3003,22 +2918,11 @@
 
             A.notNull(key, "key");
 
-<<<<<<< HEAD
             IgniteInternalFuture<Boolean> fut = removeAsync0(key, filter);
 
             if (statsEnabled)
                 fut.listen(new UpdateRemoveTimeStatClosure<>(metrics0(), start));
 
-=======
-            if (keyCheck)
-                validateCacheKey(key);
-
-            IgniteInternalFuture<Boolean> fut = removeAsync0(key, filter);
-
-            if (statsEnabled)
-                fut.listen(new UpdateRemoveTimeStatClosure<>(metrics0(), start));
-
->>>>>>> 7a05c994
             return fut;
         }
     }
