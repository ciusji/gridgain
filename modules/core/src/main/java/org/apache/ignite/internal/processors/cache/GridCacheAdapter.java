/*
 * Copyright 2019 GridGain Systems, Inc. and Contributors.
 *
 * Licensed under the GridGain Community Edition License (the "License");
 * you may not use this file except in compliance with the License.
 * You may obtain a copy of the License at
 *
 *     https://www.gridgain.com/products/software/community-edition/gridgain-community-edition-license
 *
 * Unless required by applicable law or agreed to in writing, software
 * distributed under the License is distributed on an "AS IS" BASIS,
 * WITHOUT WARRANTIES OR CONDITIONS OF ANY KIND, either express or implied.
 * See the License for the specific language governing permissions and
 * limitations under the License.
 */

package org.apache.ignite.internal.processors.cache;

import javax.cache.Cache;
import javax.cache.expiry.ExpiryPolicy;
import javax.cache.processor.EntryProcessor;
import javax.cache.processor.EntryProcessorException;
import javax.cache.processor.EntryProcessorResult;
import java.io.Externalizable;
import java.io.IOException;
import java.io.InvalidObjectException;
import java.io.ObjectInput;
import java.io.ObjectOutput;
import java.io.ObjectStreamException;
import java.util.AbstractSet;
import java.util.ArrayList;
import java.util.Collection;
import java.util.Collections;
import java.util.HashMap;
import java.util.HashSet;
import java.util.Iterator;
import java.util.List;
import java.util.Map;
import java.util.NoSuchElementException;
import java.util.Objects;
import java.util.Set;
import java.util.SortedMap;
import java.util.SortedSet;
import java.util.UUID;
import java.util.concurrent.Callable;
import java.util.concurrent.ExecutorService;
import java.util.concurrent.Executors;
import java.util.concurrent.Semaphore;
import java.util.concurrent.TimeUnit;
import java.util.concurrent.locks.ReentrantLock;
import org.apache.ignite.Ignite;
import org.apache.ignite.IgniteCache;
import org.apache.ignite.IgniteCheckedException;
import org.apache.ignite.IgniteException;
import org.apache.ignite.IgniteLogger;
import org.apache.ignite.IgniteSystemProperties;
import org.apache.ignite.cache.CacheEntry;
import org.apache.ignite.cache.CacheInterceptor;
import org.apache.ignite.cache.CacheMetrics;
import org.apache.ignite.cache.CachePeekMode;
import org.apache.ignite.cache.affinity.Affinity;
import org.apache.ignite.cluster.ClusterGroup;
import org.apache.ignite.cluster.ClusterNode;
import org.apache.ignite.cluster.ClusterTopologyException;
import org.apache.ignite.compute.ComputeJob;
import org.apache.ignite.compute.ComputeJobAdapter;
import org.apache.ignite.compute.ComputeJobContext;
import org.apache.ignite.compute.ComputeJobResult;
import org.apache.ignite.compute.ComputeJobResultPolicy;
import org.apache.ignite.compute.ComputeTaskAdapter;
import org.apache.ignite.configuration.CacheConfiguration;
import org.apache.ignite.configuration.IgniteConfiguration;
import org.apache.ignite.configuration.TransactionConfiguration;
import org.apache.ignite.internal.ComputeTaskInternalFuture;
import org.apache.ignite.internal.IgniteEx;
import org.apache.ignite.internal.IgniteFeatures;
import org.apache.ignite.internal.IgniteInternalFuture;
import org.apache.ignite.internal.IgniteInterruptedCheckedException;
import org.apache.ignite.internal.IgniteKernal;
import org.apache.ignite.internal.IgniteTransactionsEx;
import org.apache.ignite.internal.IgnitionEx;
import org.apache.ignite.internal.NodeStoppingException;
import org.apache.ignite.internal.cluster.ClusterTopologyCheckedException;
import org.apache.ignite.internal.cluster.ClusterTopologyServerNotFoundException;
import org.apache.ignite.internal.cluster.IgniteClusterEx;
import org.apache.ignite.internal.managers.discovery.IgniteClusterNode;
import org.apache.ignite.internal.processors.affinity.AffinityTopologyVersion;
import org.apache.ignite.internal.processors.cache.affinity.GridCacheAffinityImpl;
import org.apache.ignite.internal.processors.cache.distributed.IgniteExternalizableExpiryPolicy;
import org.apache.ignite.internal.processors.cache.distributed.dht.GridDhtCacheAdapter;
import org.apache.ignite.internal.processors.cache.distributed.dht.topology.GridDhtInvalidPartitionException;
import org.apache.ignite.internal.processors.cache.distributed.dht.topology.GridDhtLocalPartition;
import org.apache.ignite.internal.processors.cache.distributed.dht.topology.GridDhtPartitionTopology;
import org.apache.ignite.internal.processors.cache.distributed.near.GridNearTxLocal;
import org.apache.ignite.internal.processors.cache.dr.GridCacheDrInfo;
import org.apache.ignite.internal.processors.cache.mvcc.MvccSnapshot;
import org.apache.ignite.internal.processors.cache.mvcc.MvccUtils;
import org.apache.ignite.internal.processors.cache.persistence.CacheDataRow;
import org.apache.ignite.internal.processors.cache.transactions.IgniteInternalTx;
import org.apache.ignite.internal.processors.cache.transactions.IgniteTxLocalAdapter;
import org.apache.ignite.internal.processors.cache.transactions.IgniteTxLocalEx;
import org.apache.ignite.internal.processors.cache.version.GridCacheRawVersionedEntry;
import org.apache.ignite.internal.processors.cache.version.GridCacheVersion;
import org.apache.ignite.internal.processors.datastreamer.DataStreamerEntry;
import org.apache.ignite.internal.processors.datastreamer.DataStreamerImpl;
import org.apache.ignite.internal.processors.dr.IgniteDrDataStreamerCacheUpdater;
import org.apache.ignite.internal.processors.metric.impl.MetricUtils;
import org.apache.ignite.internal.processors.platform.cache.PlatformCacheEntryFilter;
import org.apache.ignite.internal.processors.task.GridInternal;
import org.apache.ignite.internal.processors.tracing.MTC;
import org.apache.ignite.internal.transactions.IgniteTxHeuristicCheckedException;
import org.apache.ignite.internal.transactions.IgniteTxRollbackCheckedException;
import org.apache.ignite.internal.transactions.IgniteTxTimeoutCheckedException;
import org.apache.ignite.internal.transactions.TransactionCheckedException;
import org.apache.ignite.internal.util.GridSerializableMap;
import org.apache.ignite.internal.util.future.GridEmbeddedFuture;
import org.apache.ignite.internal.util.future.GridFinishedFuture;
import org.apache.ignite.internal.util.future.GridFutureAdapter;
import org.apache.ignite.internal.util.lang.GridCloseableIterator;
import org.apache.ignite.internal.util.lang.GridPlainCallable;
import org.apache.ignite.internal.util.lang.GridPlainRunnable;
import org.apache.ignite.internal.util.tostring.GridToStringExclude;
import org.apache.ignite.internal.util.typedef.C1;
import org.apache.ignite.internal.util.typedef.C2;
import org.apache.ignite.internal.util.typedef.CI1;
import org.apache.ignite.internal.util.typedef.CI2;
import org.apache.ignite.internal.util.typedef.CIX2;
import org.apache.ignite.internal.util.typedef.CIX3;
import org.apache.ignite.internal.util.typedef.CX1;
import org.apache.ignite.internal.util.typedef.F;
import org.apache.ignite.internal.util.typedef.T2;
import org.apache.ignite.internal.util.typedef.X;
import org.apache.ignite.internal.util.typedef.internal.A;
import org.apache.ignite.internal.util.typedef.internal.CU;
import org.apache.ignite.internal.util.typedef.internal.LT;
import org.apache.ignite.internal.util.typedef.internal.S;
import org.apache.ignite.internal.util.typedef.internal.U;
import org.apache.ignite.lang.IgniteBiPredicate;
import org.apache.ignite.lang.IgniteBiTuple;
import org.apache.ignite.lang.IgniteCallable;
import org.apache.ignite.lang.IgniteClosure;
import org.apache.ignite.lang.IgniteInClosure;
import org.apache.ignite.lang.IgniteOutClosure;
import org.apache.ignite.lang.IgnitePredicate;
import org.apache.ignite.lang.IgniteProductVersion;
import org.apache.ignite.lang.IgniteRunnable;
import org.apache.ignite.mxbean.CacheMetricsMXBean;
import org.apache.ignite.plugin.security.SecurityPermission;
import org.apache.ignite.resources.IgniteInstanceResource;
import org.apache.ignite.resources.JobContextResource;
import org.apache.ignite.resources.LoggerResource;
import org.apache.ignite.thread.IgniteThreadFactory;
import org.apache.ignite.transactions.Transaction;
import org.apache.ignite.transactions.TransactionConcurrency;
import org.apache.ignite.transactions.TransactionIsolation;
import org.jetbrains.annotations.NotNull;
import org.jetbrains.annotations.Nullable;

import static org.apache.ignite.IgniteSystemProperties.IGNITE_CACHE_KEY_VALIDATION_DISABLED;
import static org.apache.ignite.IgniteSystemProperties.IGNITE_CACHE_RETRIES_COUNT;
import static org.apache.ignite.internal.GridClosureCallMode.BROADCAST;
import static org.apache.ignite.internal.processors.cache.CacheOperationContext.DFLT_ALLOW_ATOMIC_OPS_IN_TX;
import static org.apache.ignite.internal.processors.cache.distributed.dht.topology.GridDhtPartitionState.OWNING;
import static org.apache.ignite.internal.processors.dr.GridDrType.DR_LOAD;
import static org.apache.ignite.internal.processors.dr.GridDrType.DR_NONE;
import static org.apache.ignite.internal.processors.task.GridTaskThreadContextKey.TC_NO_FAILOVER;
import static org.apache.ignite.internal.processors.task.GridTaskThreadContextKey.TC_SUBGRID;
import static org.apache.ignite.internal.processors.tracing.SpanType.CACHE_API_GET;
import static org.apache.ignite.internal.processors.tracing.SpanType.CACHE_API_GET_ALL;
import static org.apache.ignite.internal.processors.tracing.SpanType.CACHE_API_GET_ALL_ASYNC;
import static org.apache.ignite.internal.processors.tracing.SpanType.CACHE_API_GET_ASYNC;
import static org.apache.ignite.internal.processors.tracing.SpanType.CACHE_API_PUT;
import static org.apache.ignite.internal.processors.tracing.SpanType.CACHE_API_PUT_ALL;
import static org.apache.ignite.internal.processors.tracing.SpanType.CACHE_API_PUT_ALL_ASYNC;
import static org.apache.ignite.internal.processors.tracing.SpanType.CACHE_API_PUT_ASYNC;
import static org.apache.ignite.internal.processors.tracing.SpanType.CACHE_API_REMOVE;
import static org.apache.ignite.internal.processors.tracing.SpanType.CACHE_API_REMOVE_ALL;
import static org.apache.ignite.internal.processors.tracing.SpanType.CACHE_API_REMOVE_ALL_ASYNC;
import static org.apache.ignite.internal.processors.tracing.SpanType.CACHE_API_REMOVE_ASYNC;
import static org.apache.ignite.transactions.TransactionConcurrency.OPTIMISTIC;
import static org.apache.ignite.transactions.TransactionConcurrency.PESSIMISTIC;
import static org.apache.ignite.transactions.TransactionIsolation.READ_COMMITTED;
import static org.apache.ignite.transactions.TransactionIsolation.REPEATABLE_READ;
import static org.apache.ignite.transactions.TransactionIsolation.SERIALIZABLE;

/**
 * Adapter for different cache implementations.
 */
@SuppressWarnings("unchecked")
public abstract class GridCacheAdapter<K, V> implements IgniteInternalCache<K, V>, Externalizable {
    /** */
    private static final long serialVersionUID = 0L;

    /** clearLocally() split threshold. */
    public static final int CLEAR_ALL_SPLIT_THRESHOLD = 10000;

    /** Default cache start size. */
    public static final int DFLT_START_CACHE_SIZE = IgniteSystemProperties.getInteger(
        IgniteSystemProperties.IGNITE_CACHE_START_SIZE, 4096);

    /** Size of keys batch to removeAll. */
    private static final int REMOVE_ALL_KEYS_BATCH = 10000;

    /** Maximum number of retries when topology changes. */
    public static final int MAX_RETRIES = IgniteSystemProperties.getInteger(IGNITE_CACHE_RETRIES_COUNT, 100);

    /** Minimum version supporting partition preloading. */
    private static final IgniteProductVersion PRELOAD_PARTITION_SINCE = IgniteProductVersion.fromString("2.7.0");

    /** Deserialization stash. */
    private static final ThreadLocal<IgniteBiTuple<String, String>> stash = ThreadLocal.withInitial(
        () -> new IgniteBiTuple<>());

    /** {@link GridCacheReturn}-to-value conversion. */
    private static final IgniteClosure RET2VAL =
        new CX1<IgniteInternalFuture<GridCacheReturn>, Object>() {
            @Nullable @Override public Object applyx(IgniteInternalFuture<GridCacheReturn> fut)
                throws IgniteCheckedException {
                return fut.get().value();
            }

            @Override public String toString() {
                return "Cache return value to value converter.";
            }
        };

    /** {@link GridCacheReturn}-to-null conversion. */
    protected static final IgniteClosure RET2NULL =
        new CX1<IgniteInternalFuture<GridCacheReturn>, Object>() {
            @Nullable @Override public Object applyx(IgniteInternalFuture<GridCacheReturn> fut)
                throws IgniteCheckedException {
                fut.get();

                return null;
            }

            @Override public String toString() {
                return "Cache return value to null converter.";
            }
        };

    /** {@link GridCacheReturn}-to-success conversion. */
    private static final IgniteClosure RET2FLAG =
        new CX1<IgniteInternalFuture<GridCacheReturn>, Boolean>() {
            @Override public Boolean applyx(IgniteInternalFuture<GridCacheReturn> fut) throws IgniteCheckedException {
                return fut.get().success();
            }

            @Override public String toString() {
                return "Cache return value to boolean flag converter.";
            }
        };

    /** */
    protected boolean keyCheck = !Boolean.getBoolean(IGNITE_CACHE_KEY_VALIDATION_DISABLED);

    /** Last asynchronous future. */
    protected ThreadLocal<FutureHolder> lastFut = ThreadLocal.withInitial(() -> new FutureHolder());

    /** Cache configuration. */
    @GridToStringExclude
    protected GridCacheContext<K, V> ctx;

    /** Local map. */
    @GridToStringExclude
    protected GridCacheConcurrentMap map;

    /** Local node ID. */
    @GridToStringExclude
    protected UUID locNodeId;

    /** Cache configuration. */
    @GridToStringExclude
    protected CacheConfiguration cacheCfg;

    /** Grid configuration. */
    @GridToStringExclude
    private IgniteConfiguration gridCfg;

    /** Cache metrics. */
    protected CacheMetricsImpl metrics;

    /** Cache localMxBean. */
    private CacheMetricsMXBean locMxBean;

    /** Cache mxBean. */
    private CacheMetricsMXBean clusterMxBean;

    /** Logger. */
    protected IgniteLogger log;

    /** Logger. */
    protected IgniteLogger txLockMsgLog;

    /** Affinity impl. */
    private Affinity<K> aff;

    /** Asynchronous operations limit semaphore. */
    private Semaphore asyncOpsSem;

    /** {@code True} if attempted to use partition preloading on outdated node. */
    private volatile boolean partPreloadBadVerWarned;

    /** Active. */
    private volatile boolean active;

    /** {@inheritDoc} */
    @Override public String name() {
        return cacheCfg.getName();
    }

    /**
     * Empty constructor required by {@link Externalizable}.
     */
    protected GridCacheAdapter() {
        // No-op.
    }

    /**
     * @param ctx Cache context.
     */
    protected GridCacheAdapter(GridCacheContext<K, V> ctx) {
        this(ctx, null);
    }

    /**
     * @param ctx Cache context.
     * @param map Concurrent map.
     */
    @SuppressWarnings({"OverriddenMethodCallDuringObjectConstruction", "deprecation"})
    protected GridCacheAdapter(final GridCacheContext<K, V> ctx, @Nullable GridCacheConcurrentMap map) {
        assert ctx != null;

        this.ctx = ctx;

        gridCfg = ctx.gridConfig();
        cacheCfg = ctx.config();

        locNodeId = ctx.gridConfig().getNodeId();

        this.map = map;

        log = ctx.logger(getClass());
        txLockMsgLog = ctx.shared().txLockMessageLogger();

        metrics = new CacheMetricsImpl(ctx, isNear());

        locMxBean = new CacheLocalMetricsMXBeanImpl(this);
        clusterMxBean = new CacheClusterMetricsMXBeanImpl(this);

        if (ctx.config().getMaxConcurrentAsyncOperations() > 0)
            asyncOpsSem = new Semaphore(ctx.config().getMaxConcurrentAsyncOperations());

        init();

        aff = new GridCacheAffinityImpl<>(ctx);

        // The check of methods 'equals' and 'hashCode' that they had been overrode isn't required, since BinaryMarshaller doesn't use them.
        if (keyCheck && ctx.binaryMarshaller())
            keyCheck = false;
    }

    /**
     * Prints memory stats.
     */
    public void printMemoryStats() {
        if (ctx.isNear()) {
            X.println(">>>  Near cache size: " + size());

            ctx.near().dht().printMemoryStats();
        }
        else if (ctx.isDht())
            X.println(">>>  DHT cache size: " + size());
        else
            X.println(">>>  Cache size: " + size());
    }

    /**
     * @return Base map.
     */
    public GridCacheConcurrentMap map() {
        return map;
    }

    /**
     * Increments map public size.
     *
     * @param e Map entry.
     */
    public void incrementSize(GridCacheMapEntry e) {
        map.incrementPublicSize(null, e);
    }

    /**
     * Decrements map public size.
     *
     * @param e Map entry.
     */
    public void decrementSize(GridCacheMapEntry e) {
        map.decrementPublicSize(null, e);
    }

    /**
     * @return Context.
     */
    @Override public GridCacheContext<K, V> context() {
        return ctx;
    }

    /**
     * @return Logger.
     */
    protected IgniteLogger log() {
        return log;
    }

    /**
     * @return {@code True} if this is near cache.
     */
    public boolean isNear() {
        return false;
    }

    /**
     * @return {@code True} if cache is local.
     */
    public boolean isLocal() {
        return false;
    }

    /**
     * @return {@code True} if cache is colocated.
     */
    public boolean isColocated() {
        return false;
    }

    /**
     * @return {@code True} if cache is DHT Atomic.
     */
    public boolean isDhtAtomic() {
        return false;
    }

    /**
     * @return {@code True} if cache is DHT.
     */
    public boolean isDht() {
        return false;
    }

    /**
     *
     */
    public boolean active() {
        return active;
    }

    /**
     * @param active Active.
     */
    public void active(boolean active) {
        this.active = active;
    }

    /**
     * @return Preloader.
     */
    public abstract GridCachePreloader preloader();

    /** {@inheritDoc} */
    @Override public final Affinity<K> affinity() {
        return aff;
    }

    /** {@inheritDoc} */
    @Override public final <K1, V1> IgniteInternalCache<K1, V1> cache() {
        return (IgniteInternalCache<K1, V1>)this;
    }

    /** {@inheritDoc} */
    @Override public final GridCacheProxyImpl<K, V> forSubjectId(UUID subjId) {
        CacheOperationContext opCtx = new CacheOperationContext(
            false,
            subjId,
            false,
            null,
            false,
            null,
            false,
            DFLT_ALLOW_ATOMIC_OPS_IN_TX);

        return new GridCacheProxyImpl<>(ctx, this, opCtx);
    }

    /** {@inheritDoc} */
    @Override public final boolean skipStore() {
        return false;
    }

    /** {@inheritDoc} */
    @Override public final GridCacheProxyImpl<K, V> setSkipStore(boolean skipStore) {
        CacheOperationContext opCtx = new CacheOperationContext(
            true,
            null,
            false,
            null,
            false,
            null,
            false,
            DFLT_ALLOW_ATOMIC_OPS_IN_TX);

        return new GridCacheProxyImpl<>(ctx, this, opCtx);
    }

    /** {@inheritDoc} */
    @Override public final <K1, V1> GridCacheProxyImpl<K1, V1> keepBinary() {
        CacheOperationContext opCtx = new CacheOperationContext(
            false,
            null,
            true,
            null,
            false,
            null,
            false,
            DFLT_ALLOW_ATOMIC_OPS_IN_TX);

        return new GridCacheProxyImpl<>((GridCacheContext<K1, V1>)ctx, (GridCacheAdapter<K1, V1>)this, opCtx);
    }

    /** {@inheritDoc} */
    @Nullable @Override public final ExpiryPolicy expiry() {
        return null;
    }

    /** {@inheritDoc} */
    @Override public final GridCacheProxyImpl<K, V> withExpiryPolicy(ExpiryPolicy plc) {
        assert !CU.isUtilityCache(ctx.name());

        CacheOperationContext opCtx = new CacheOperationContext(
            false,
            null,
            false,
            plc,
            false,
            null,
            false,
            DFLT_ALLOW_ATOMIC_OPS_IN_TX);

        return new GridCacheProxyImpl<>(ctx, this, opCtx);
    }

    /** {@inheritDoc} */
    @Override public final IgniteInternalCache<K, V> withNoRetries() {
        CacheOperationContext opCtx = new CacheOperationContext(
            false,
            null,
            false,
            null,
            true,
            null,
            false,
            DFLT_ALLOW_ATOMIC_OPS_IN_TX);

        return new GridCacheProxyImpl<>(ctx, this, opCtx);
    }

    /** {@inheritDoc} */
    @Override public final IgniteInternalCache<K, V> withAllowAtomicOpsInTx() {
        CacheOperationContext opCtx = new CacheOperationContext(
            false,
            null,
            false,
            null,
            false,
            null,
            false,
            DFLT_ALLOW_ATOMIC_OPS_IN_TX);

        return new GridCacheProxyImpl<>(ctx, this, opCtx);
    }

    /** {@inheritDoc} */
    @Override public final CacheConfiguration configuration() {
        return ctx.config();
    }

    /**
     * @param keys Keys to lock.
     * @param timeout Lock timeout.
     * @param tx Transaction.
     * @param isRead {@code True} for read operations.
     * @param retval Flag to return value.
     * @param isolation Transaction isolation.
     * @param invalidate Invalidate flag.
     * @param createTtl TTL for create operation.
     * @param accessTtl TTL for read operation.
     * @return Locks future.
     */
    public abstract IgniteInternalFuture<Boolean> txLockAsync(
        Collection<KeyCacheObject> keys,
        long timeout,
        IgniteTxLocalEx tx,
        boolean isRead,
        boolean retval,
        TransactionIsolation isolation,
        boolean invalidate,
        long createTtl,
        long accessTtl);

    /**
     * Post constructor initialization for subclasses.
     */
    protected void init() {
        // No-op.
    }

    /**
     * Starts this cache. Child classes should override this method
     * to provide custom start-up behavior.
     *
     * @throws IgniteCheckedException If start failed.
     */
    public abstract void start() throws IgniteCheckedException;

    /**
     * Startup info.
     *
     * @return Startup info.
     */
    protected final String startInfo() {
        return "Cache started: " + U.maskName(ctx.config().getName());
    }

    /**
     * Stops this cache. Child classes should override this method
     * to provide custom stop behavior.
     */
    public void stop() {
        // Nulling thread local reference to ensure values will be eventually GCed
        // no matter what references these futures are holding.
        lastFut = null;

        ctx.kernalContext().metric().remove(MetricUtils.cacheMetricsRegistryName(ctx.name(), isNear()));
    }

    /**
     * Stop info.
     *
     * @return Stop info.
     */
    protected final String stopInfo() {
        return "Cache stopped: " + U.maskName(ctx.config().getName());
    }

    /**
     * Kernal start callback.
     *
     * @throws IgniteCheckedException If callback failed.
     */
    protected void onKernalStart() throws IgniteCheckedException {
        // No-op.
    }

    /**
     * Kernal stop callback.
     */
    public void onKernalStop() {
        // No-op.
    }

    /** {@inheritDoc} */
    @Override public final boolean isEmpty() {
        try {
            return localSize(null) == 0;
        }
        catch (IgniteCheckedException e) {
            throw new IgniteException(e);
        }
    }

    /** {@inheritDoc} */
    @Override public final boolean containsKey(K key) {
        try {
            return containsKeyAsync(key).get();
        }
        catch (IgniteCheckedException e) {
            throw new IgniteException(e);
        }
    }

    /** {@inheritDoc} */
    @Override public final IgniteInternalFuture<Boolean> containsKeyAsync(K key) {
        A.notNull(key, "key");

        return (IgniteInternalFuture)getAsync(
            key,
            /*skip tx*/false,
            /*subj id*/null,
            /*task name*/null,
            /*deserialize binary*/false,
            /*skip values*/true,
            false);
    }

    /** {@inheritDoc} */
    @Override public final boolean containsKeys(Collection<? extends K> keys) {
        try {
            return containsKeysAsync(keys).get();
        }
        catch (IgniteCheckedException e) {
            throw new IgniteException(e);
        }
    }

    /** {@inheritDoc} */
    @Override public final IgniteInternalFuture<Boolean> containsKeysAsync(final Collection<? extends K> keys) {
        A.notNull(keys, "keys");

        CacheOperationContext opCtx = ctx.operationContextPerCall();

        return getAllAsync(
            keys,
            /*force primary*/ false,
            /*skip tx*/false,
            /*subj id*/null,
            /*task name*/null,
            /*deserialize binary*/false,
            opCtx != null && opCtx.recovery(),
            /*skip values*/true,
            /*need ver*/false).chain(new CX1<IgniteInternalFuture<Map<K, V>>, Boolean>() {
            @Override public Boolean applyx(IgniteInternalFuture<Map<K, V>> fut) throws IgniteCheckedException {
                Map<K, V> kvMap = fut.get();

                if (keys.size() != kvMap.size())
                    return false;

                for (Map.Entry<K, V> entry : kvMap.entrySet()) {
                    if (entry.getValue() == null)
                        return false;
                }

                return true;
            }
        });
    }

    /** {@inheritDoc} */
    @Override public final Iterable<Cache.Entry<K, V>> localEntries(
        CachePeekMode[] peekModes) throws IgniteCheckedException {
        assert peekModes != null;

        ctx.checkSecurity(SecurityPermission.CACHE_READ);

        PeekModes modes = parsePeekModes(peekModes, false);

        Collection<Iterator<Cache.Entry<K, V>>> its = new ArrayList<>();

        final boolean keepBinary = ctx.keepBinary();

        if (ctx.isLocal()) {
            modes.primary = true;
            modes.backup = true;
        }

        if (modes.offheap) {
            if (modes.heap && modes.near && ctx.isNear())
                its.add(ctx.near().nearEntries().iterator());

            if (modes.primary || modes.backup) {
                AffinityTopologyVersion topVer = ctx.affinity().affinityTopologyVersion();

                IgniteCacheOffheapManager offheapMgr = ctx.isNear() ? ctx.near().dht().context().offheap() : ctx.offheap();

                MvccSnapshot mvccSnapshot = ctx.mvccEnabled() ? MvccUtils.MVCC_MAX_SNAPSHOT : null;

                its.add(offheapMgr.cacheEntriesIterator(ctx, modes.primary, modes.backup, topVer, ctx.keepBinary(),
                        mvccSnapshot, null));
            }
        }
        else if (modes.heap) {
            if (ctx.mvccEnabled())
                return F.emptyIterator();

            if (modes.near && ctx.isNear())
                its.add(ctx.near().nearEntries().iterator());

            if (modes.primary || modes.backup) {
                GridDhtCacheAdapter<K, V> cache = ctx.isNear() ? ctx.near().dht() : ctx.dht();

                its.add(cache.localEntriesIterator(modes.primary, modes.backup, keepBinary));
            }
        }

        final Iterator<Cache.Entry<K, V>> it = F.flatIterators(its);

        return new Iterable<Cache.Entry<K, V>>() {
            @Override public Iterator<Cache.Entry<K, V>> iterator() {
                return it;
            }

            @Override public String toString() {
                return "CacheLocalEntries []";
            }
        };
    }

    /** {@inheritDoc} */
    @Override public final V localPeek(K key,
        CachePeekMode[] peekModes)
        throws IgniteCheckedException {
        A.notNull(key, "key");

        if (keyCheck)
            validateCacheKey(key);

        ctx.checkSecurity(SecurityPermission.CACHE_READ);

        PeekModes modes = parsePeekModes(peekModes, false);

        KeyCacheObject cacheKey = ctx.toCacheKeyObject(key);

        CacheObject cacheVal = null;

        if (!ctx.isLocal()) {
            AffinityTopologyVersion topVer = ctx.affinity().affinityTopologyVersion();

            int part = ctx.affinity().partition(cacheKey);

            boolean nearKey;

            if (!(modes.near && modes.primary && modes.backup)) {
                boolean keyPrimary = ctx.affinity().primaryByPartition(ctx.localNode(), part, topVer);

                if (keyPrimary) {
                    if (!modes.primary)
                        return null;

                    nearKey = false;
                }
                else {
                    boolean keyBackup = ctx.affinity().partitionBelongs(ctx.localNode(), part, topVer);

                    if (keyBackup) {
                        if (!modes.backup)
                            return null;

                        nearKey = false;
                    }
                    else {
                        if (!modes.near)
                            return null;

                        nearKey = true;

                        // Swap and offheap are disabled for near cache.
                        modes.offheap = false;
                    }
                }
            }
            else {
                nearKey = !ctx.affinity().partitionBelongs(ctx.localNode(), part, topVer);

                if (nearKey) {
                    // Swap and offheap are disabled for near cache.
                    modes.offheap = false;
                }
            }

            if (nearKey && !ctx.isNear())
                return null;

            GridCacheEntryEx e;
            GridCacheContext ctx0;

            while (true) {
                if (nearKey)
                    e = peekEx(key);
                else {
                    ctx0 = ctx.isNear() ? ctx.near().dht().context() : ctx;
                    e = modes.offheap ? ctx0.cache().entryEx(key) : ctx0.cache().peekEx(key);
                }

                if (e != null) {
                    ctx.shared().database().checkpointReadLock();

                    try {
                        cacheVal = ctx.mvccEnabled()
                            ? e.mvccPeek(modes.heap && !modes.offheap)
                            : e.peek(modes.heap, modes.offheap, topVer, null);
                    }
                    catch (GridCacheEntryRemovedException ignore) {
                        if (log.isDebugEnabled())
                            log.debug("Got removed entry during 'peek': " + key);

                        continue;
                    }
                    finally {
                        e.touch();

                        ctx.shared().database().checkpointReadUnlock();
                    }
                }

                break;
            }
        }
        else {
            while (true) {
                try {
                    cacheVal = localCachePeek0(cacheKey, modes.heap, modes.offheap);

                    break;
                }
                catch (GridCacheEntryRemovedException ignore) {
                    if (log.isDebugEnabled())
                        log.debug("Got removed entry during 'peek': " + key);

                    // continue
                }
            }
        }

        Object val = ctx.unwrapBinaryIfNeeded(cacheVal, ctx.keepBinary(), false);

        return (V)val;
    }

    /**
     * @param key Key.
     * @param heap Read heap flag.
     * @param offheap Read offheap flag.
     * @return Value.
     * @throws GridCacheEntryRemovedException If entry removed.
     * @throws IgniteCheckedException If failed.
     */
    @Nullable private CacheObject localCachePeek0(KeyCacheObject key,
        boolean heap,
        boolean offheap)
        throws GridCacheEntryRemovedException, IgniteCheckedException {
        assert ctx.isLocal();
        assert heap || offheap;

        GridCacheEntryEx e = offheap ? entryEx(key) : peekEx(key);

        if (e != null) {
            try {
                return e.peek(heap, offheap, AffinityTopologyVersion.NONE, null);
            }
            finally {
                e.touch();
            }
        }

        return null;
    }

    /**
     * Undeploys and removes all entries for class loader.
     *
     * @param ldr Class loader to undeploy.
     */
    public final void onUndeploy(ClassLoader ldr) {
        ctx.deploy().onUndeploy(ldr, context());
    }

    /**
     *
     * @param key Entry key.
     * @return Entry or <tt>null</tt>.
     */
    @Nullable public final GridCacheEntryEx peekEx(KeyCacheObject key) {
        return entry0(key, ctx.affinity().affinityTopologyVersion(), false, false);
    }

    /**
     *
     * @param key Entry key.
     * @return Entry or <tt>null</tt>.
     */
    @Nullable public final GridCacheEntryEx peekEx(Object key) {
        return entry0(ctx.toCacheKeyObject(key), ctx.affinity().affinityTopologyVersion(), false, false);
    }

    /**
     * @param key Entry key.
     * @return Entry (never {@code null}).
     */
    public final GridCacheEntryEx entryEx(Object key) {
        return entryEx(ctx.toCacheKeyObject(key));
    }

    /**
     * @param key Entry key.
     * @return Entry (never {@code null}).
     */
    public final GridCacheEntryEx entryEx(KeyCacheObject key) {
        return entryEx(key, ctx.affinity().affinityTopologyVersion());
    }

    /**
     * @param topVer Topology version.
     * @param key Entry key.
     * @return Entry (never {@code null}).
     */
    public GridCacheEntryEx entryEx(KeyCacheObject key, AffinityTopologyVersion topVer) {
        GridCacheEntryEx e = map.putEntryIfObsoleteOrAbsent(ctx, topVer, key, true, false);

        assert e != null;

        return e;
    }

    /**
     * @param key Entry key.
     * @param topVer Topology version at the time of creation.
     * @param create Flag to create entry if it does not exist.
     * @param touch Flag to touch created entry (only if entry was actually created).
     * @return Entry or <tt>null</tt>.
     */
    @Nullable private GridCacheEntryEx entry0(KeyCacheObject key, AffinityTopologyVersion topVer, boolean create,
        boolean touch) {
        GridCacheMapEntry cur = map.getEntry(ctx, key);

        if (cur == null || cur.obsolete()) {
            cur = map.putEntryIfObsoleteOrAbsent(
                ctx,
                topVer,
                key,
                create, touch);
        }

        return cur;
    }

    /**
     * @return Set of internal cached entry representations.
     */
    public final Iterable<? extends GridCacheEntryEx> entries() {
        return allEntries();
    }

    /**
     * @return Set of internal cached entry representations.
     */
    public final Iterable<? extends GridCacheEntryEx> allEntries() {
        return map.entries(ctx.cacheId());
    }

    /** {@inheritDoc} */
    @Override public final Set<Cache.Entry<K, V>> entrySet() {
        return entrySet((CacheEntryPredicate[])null);
    }

    /** {@inheritDoc} */
    @Override public final Set<K> keySet() {
        return new KeySet(map.entrySet(ctx.cacheId()));
    }

    /**
     *
     * @param key Entry key.
     */
    public final void removeIfObsolete(KeyCacheObject key) {
        assert key != null;

        GridCacheMapEntry entry = map.getEntry(ctx, key);

        if (entry != null && entry.obsolete())
            removeEntry(entry);
    }

    /**
     * Split clearLocally all task into multiple runnables.
     *
     * @param srv Whether to clear server cache.
     * @param near Whether to clear near cache.
     * @param readers Whether to clear readers.
     * @return Split runnables.
     */
    public List<GridCacheClearAllRunnable<K, V>> splitClearLocally(boolean srv, boolean near, boolean readers) {
        if ((isNear() && near) || (!isNear() && srv)) {
            int keySize = size();

            int cnt = Math.min(keySize / CLEAR_ALL_SPLIT_THRESHOLD + (keySize % CLEAR_ALL_SPLIT_THRESHOLD != 0 ? 1 : 0),
                Runtime.getRuntime().availableProcessors());

            if (cnt == 0)
                cnt = 1; // Still perform cleanup since there could be entries in swap.

            GridCacheVersion obsoleteVer = nextVersion();

            List<GridCacheClearAllRunnable<K, V>> res = new ArrayList<>(cnt);

            for (int i = 0; i < cnt; i++)
                res.add(new GridCacheClearAllRunnable<>(this, obsoleteVer, i, cnt, readers));

            return res;
        }
        else
            return null;
    }

    /** {@inheritDoc} */
    @Override public boolean clearLocally(K key) {
        return clearLocally0(key, false);
    }

    /** {@inheritDoc} */
    @Override public void clearLocallyAll(Set<? extends K> keys, boolean srv, boolean near, boolean readers) {
        if (keys != null && ((isNear() && near) || (!isNear() && srv))) {
            for (K key : keys)
                clearLocally0(key, readers);
        }
    }

    /** {@inheritDoc} */
    @Override public void clearLocally(boolean srv, boolean near, boolean readers) {
        ctx.checkSecurity(SecurityPermission.CACHE_REMOVE);

        //TODO IGNITE-7952
        MvccUtils.verifyMvccOperationSupport(ctx, "Clear");

        List<GridCacheClearAllRunnable<K, V>> jobs = splitClearLocally(srv, near, readers);

        if (!F.isEmpty(jobs)) {
            ExecutorService execSvc = null;

            try {
                if (jobs.size() > 1) {
                    execSvc = Executors.newFixedThreadPool(jobs.size() - 1,
                        new IgniteThreadFactory(ctx.igniteInstanceName(), "async-cache-cleaner"));

                    for (int i = 1; i < jobs.size(); i++)
                        execSvc.execute(jobs.get(i));
                }

                jobs.get(0).run();
            }
            finally {
                if (execSvc != null) {
                    execSvc.shutdown();

                    try {
                        while (!execSvc.isTerminated() && !Thread.currentThread().isInterrupted())
                            execSvc.awaitTermination(1000, TimeUnit.MILLISECONDS);
                    }
                    catch (InterruptedException ignore) {
                        U.warn(log, "Got interrupted while waiting for Cache.clearLocally() executor service to " +
                            "finish.");

                        Thread.currentThread().interrupt();
                    }
                }
            }
        }
    }

    /** {@inheritDoc} */
    @Override public void clear() throws IgniteCheckedException {
        clear((Set<? extends K>)null);
    }

    /** {@inheritDoc} */
    @Override public void clear(K key) throws IgniteCheckedException {
        clear(Collections.singleton(key));
    }

    /** {@inheritDoc} */
    @Override public void clearAll(Set<? extends K> keys) throws IgniteCheckedException {
        clear(keys);
    }

    /** {@inheritDoc} */
    @Override public IgniteInternalFuture<?> clearAsync() {
        return clearAsync((Set<? extends K>)null);
    }

    /** {@inheritDoc} */
    @Override public IgniteInternalFuture<?> clearAsync(K key) {
        return clearAsync(Collections.singleton(key));
    }

    /** {@inheritDoc} */
    @Override public IgniteInternalFuture<?> clearAllAsync(Set<? extends K> keys) {
        return clearAsync(keys);
    }

    /**
     * @param keys Keys to clear.
     * @throws IgniteCheckedException In case of error.
     */
    private void clear(@Nullable Set<? extends K> keys) throws IgniteCheckedException {
        //TODO IGNITE-7952
        MvccUtils.verifyMvccOperationSupport(ctx, "Clear");

        ctx.shared().cache().checkReadOnlyState("clear", ctx.config());

        if (isLocal()) {
            if (keys == null)
                clearLocally(true, false, false);
            else
                clearLocallyAll(keys, true, false, false);
        }
        else {
            executeClearTask(keys, false).get();
            executeClearTask(keys, true).get();
        }
    }

    /**
     * @param keys Keys to clear or {@code null} if all cache should be cleared.
     * @return Future.
     */
    private IgniteInternalFuture<?> clearAsync(@Nullable final Set<? extends K> keys) {
        //TODO IGNITE-7952
        MvccUtils.verifyMvccOperationSupport(ctx, "Clear");

        ctx.shared().cache().checkReadOnlyState("clear", ctx.config());

        if (isLocal())
            return clearLocallyAsync(keys);
        else
            return executeClearTask(keys, false).chain(new CX1<IgniteInternalFuture<?>, Object>() {
                @Override public Object applyx(IgniteInternalFuture<?> fut) throws IgniteCheckedException {
                    executeClearTask(keys, true).get();

                    return null;
                }
            });
    }

    /**
     * @param keys Keys to clear.
     * @return Clear future.
     */
    private IgniteInternalFuture<?> clearLocallyAsync(@Nullable final Set<? extends K> keys) {
        return ctx.closures().callLocalSafe(new GridPlainCallable<Object>() {
            @Override public Object call() {
                if (keys == null)
                    clearLocally(true, false, false);
                else
                    clearLocallyAll(keys, true, false, false);

                return null;
            }
        }, false);
    }

    /**
     * @param keys Keys to clear.
     * @param near Near cache flag.
     * @return Future.
     */
    private IgniteInternalFuture<?> executeClearTask(@Nullable Set<? extends K> keys, boolean near) {
        Collection<ClusterNode> srvNodes = ctx.grid().cluster().forCacheNodes(name(), !near, near, false).nodes();

        if (!srvNodes.isEmpty()) {
            ctx.kernalContext().task().setThreadContext(TC_SUBGRID, srvNodes);

            return ctx.kernalContext().task().execute(
                new ClearTask(ctx.name(), ctx.affinity().affinityTopologyVersion(), keys, near), null);
        }
        else
            return new GridFinishedFuture<>();
    }

    /**
     * @param part Partition id.
     * @return Future.
     */
    private IgniteInternalFuture<?> executePreloadTask(int part) throws IgniteCheckedException {
        ClusterGroup grp = ctx.grid().cluster().forDataNodes(ctx.name());

        @Nullable ClusterNode targetNode = ctx.affinity().primaryByPartition(part, ctx.topology().readyTopologyVersion());

        if (targetNode == null || targetNode.version().compareTo(PRELOAD_PARTITION_SINCE) < 0) {
            if (!partPreloadBadVerWarned) {
                U.warn(log(), "Attempting to execute partition preloading task on outdated or not mapped node " +
                    "[targetNodeVer=" + (targetNode == null ? "NA" : targetNode.version()) +
                    ", minSupportedNodeVer=" + PRELOAD_PARTITION_SINCE + ']');

                partPreloadBadVerWarned = true;
            }

            return new GridFinishedFuture<>();
        }

        return ctx.closures().affinityRun(Collections.singleton(name()), part,
            new PartitionPreloadJob(ctx.name(), part), grp.nodes(), null);
    }

    /**
     * @param keys Keys.
     * @param readers Readers flag.
     */
    public void clearLocally(Collection<KeyCacheObject> keys, boolean readers) {
        if (F.isEmpty(keys))
            return;

        //TODO IGNITE-7952
        MvccUtils.verifyMvccOperationSupport(ctx, "Clear");

        GridCacheVersion obsoleteVer = nextVersion();

        for (KeyCacheObject key : keys) {
            GridCacheEntryEx e = peekEx(key);

            try {
                if (e != null)
                    e.clear(obsoleteVer, readers);
            }
            catch (IgniteCheckedException ex) {
                U.error(log, "Failed to clearLocally entry (will continue to clearLocally other entries): " + e,
                    ex);
            }
        }
    }

    /**
     * @param entry Removes entry from cache if currently mapped value is the same as passed.
     */
    public final void removeEntry(GridCacheEntryEx entry) {
        boolean rmvd = map.removeEntry(entry);

        if (log.isDebugEnabled()) {
            if (rmvd)
                log.debug("Removed entry from cache: " + entry);
            else
                log.debug("Remove will not be done for key (entry got replaced or removed): " + entry.key());
        }
    }

    /**
     * Evicts an entry from cache.
     *
     * @param key Key.
     * @param ver Version.
     * @param filter Filter.
     * @return {@code True} if entry was evicted.
     */
    private boolean evictx(K key, GridCacheVersion ver,
        @Nullable CacheEntryPredicate[] filter) {
        KeyCacheObject cacheKey = ctx.toCacheKeyObject(key);

        GridCacheEntryEx entry = peekEx(cacheKey);

        if (entry == null)
            return true;

        try {
            return ctx.evicts().evict(entry, ver, true, filter);
        }
        catch (IgniteCheckedException ex) {
            U.error(log, "Failed to evict entry from cache: " + entry, ex);

            return false;
        }
    }

    /** {@inheritDoc} */
    @Override public Collection<Integer> lostPartitions() {
        if (isLocal())
            return Collections.emptyList();

        return ctx.topology().lostPartitions();
    }

    /** {@inheritDoc} */
    @Override public final V getForcePrimary(K key) throws IgniteCheckedException {
        return getForcePrimaryAsync(key).get();
    }

    /** {@inheritDoc} */
    @Override public final IgniteInternalFuture<V> getForcePrimaryAsync(final K key) {
        String taskName = ctx.kernalContext().job().currentTaskName();

        CacheOperationContext opCtx = ctx.operationContextPerCall();

        return getAllAsync(
            Collections.singletonList(key),
            /*force primary*/true,
            /*skip tx*/false,
            /*subject id*/null,
            taskName,
            true,
            opCtx != null && opCtx.recovery(),
            /*skip vals*/false,
            /*can remap*/false).chain(new CX1<IgniteInternalFuture<Map<K, V>>, V>() {
            @Override public V applyx(IgniteInternalFuture<Map<K, V>> e) throws IgniteCheckedException {
                return e.get().get(key);
            }
        });
    }

    /** {@inheritDoc} */
    @Nullable @Override public final Map<K, V> getAllOutTx(Set<? extends K> keys) throws IgniteCheckedException {
        return getAllOutTxAsync(keys).get();
    }

    /** {@inheritDoc} */
    @Override public final IgniteInternalFuture<Map<K, V>> getAllOutTxAsync(Set<? extends K> keys) {
        String taskName = ctx.kernalContext().job().currentTaskName();

        CacheOperationContext opCtx = ctx.operationContextPerCall();

        return getAllAsync(keys,
            false,
            /*skip tx*/true,
            null,
            taskName,
            !(opCtx != null && opCtx.isKeepBinary()),
            opCtx != null && opCtx.recovery(),
            /*skip values*/false,
            /*need ver*/false);
    }

    /** {@inheritDoc} */
    @Nullable @Override public V get(K key) throws IgniteCheckedException {
        try (MTC.TraceSurroundings ignored =
                 MTC.support(ctx.kernalContext().tracing().create(CACHE_API_GET, MTC.span()))) {
            final K rawKey = key;

<<<<<<< HEAD
            MTC.span().addSensitiveTagOrLog("cache", CACHE_API_GET, () -> Objects.toString(cacheCfg.getName()));
            MTC.span().addSensitiveTagOrLog("key", CACHE_API_GET, () -> Objects.toString(rawKey));
=======
            MTC.span().addTag("cache", () -> Objects.toString(cacheCfg.getName()));
            MTC.span().addSensitiveTag("key", () -> Objects.toString(rawKey));
>>>>>>> 4fe6774f

            A.notNull(key, "key");

            boolean statsEnabled = ctx.statisticsEnabled();

            long start = statsEnabled ? System.nanoTime() : 0L;

            boolean keepBinary = ctx.keepBinary();

            if (keepBinary)
                key = (K)ctx.toCacheKeyObject(key);

            V val = get(key, !keepBinary, false);

            if (ctx.config().getInterceptor() != null) {
                key = keepBinary ? (K)ctx.unwrapBinaryIfNeeded(key, true, false) : key;

                val = (V)ctx.config().getInterceptor().onGet(key, val);
            }

            if (statsEnabled)
                metrics0().addGetTimeNanos(System.nanoTime() - start);

            return val;
        }
    }

    /** {@inheritDoc} */
    @Nullable @Override public CacheEntry<K, V> getEntry(K key) throws IgniteCheckedException {
        A.notNull(key, "key");

        boolean statsEnabled = ctx.statisticsEnabled();

        long start = statsEnabled ? System.nanoTime() : 0L;

        boolean keepBinary = ctx.keepBinary();

        if (keepBinary)
            key = (K)ctx.toCacheKeyObject(key);

        EntryGetResult t
            = (EntryGetResult)get(key, !keepBinary, true);

        CacheEntry<K, V> val = t != null ? new CacheEntryImplEx<>(
            keepBinary ? (K)ctx.unwrapBinaryIfNeeded(key, true, false) : key,
            (V)t.value(),
            t.version())
            : null;

        if (ctx.config().getInterceptor() != null) {
            key = keepBinary ? (K)ctx.unwrapBinaryIfNeeded(key, true, false) : key;

            V val0 = (V)ctx.config().getInterceptor().onGet(key, t != null ? val.getValue() : null);

            val = (val0 != null) ? new CacheEntryImplEx<>(key, val0, t != null ? t.version() : null) : null;
        }

        if (statsEnabled)
            metrics0().addGetTimeNanos(System.nanoTime() - start);

        return val;
    }

    /** {@inheritDoc} */
    @Override public IgniteInternalFuture<V> getAsync(final K key) {
        try (MTC.TraceSurroundings ignored =
                 MTC.support(ctx.kernalContext().tracing().create(CACHE_API_GET_ASYNC, MTC.span()))) {
<<<<<<< HEAD
            MTC.span().addSensitiveTagOrLog("cache", CACHE_API_GET_ASYNC,
                () -> Objects.toString(cacheCfg.getName()));
            MTC.span().addSensitiveTagOrLog("key", CACHE_API_GET_ASYNC,
                () -> Objects.toString(key));

=======
            MTC.span().addTag("cache", () -> Objects.toString(cacheCfg.getName()));
            MTC.span().addSensitiveTag("key", () -> Objects.toString(key));
>>>>>>> 4fe6774f
            A.notNull(key, "key");

            final boolean statsEnabled = ctx.statisticsEnabled();

            final long start = statsEnabled ? System.nanoTime() : 0L;

            final boolean keepBinary = ctx.keepBinary();

            final K key0 = keepBinary ? (K)ctx.toCacheKeyObject(key) : key;

            IgniteInternalFuture<V> fut = null;

            try {
                checkJta();
            }
            catch (IgniteCheckedException e) {
                fut = new GridFinishedFuture<>(e);
            }

            if (fut == null) {
                String taskName = ctx.kernalContext().job().currentTaskName();

                fut = getAsync(key,
                    /*skip tx*/false,
                    null,
                    taskName,
                    !keepBinary,
                    /*skip vals*/false,
                    false);
            }

            if (ctx.config().getInterceptor() != null)
                fut = fut.chain(new CX1<IgniteInternalFuture<V>, V>() {
                    @Override public V applyx(IgniteInternalFuture<V> f) throws IgniteCheckedException {
                        K key = keepBinary ? (K)ctx.unwrapBinaryIfNeeded(key0, true, false) : key0;

                        return (V)ctx.config().getInterceptor().onGet(key, f.get());
                    }
                });

            if (statsEnabled)
                fut.listen(new UpdateGetTimeStatClosure<>(metrics0(), start));

            return fut;
        }
    }

    /** {@inheritDoc} */
    @Override public IgniteInternalFuture<CacheEntry<K, V>> getEntryAsync(final K key) {
        A.notNull(key, "key");

        final boolean statsEnabled = ctx.statisticsEnabled();

        final long start = statsEnabled ? System.nanoTime() : 0L;

        final boolean keepBinary = ctx.keepBinary();

        final K key0 = keepBinary ? (K)ctx.toCacheKeyObject(key) : key;

        IgniteInternalFuture<EntryGetResult> fut = null;

        try {
            checkJta();
        }
        catch (IgniteCheckedException e) {
            fut = new GridFinishedFuture<>(e);
        }

        if (fut == null) {

            String taskName = ctx.kernalContext().job().currentTaskName();

            fut = (IgniteInternalFuture<EntryGetResult>)getAsync(key0,
                /*skip tx*/false,
                null,
                taskName,
                !keepBinary,
                /*skip vals*/false,
                true);
        }

        final boolean intercept = ctx.config().getInterceptor() != null;

        IgniteInternalFuture<CacheEntry<K, V>> fr = fut.chain(
            new CX1<IgniteInternalFuture<EntryGetResult>, CacheEntry<K, V>>() {
                @Override public CacheEntry<K, V> applyx(IgniteInternalFuture<EntryGetResult> f)
                    throws IgniteCheckedException {
                    EntryGetResult t = f.get();

                    K key = keepBinary ? (K)ctx.unwrapBinaryIfNeeded(key0, true, false) : key0;

                    CacheEntry val = t != null ? new CacheEntryImplEx<>(
                        key,
                        t.value(),
                        t.version())
                        : null;

                    if (intercept) {
                        V val0 = (V)ctx.config().getInterceptor().onGet(key, t != null ? val.getValue() : null);

                        return val0 != null ? new CacheEntryImplEx(key, val0, t != null ? t.version() : null) : null;
                    }
                    else
                        return val;
                }
            });

        if (statsEnabled)
            fut.listen(new UpdateGetTimeStatClosure<>(metrics0(), start));

        return fr;
    }

    /** {@inheritDoc} */
    @Override public final Map<K, V> getAll(@Nullable Collection<? extends K> keys) throws IgniteCheckedException {
        try (MTC.TraceSurroundings ignored =
                 MTC.support(ctx.kernalContext().tracing().create(CACHE_API_GET_ALL, MTC.span()))) {
<<<<<<< HEAD
            MTC.span().addSensitiveTagOrLog("cache", CACHE_API_GET_ALL,
                () -> Objects.toString(cacheCfg.getName()));
            MTC.span().addTagOrLog("keys.count", CACHE_API_GET_ALL,
                () -> keys == null ? "0" : String.valueOf(keys.size()));

=======
            MTC.span().addTag("cache", () -> Objects.toString(cacheCfg.getName()));
            MTC.span().addTag("keys.count", () -> keys == null ? "0" : String.valueOf(keys.size()));
>>>>>>> 4fe6774f
            A.notNull(keys, "keys");

            boolean statsEnabled = ctx.statisticsEnabled();

            long start = statsEnabled ? System.nanoTime() : 0L;

            Map<K, V> map = getAll0(keys, !ctx.keepBinary(), false);

            if (ctx.config().getInterceptor() != null)
                map = interceptGet(keys, map);

            if (statsEnabled)
                metrics0().addGetTimeNanos(System.nanoTime() - start);

            return map;
        }
    }

    /** {@inheritDoc} */
    @Override public Collection<CacheEntry<K, V>> getEntries(@Nullable Collection<? extends K> keys)
        throws IgniteCheckedException {
        A.notNull(keys, "keys");

        boolean statsEnabled = ctx.statisticsEnabled();

        long start = statsEnabled ? System.nanoTime() : 0L;

        Map<K, EntryGetResult> map = (Map<K, EntryGetResult>)getAll0(keys, !ctx.keepBinary(), true);

        Collection<CacheEntry<K, V>> res = new HashSet<>();

        if (ctx.config().getInterceptor() != null)
            res = interceptGetEntries(keys, map);
        else
            for (Map.Entry<K, EntryGetResult> e : map.entrySet())
                res.add(new CacheEntryImplEx<>(e.getKey(), e.getValue().value(), e.getValue().version()));

        if (statsEnabled)
            metrics0().addGetTimeNanos(System.nanoTime() - start);

        return res;
    }

    /** {@inheritDoc} */
    @Override public IgniteInternalFuture<Map<K, V>> getAllAsync(@Nullable final Collection<? extends K> keys) {
        try (MTC.TraceSurroundings ignored =
                 MTC.support(ctx.kernalContext().tracing().create(CACHE_API_GET_ALL_ASYNC, MTC.span()))) {
            MTC.span().addTag("cache", () -> Objects.toString(cacheCfg.getName()));
            MTC.span().addTag("keys.count", () -> keys == null ? "0" : String.valueOf(keys.size()));

            A.notNull(keys, "keys");

            final boolean statsEnabled = ctx.statisticsEnabled();

            final long start = statsEnabled ? System.nanoTime() : 0L;

            String taskName = ctx.kernalContext().job().currentTaskName();

            CacheOperationContext opCtx = ctx.operationContextPerCall();

            IgniteInternalFuture<Map<K, V>> fut = getAllAsync(
                keys,
                false,
                /*skip tx*/false,
                opCtx != null ? opCtx.subjectId() : null,
                taskName,
                !(opCtx != null && opCtx.isKeepBinary()),
                opCtx != null && opCtx.recovery(),
                /*skip vals*/false,
                /*need ver*/false);

            if (ctx.config().getInterceptor() != null)
                return fut.chain(new CX1<IgniteInternalFuture<Map<K, V>>, Map<K, V>>() {
                    @Override public Map<K, V> applyx(IgniteInternalFuture<Map<K, V>> f) throws IgniteCheckedException {
                        return interceptGet(keys, f.get());
                    }
                });

            if (statsEnabled)
                fut.listen(new UpdateGetTimeStatClosure<>(metrics0(), start));

            return fut;
        }
    }

    /** {@inheritDoc} */
    @Override public IgniteInternalFuture<Collection<CacheEntry<K, V>>> getEntriesAsync(
        @Nullable final Collection<? extends K> keys) {
        A.notNull(keys, "keys");

        final boolean statsEnabled = ctx.statisticsEnabled();

        final long start = statsEnabled ? System.nanoTime() : 0L;

        CacheOperationContext opCtx = ctx.operationContextPerCall();

        String taskName = ctx.kernalContext().job().currentTaskName();

        IgniteInternalFuture<Map<K, EntryGetResult>> fut =
            (IgniteInternalFuture<Map<K, EntryGetResult>>)((IgniteInternalFuture)getAllAsync(
                keys,
                false,
                /*skip tx*/false,
                opCtx != null ? opCtx.subjectId() : null,
                taskName,
                !(opCtx != null && opCtx.isKeepBinary()),
                opCtx != null && opCtx.recovery(),
                /*skip vals*/false,
                /*need ver*/true));

        final boolean intercept = ctx.config().getInterceptor() != null;

        IgniteInternalFuture<Collection<CacheEntry<K, V>>> rf =
            fut.chain(new CX1<IgniteInternalFuture<Map<K, EntryGetResult>>, Collection<CacheEntry<K, V>>>() {
                @Override public Collection<CacheEntry<K, V>> applyx(
                    IgniteInternalFuture<Map<K, EntryGetResult>> f) throws IgniteCheckedException {
                    if (intercept)
                        return interceptGetEntries(keys, f.get());
                    else {
                        Map<K, CacheEntry<K, V>> res = U.newHashMap(f.get().size());

                        for (Map.Entry<K, EntryGetResult> e : f.get().entrySet())
                            res.put(e.getKey(),
                                new CacheEntryImplEx<>(e.getKey(), e.getValue().value(), e.getValue().version()));

                        return res.values();
                    }
                }
            });

        if (statsEnabled)
            fut.listen(new UpdateGetTimeStatClosure<>(metrics0(), start));

        return rf;
    }

    /**
     * Applies cache interceptor on result of 'get' operation.
     *
     * @param keys All requested keys.
     * @param map Result map.
     * @return Map with values returned by cache interceptor..
     */
    private Map<K, V> interceptGet(@Nullable Collection<? extends K> keys, Map<K, V> map) {
        if (F.isEmpty(keys))
            return map;

        CacheInterceptor<K, V> interceptor = cacheCfg.getInterceptor();

        assert interceptor != null;

        Map<K, V> res = U.newHashMap(keys.size());

        for (Map.Entry<K, V> e : map.entrySet()) {
            V val = interceptor.onGet(e.getKey(), e.getValue());

            if (val != null)
                res.put(e.getKey(), val);
        }

        if (map.size() != keys.size()) { // Not all requested keys were in cache.
            for (K key : keys) {
                if (key != null) {
                    if (!map.containsKey(key)) {
                        V val = interceptor.onGet(key, null);

                        if (val != null)
                            res.put(key, val);
                    }
                }
            }
        }

        return res;
    }

    /**
     * Applies cache interceptor on result of 'getEntries' operation.
     *
     * @param keys All requested keys.
     * @param map Result map.
     * @return Map with values returned by cache interceptor..
     */
    private Collection<CacheEntry<K, V>> interceptGetEntries(
        @Nullable Collection<? extends K> keys, Map<K, EntryGetResult> map) {
        if (F.isEmpty(keys)) {
            assert map.isEmpty();

            return Collections.emptySet();
        }

        Map<K, CacheEntry<K, V>> res = U.newHashMap(keys.size());

        CacheInterceptor<K, V> interceptor = cacheCfg.getInterceptor();

        assert interceptor != null;

        for (Map.Entry<K, EntryGetResult> e : map.entrySet()) {
            V val = interceptor.onGet(e.getKey(), e.getValue().value());

            if (val != null)
                res.put(e.getKey(), new CacheEntryImplEx<>(e.getKey(), val, e.getValue().version()));
        }

        if (map.size() != keys.size()) { // Not all requested keys were in cache.
            for (K key : keys) {
                if (key != null) {
                    if (!map.containsKey(key)) {
                        V val = interceptor.onGet(key, null);

                        if (val != null)
                            res.put(key, new CacheEntryImplEx<>(key, val, null));
                    }
                }
            }
        }

        return res.values();
    }

    /**
     * @param key Key.
     * @param skipTx Skip tx.
     * @param subjId Subj Id.
     * @param taskName Task name.
     * @param deserializeBinary Deserialize binary.
     * @param skipVals Skip values.
     * @param needVer Need version.
     * @return Future for the get operation.
     */
    protected IgniteInternalFuture<V> getAsync(
        final K key,
        boolean skipTx,
        @Nullable UUID subjId,
        String taskName,
        boolean deserializeBinary,
        final boolean skipVals,
        final boolean needVer
    ) {
        CacheOperationContext opCtx = ctx.operationContextPerCall();

        return getAllAsync(Collections.singletonList(key),
            false,
            skipTx,
            subjId,
            taskName,
            deserializeBinary,
            opCtx != null && opCtx.recovery(),
            skipVals,
            needVer).chain(
            new CX1<IgniteInternalFuture<Map<K, V>>, V>() {
                @Override public V applyx(IgniteInternalFuture<Map<K, V>> e) throws IgniteCheckedException {
                    Map<K, V> map = e.get();

                    assert map.isEmpty() || map.size() == 1 : map.size();

                    if (skipVals) {
                        Boolean val = map.isEmpty() ? false : (Boolean)F.firstValue(map);

                        return (V)(val);
                    }

                    return F.firstValue(map);
                }
            });
    }

    /**
     * @param keys Keys.
     * @param forcePrimary Force primary.
     * @param skipTx Skip tx.
     * @param subjId Subj Id.
     * @param taskName Task name.
     * @param deserializeBinary Deserialize binary.
     * @param recovery Recovery mode flag.
     * @param skipVals Skip values.
     * @param needVer Need version.
     * @return Future for the get operation.
     * @see GridCacheAdapter#getAllAsync(Collection)
     */
    protected abstract IgniteInternalFuture<Map<K, V>> getAllAsync(
        @Nullable Collection<? extends K> keys,
        boolean forcePrimary,
        boolean skipTx,
        @Nullable UUID subjId,
        String taskName,
        boolean deserializeBinary,
        boolean recovery,
        boolean skipVals,
        final boolean needVer
    );

    /** */
    protected GridNearTxLocal checkCurrentTx() {
        if (!ctx.mvccEnabled())
            return ctx.tm().threadLocalTx(ctx);

        return MvccUtils.tx(ctx.kernalContext(), null);
    }

    /**
     * @param loadKeys Keys to load.
     * @param loaded Actually loaded keys.
     * @param tx0 Transaction within which the load was run, if any.
     */
    protected void clearReservationsIfNeeded(
        Map<KeyCacheObject, EntryGetResult> loadKeys,
        Collection<KeyCacheObject> loaded,
        IgniteTxLocalAdapter tx0
    ) {
        if (loaded.size() != loadKeys.size()) {
            boolean needTouch =
                tx0 == null || (!tx0.implicit() && tx0.isolation() == READ_COMMITTED);

            for (Map.Entry<KeyCacheObject, EntryGetResult> e : loadKeys.entrySet()) {
                if (loaded.contains(e.getKey()))
                    continue;

                if (needTouch || e.getValue().reserved()) {
                    GridCacheEntryEx entry = peekEx(e.getKey());

                    if (entry != null) {
                        if (e.getValue().reserved())
                            entry.clearReserveForLoad(e.getValue().version());

                        if (needTouch)
                            entry.touch();
                    }
                }
            }
        }
    }

    /** {@inheritDoc} */
    @Override public final V getAndPut(K key, V val) throws IgniteCheckedException {
        return getAndPut(key, val, null);
    }

    /**
     * @param key Key.
     * @param val Value.
     * @param filter Optional filter.
     * @return Previous value.
     * @throws IgniteCheckedException If failed.
     */
    @Nullable public V getAndPut(final K key, final V val, @Nullable final CacheEntryPredicate filter)
        throws IgniteCheckedException {
        boolean statsEnabled = ctx.statisticsEnabled();

        long start = statsEnabled ? System.nanoTime() : 0L;

        A.notNull(key, "key", val, "val");

        if (keyCheck)
            validateCacheKey(key);

        V prevVal = getAndPut0(key, val, filter);

        if (statsEnabled)
            metrics0().addPutAndGetTimeNanos(System.nanoTime() - start);

        return prevVal;
    }

    /**
     * @param key Key.
     * @param val Value.
     * @param filter Optional filter.
     * @return Previous value.
     * @throws IgniteCheckedException If failed.
     */
    protected V getAndPut0(final K key, final V val, @Nullable final CacheEntryPredicate filter)
        throws IgniteCheckedException {
        return syncOp(new SyncOp<V>(true) {
            @Override public V op(GridNearTxLocal tx) throws IgniteCheckedException {
                return (V)tx.putAsync(ctx, null, key, val, true, filter).get().value();
            }

            @Override public String toString() {
                return S.toString("put",
                    "key", key, true,
                    "val", val, true,
                    "filter", filter, false);
            }
        });
    }

    /** {@inheritDoc} */
    @Override public final IgniteInternalFuture<V> getAndPutAsync(K key, V val) {
        return getAndPutAsync(key, val, null);
    }

    /**
     * @param key Key.
     * @param val Value.
     * @param filter Filter.
     * @return Put operation future.
     */
    protected final IgniteInternalFuture<V> getAndPutAsync(K key, V val, @Nullable CacheEntryPredicate filter) {
        final boolean statsEnabled = ctx.statisticsEnabled();

        final long start = statsEnabled ? System.nanoTime() : 0L;

        A.notNull(key, "key", val, "val");

        if (keyCheck)
            validateCacheKey(key);

        IgniteInternalFuture<V> fut = getAndPutAsync0(key, val, filter);

        if (statsEnabled)
            fut.listen(new UpdatePutAndGetTimeStatClosure<V>(metrics0(), start));

        return fut;
    }

    /**
     * @param key Key.
     * @param val Value.
     * @param filter Optional filter.
     * @return Put operation future.
     */
    public IgniteInternalFuture<V> getAndPutAsync0(final K key,
        final V val,
        @Nullable final CacheEntryPredicate filter) {
        return asyncOp(new AsyncOp<V>() {
            @Override public IgniteInternalFuture<V> op(GridNearTxLocal tx, AffinityTopologyVersion readyTopVer) {
                return tx.putAsync(ctx, readyTopVer, key, val, true, filter)
                    .chain((IgniteClosure<IgniteInternalFuture<GridCacheReturn>, V>)RET2VAL);
            }

            @Override public String toString() {
                return S.toString("putAsync",
                    "key", key, true,
                    "val", val, true,
                    "filter", filter, false);
            }
        });
    }

    /** {@inheritDoc} */
    @Override public final boolean put(final K key, final V val) throws IgniteCheckedException {
        return put(key, val, null);
    }

    /**
     * @param key Key.
     * @param val Value.
     * @param filter Filter.
     * @return {@code True} if optional filter passed and value was stored in cache,
     *      {@code false} otherwise. Note that this method will return {@code true} if filter is not
     *      specified.
     * @throws IgniteCheckedException If put operation failed.
     */
    public boolean put(final K key, final V val, final CacheEntryPredicate filter)
        throws IgniteCheckedException {
        try (MTC.TraceSurroundings ignored =
                 MTC.support(ctx.kernalContext().tracing().create(CACHE_API_PUT, MTC.span()))) {
<<<<<<< HEAD
            MTC.span().addSensitiveTagOrLog("cache", CACHE_API_PUT, () -> Objects.toString(cacheCfg.getName()));
            MTC.span().addSensitiveTagOrLog("key", CACHE_API_PUT, () -> Objects.toString(key));
=======
            MTC.span().addTag("cache", () -> Objects.toString(cacheCfg.getName()));
            MTC.span().addSensitiveTag("key", () -> Objects.toString(key));
>>>>>>> 4fe6774f

            boolean statsEnabled = ctx.statisticsEnabled();

            long start = statsEnabled ? System.nanoTime() : 0L;

            A.notNull(key, "key", val, "val");

            if (keyCheck)
                validateCacheKey(key);

            boolean stored = put0(key, val, filter);

            if (statsEnabled && stored)
                metrics0().addPutTimeNanos(System.nanoTime() - start);

            return stored;
        }
    }

    /**
     * @param key Key.
     * @param val Value.
     * @param filter Filter.
     * @return {@code True} if optional filter passed and value was stored in cache,
     *      {@code false} otherwise. Note that this method will return {@code true} if filter is not
     *      specified.
     * @throws IgniteCheckedException If put operation failed.
     */
    protected boolean put0(final K key, final V val, final CacheEntryPredicate filter)
        throws IgniteCheckedException {
        Boolean res = syncOp(new SyncOp<Boolean>(true) {
            @Override public Boolean op(GridNearTxLocal tx) throws IgniteCheckedException {
                return tx.putAsync(ctx, null, key, val, false, filter).get().success();
            }

            @Override public String toString() {
                return S.toString("putx",
                    "key", key, true,
                    "val", val, true,
                    "filter", filter, false);
            }
        });

        assert res != null;

        return res;
    }

    /** {@inheritDoc} */
    @Override public void putAllConflict(final Map<KeyCacheObject, GridCacheDrInfo> drMap)
        throws IgniteCheckedException {
        if (F.isEmpty(drMap))
            return;

        ctx.dr().onReceiveCacheEntriesReceived(drMap.size());

        syncOp(new SyncInOp(drMap.size() == 1) {
            @Override public void inOp(GridNearTxLocal tx) throws IgniteCheckedException {
                tx.putAllDrAsync(ctx, drMap).get();
            }

            @Override public String toString() {
                return "putAllConflict [drMap=" + drMap + ']';
            }
        });
    }

    /** {@inheritDoc} */
    @Override public IgniteInternalFuture<?> putAllConflictAsync(final Map<KeyCacheObject, GridCacheDrInfo> drMap)
        throws IgniteCheckedException {
        if (F.isEmpty(drMap))
            return new GridFinishedFuture<>();

        ctx.dr().onReceiveCacheEntriesReceived(drMap.size());

        return asyncOp(new AsyncOp(drMap.keySet()) {
            @Override public IgniteInternalFuture op(GridNearTxLocal tx, AffinityTopologyVersion readyTopVer) {
                return tx.putAllDrAsync(ctx, drMap);
            }

            @Override public String toString() {
                return "putAllConflictAsync [drMap=" + drMap + ']';
            }
        });
    }

    /** {@inheritDoc} */
    @Nullable @Override public final <T> EntryProcessorResult<T> invoke(@Nullable AffinityTopologyVersion topVer,
        K key,
        EntryProcessor<K, V, T> entryProcessor,
        Object... args) throws IgniteCheckedException {
        return invoke0(topVer, key, entryProcessor, args);
    }

    /** {@inheritDoc} */
    @Override public <T> EntryProcessorResult<T> invoke(final K key,
        final EntryProcessor<K, V, T> entryProcessor,
        final Object... args) throws IgniteCheckedException {
        return invoke0(null, key, entryProcessor, args);
    }

    /**
     * @param topVer Locked topology version.
     * @param key Key.
     * @param entryProcessor Entry processor.
     * @param args Entry processor arguments.
     * @return Invoke result.
     * @throws IgniteCheckedException If failed.
     */
    private <T> EntryProcessorResult<T> invoke0(
        @Nullable final AffinityTopologyVersion topVer,
        final K key,
        final EntryProcessor<K, V, T> entryProcessor,
        final Object... args)
        throws IgniteCheckedException {
        A.notNull(key, "key", entryProcessor, "entryProcessor");

        if (keyCheck)
            validateCacheKey(key);

        return syncOp(new SyncOp<EntryProcessorResult<T>>(true) {
            @Override public EntryProcessorResult<T> op(GridNearTxLocal tx)
                throws IgniteCheckedException {
                assert topVer == null || tx.implicit();

                if (topVer != null)
                    tx.topologyVersion(topVer);

                final boolean statsEnabled = ctx.statisticsEnabled();

                final long start = statsEnabled ? System.nanoTime() : 0L;

                IgniteInternalFuture<GridCacheReturn> fut = tx.invokeAsync(ctx,
                    null,
                    key,
                    (EntryProcessor<K, V, Object>)entryProcessor,
                    args);

                Map<K, EntryProcessorResult<T>> resMap = fut.get().value();

                if (statsEnabled)
                    metrics0().addInvokeTimeNanos(System.nanoTime() - start);

                EntryProcessorResult<T> res = null;

                if (resMap != null) {
                    assert resMap.isEmpty() || resMap.size() == 1 : resMap.size();

                    res = resMap.isEmpty() ? null : resMap.values().iterator().next();
                }

                return res != null ? res : new CacheInvokeResult();
            }
        });
    }

    /** {@inheritDoc} */
    @Override public <T> Map<K, EntryProcessorResult<T>> invokeAll(final Set<? extends K> keys,
        final EntryProcessor<K, V, T> entryProcessor,
        final Object... args) throws IgniteCheckedException {
        A.notNull(keys, "keys", entryProcessor, "entryProcessor");

        if (keyCheck)
            validateCacheKeys(keys);

        warnIfUnordered(keys, BulkOperation.INVOKE);

        final boolean statsEnabled = ctx.statisticsEnabled();

        final long start = statsEnabled ? System.nanoTime() : 0L;

        return syncOp(new SyncOp<Map<K, EntryProcessorResult<T>>>(keys.size() == 1) {
            @Override public Map<K, EntryProcessorResult<T>> op(GridNearTxLocal tx)
                throws IgniteCheckedException {
                Map<? extends K, EntryProcessor<K, V, Object>> invokeMap = F.viewAsMap(keys,
                    new C1<K, EntryProcessor<K, V, Object>>() {
                        @Override public EntryProcessor apply(K k) {
                            return entryProcessor;
                        }
                    });

                IgniteInternalFuture<GridCacheReturn> fut = tx.invokeAsync(ctx, null, invokeMap, args);

                Map<K, EntryProcessorResult<T>> res = fut.get().value();

                if (statsEnabled)
                    metrics0().addInvokeTimeNanos(System.nanoTime() - start);

                return res != null ? res : Collections.emptyMap();
            }
        });
    }

    /** {@inheritDoc} */
    @Override public <T> IgniteInternalFuture<EntryProcessorResult<T>> invokeAsync(
        final K key,
        final EntryProcessor<K, V, T> entryProcessor,
        final Object... args)
        throws EntryProcessorException {
        A.notNull(key, "key", entryProcessor, "entryProcessor");

        if (keyCheck)
            validateCacheKey(key);

        final boolean statsEnabled = ctx.statisticsEnabled();

        final long start = statsEnabled ? System.nanoTime() : 0L;

        IgniteInternalFuture<?> fut = asyncOp(new AsyncOp() {
            @Override public IgniteInternalFuture op(GridNearTxLocal tx, AffinityTopologyVersion readyTopVer) {
                Map<? extends K, EntryProcessor<K, V, Object>> invokeMap =
                    Collections.singletonMap(key, (EntryProcessor<K, V, Object>)entryProcessor);

                return tx.invokeAsync(ctx, readyTopVer, invokeMap, args);
            }

            @Override public String toString() {
                return S.toString("invokeAsync",
                    "key", key, true,
                    "entryProcessor", entryProcessor, false);
            }
        });

        IgniteInternalFuture<GridCacheReturn> fut0 = (IgniteInternalFuture<GridCacheReturn>)fut;

        return fut0.chain(new CX1<IgniteInternalFuture<GridCacheReturn>, EntryProcessorResult<T>>() {
            @Override public EntryProcessorResult<T> applyx(IgniteInternalFuture<GridCacheReturn> fut)
                throws IgniteCheckedException {
                GridCacheReturn ret = fut.get();

                if (statsEnabled)
                    metrics0().addInvokeTimeNanos(System.nanoTime() - start);

                Map<K, EntryProcessorResult<T>> resMap = ret.value();

                if (resMap != null) {
                    assert resMap.isEmpty() || resMap.size() == 1 : resMap.size();

                    return resMap.isEmpty() ? new CacheInvokeResult<>() : resMap.values().iterator().next();
                }

                return new CacheInvokeResult<>();
            }
        });
    }

    /** {@inheritDoc} */
    @Override public <T> IgniteInternalFuture<Map<K, EntryProcessorResult<T>>> invokeAllAsync(
        final Set<? extends K> keys,
        final EntryProcessor<K, V, T> entryProcessor,
        final Object... args) {
        A.notNull(keys, "keys", entryProcessor, "entryProcessor");

        if (keyCheck)
            validateCacheKeys(keys);

        warnIfUnordered(keys, BulkOperation.INVOKE);

        final boolean statsEnabled = ctx.statisticsEnabled();

        final long start = statsEnabled ? System.nanoTime() : 0L;

        IgniteInternalFuture<?> fut = asyncOp(new AsyncOp(keys) {
            @Override public IgniteInternalFuture<GridCacheReturn> op(GridNearTxLocal tx,
                AffinityTopologyVersion readyTopVer) {
                Map<? extends K, EntryProcessor<K, V, Object>> invokeMap = F.viewAsMap(keys, new C1<K, EntryProcessor<K, V, Object>>() {
                    @Override public EntryProcessor apply(K k) {
                        return entryProcessor;
                    }
                });

                return tx.invokeAsync(ctx, readyTopVer, invokeMap, args);
            }

            @Override public String toString() {
                return S.toString("invokeAllAsync",
                    "keys", keys, true,
                    "entryProcessor", entryProcessor, false);
            }
        });

        IgniteInternalFuture<GridCacheReturn> fut0 =
            (IgniteInternalFuture<GridCacheReturn>)fut;

        return fut0.chain(new CX1<IgniteInternalFuture<GridCacheReturn>, Map<K, EntryProcessorResult<T>>>() {
            @Override public Map<K, EntryProcessorResult<T>> applyx(IgniteInternalFuture<GridCacheReturn> fut)
                throws IgniteCheckedException {
                GridCacheReturn ret = fut.get();

                if (statsEnabled)
                    metrics0().addInvokeTimeNanos(System.nanoTime() - start);

                assert ret != null;

                return ret.value() != null ? ret.value() : Collections.emptyMap();
            }
        });
    }

    /** {@inheritDoc} */
    @Override public <T> IgniteInternalFuture<Map<K, EntryProcessorResult<T>>> invokeAllAsync(
        final Map<? extends K, ? extends EntryProcessor<K, V, T>> map,
        final Object... args) {
        A.notNull(map, "map");

        if (keyCheck)
            validateCacheKeys(map.keySet());

        warnIfUnordered(map, BulkOperation.INVOKE);

        final boolean statsEnabled = ctx.statisticsEnabled();

        final long start = statsEnabled ? System.nanoTime() : 0L;

        IgniteInternalFuture<?> fut = asyncOp(new AsyncOp(map.keySet()) {
            @Override public IgniteInternalFuture<GridCacheReturn> op(GridNearTxLocal tx,
                AffinityTopologyVersion readyTopVer) {
                return tx.invokeAsync(ctx,
                    readyTopVer,
                    (Map<? extends K, ? extends EntryProcessor<K, V, Object>>)map,
                    args);
            }

            @Override public String toString() {
                return S.toString("invokeAllAsync",
                    "map", map, true);
            }
        });

        IgniteInternalFuture<GridCacheReturn> fut0 = (IgniteInternalFuture<GridCacheReturn>)fut;

        return fut0.chain(new CX1<IgniteInternalFuture<GridCacheReturn>, Map<K, EntryProcessorResult<T>>>() {
            @Override public Map<K, EntryProcessorResult<T>> applyx(IgniteInternalFuture<GridCacheReturn> fut)
                throws IgniteCheckedException {
                GridCacheReturn ret = fut.get();

                if (statsEnabled)
                    metrics0().addInvokeTimeNanos(System.nanoTime() - start);

                assert ret != null;

                return ret.value() != null ? ret.value() : Collections.emptyMap();
            }
        });
    }

    /** {@inheritDoc} */
    @Override public <T> Map<K, EntryProcessorResult<T>> invokeAll(
        final Map<? extends K, ? extends EntryProcessor<K, V, T>> map,
        final Object... args) throws IgniteCheckedException {
        A.notNull(map, "map");

        if (keyCheck)
            validateCacheKeys(map.keySet());

        warnIfUnordered(map, BulkOperation.INVOKE);

        final boolean statsEnabled = ctx.statisticsEnabled();

        final long start = statsEnabled ? System.nanoTime() : 0L;

        return syncOp(new SyncOp<Map<K, EntryProcessorResult<T>>>(map.size() == 1) {
            @Nullable @Override public Map<K, EntryProcessorResult<T>> op(GridNearTxLocal tx)
                throws IgniteCheckedException {
                IgniteInternalFuture<GridCacheReturn> fut =
                    tx.invokeAsync(ctx, null, (Map<? extends K, ? extends EntryProcessor<K, V, Object>>)map, args);

                Map<K, EntryProcessorResult<T>> value = fut.get().value();

                if (statsEnabled)
                    metrics0().addInvokeTimeNanos(System.nanoTime() - start);

                return value;
            }
        });
    }

    /** {@inheritDoc} */
    @Override public final IgniteInternalFuture<Boolean> putAsync(K key, V val) {
        return putAsync(key, val, null);
    }

    /**
     * @param key Key.
     * @param val Value.
     * @param filter Filter.
     * @return Put future.
     */
    public final IgniteInternalFuture<Boolean> putAsync(K key, V val, @Nullable CacheEntryPredicate filter) {
        try (MTC.TraceSurroundings ignored =
                 MTC.support(ctx.kernalContext().tracing().create(CACHE_API_PUT_ASYNC, MTC.span()))) {
<<<<<<< HEAD
            MTC.span().addSensitiveTagOrLog("cache", CACHE_API_PUT_ASYNC,
                () -> Objects.toString(cacheCfg.getName()));
            MTC.span().addSensitiveTagOrLog("key", CACHE_API_PUT_ASYNC,
                () -> Objects.toString(key));
=======
            MTC.span().addTag("cache", () -> Objects.toString(cacheCfg.getName()));
            MTC.span().addSensitiveTag("key", () -> Objects.toString(key));
>>>>>>> 4fe6774f

            A.notNull(key, "key", val, "val");

            if (keyCheck)
                validateCacheKey(key);

            final boolean statsEnabled = ctx.statisticsEnabled();

            final long start = statsEnabled ? System.nanoTime() : 0L;

            IgniteInternalFuture<Boolean> fut = putAsync0(key, val, filter);

            if (statsEnabled)
                fut.listen(new UpdatePutTimeStatClosure<Boolean>(metrics0(), start));

            return fut;
        }
    }

    /**
     * @param key Key.
     * @param val Value.
     * @param filter Optional filter.
     * @return Putx operation future.
     */
    public IgniteInternalFuture<Boolean> putAsync0(final K key, final V val,
        @Nullable final CacheEntryPredicate filter) {
        return asyncOp(new AsyncOp<Boolean>() {
            @Override public IgniteInternalFuture<Boolean> op(GridNearTxLocal tx, AffinityTopologyVersion readyTopVer) {
                return tx.putAsync(ctx,
                    readyTopVer,
                    key,
                    val,
                    false,
                    filter).chain(
                    (IgniteClosure<IgniteInternalFuture<GridCacheReturn>, Boolean>)RET2FLAG);
            }

            @Override public String toString() {
                return S.toString("putxAsync",
                    "key", key, true,
                    "val", val, true,
                    "filter", filter, false);
            }
        });
    }

    /** {@inheritDoc} */
    @Nullable @Override public final V getAndPutIfAbsent(final K key, final V val) throws IgniteCheckedException {
        return getAndPut(key, val, ctx.noVal());
    }

    /** {@inheritDoc} */
    @Override public final IgniteInternalFuture<V> getAndPutIfAbsentAsync(final K key, final V val) {
        return getAndPutAsync(key, val, ctx.noVal());
    }

    /** {@inheritDoc} */
    @Override public final boolean putIfAbsent(final K key, final V val) throws IgniteCheckedException {
        return put(key, val, ctx.noVal());
    }

    /** {@inheritDoc} */
    @Override public final IgniteInternalFuture<Boolean> putIfAbsentAsync(final K key, final V val) {
        return putAsync(key, val, ctx.noVal());
    }

    /** {@inheritDoc} */
    @Nullable @Override public final V getAndReplace(final K key, final V val) throws IgniteCheckedException {
        return getAndPut(key, val, ctx.hasVal());
    }

    /** {@inheritDoc} */
    @Override public final IgniteInternalFuture<V> getAndReplaceAsync(final K key, final V val) {
        return getAndPutAsync(key, val, ctx.hasVal());
    }

    /** {@inheritDoc} */
    @Override public final boolean replace(final K key, final V val) throws IgniteCheckedException {
        return put(key, val, ctx.hasVal());
    }

    /** {@inheritDoc} */
    @Override public final IgniteInternalFuture<Boolean> replaceAsync(final K key, final V val) {
        return putAsync(key, val, ctx.hasVal());
    }

    /** {@inheritDoc} */
    @Override public final boolean replace(final K key, final V oldVal, final V newVal) throws IgniteCheckedException {
        A.notNull(oldVal, "oldVal");

        return put(key, newVal, ctx.equalsVal(oldVal));
    }

    /** {@inheritDoc} */
    @Override public IgniteInternalFuture<Boolean> replaceAsync(final K key, final V oldVal, final V newVal) {
        A.notNull(oldVal, "oldVal");

        return putAsync(key, newVal, ctx.equalsVal(oldVal));
    }

    /** {@inheritDoc} */
    @Override public void putAll(@Nullable final Map<? extends K, ? extends V> m) throws IgniteCheckedException {
        try (MTC.TraceSurroundings ignored =
                 MTC.support(ctx.kernalContext().tracing().create(CACHE_API_PUT_ALL, MTC.span()))) {
<<<<<<< HEAD
            MTC.span().addSensitiveTagOrLog("cache", CACHE_API_PUT_ALL,
                () -> Objects.toString(cacheCfg.getName()));
            MTC.span().addTagOrLog("keys.count", CACHE_API_PUT_ALL,
                () -> m == null ? "0" : String.valueOf(m.size()));
=======
            MTC.span().addTag("cache", () -> Objects.toString(cacheCfg.getName()));
            MTC.span().addTag("keys.count", () -> m == null ? "0" : String.valueOf(m.size()));
>>>>>>> 4fe6774f

            A.notNull(m, "map");

            if (F.isEmpty(m))
                return;

            boolean statsEnabled = ctx.statisticsEnabled();

            long start = statsEnabled ? System.nanoTime() : 0L;

            if (keyCheck)
                validateCacheKeys(m.keySet());

            warnIfUnordered(m, BulkOperation.PUT);

            putAll0(m);

            if (statsEnabled)
                metrics0().addPutTimeNanos(System.nanoTime() - start);
        }
    }

    /**
     * @param m Map.
     * @throws IgniteCheckedException If failed.
     */
    protected void putAll0(final Map<? extends K, ? extends V> m) throws IgniteCheckedException {
        syncOp(new SyncInOp(m.size() == 1) {
            @Override public void inOp(GridNearTxLocal tx) throws IgniteCheckedException {
                tx.putAllAsync(ctx, null, m, false).get();
            }

            @Override public String toString() {
                return S.toString("putAll",
                    "map", m, true);
            }
        });
    }

    /** {@inheritDoc} */
    @Override public IgniteInternalFuture<?> putAllAsync(final Map<? extends K, ? extends V> m) {
        try (MTC.TraceSurroundings ignored =
                 MTC.support(ctx.kernalContext().tracing().create(CACHE_API_PUT_ALL_ASYNC, MTC.span()))) {
<<<<<<< HEAD
            MTC.span().addSensitiveTagOrLog("cache", CACHE_API_PUT_ALL_ASYNC,
                () -> Objects.toString(cacheCfg.getName()));
            MTC.span().addTagOrLog("keys.count", CACHE_API_PUT_ALL_ASYNC,
                () -> m == null ? "0" : String.valueOf(m.size()));
=======
            MTC.span().addTag("cache", () -> Objects.toString(cacheCfg.getName()));
            MTC.span().addTag("keys.count", () -> m == null ? "0" : String.valueOf(m.size()));
>>>>>>> 4fe6774f

            if (F.isEmpty(m))
                return new GridFinishedFuture<>();

            if (keyCheck)
                validateCacheKeys(m.keySet());

            warnIfUnordered(m, BulkOperation.PUT);

            return putAllAsync0(m);
        }
    }

    /**
     * @param m Map.
     * @return Future.
     */
    protected IgniteInternalFuture<?> putAllAsync0(final Map<? extends K, ? extends V> m) {
        return asyncOp(new AsyncOp(m.keySet()) {
            @Override public IgniteInternalFuture<?> op(GridNearTxLocal tx, AffinityTopologyVersion readyTopVer) {
                return tx.putAllAsync(ctx,
                    readyTopVer,
                    m,
                    false).chain(RET2NULL);
            }

            @Override public String toString() {
                return S.toString("putAllAsync",
                    "map", m, true);
            }
        });
    }

    /** {@inheritDoc} */
    @Nullable @Override public V getAndRemove(final K key) throws IgniteCheckedException {
        boolean statsEnabled = ctx.statisticsEnabled();

        long start = statsEnabled ? System.nanoTime() : 0L;

        A.notNull(key, "key");

        if (keyCheck)
            validateCacheKey(key);

        V prevVal = getAndRemove0(key);

        if (statsEnabled)
            metrics0().addRemoveAndGetTimeNanos(System.nanoTime() - start);

        return prevVal;
    }

    /**
     * @param key Key.
     * @return Previous value.
     * @throws IgniteCheckedException If failed.
     */
    protected V getAndRemove0(final K key) throws IgniteCheckedException {
        final boolean keepBinary = ctx.keepBinary();

        return syncOp(new SyncOp<V>(true) {
            @Override public V op(GridNearTxLocal tx) throws IgniteCheckedException {
                K key0 = keepBinary ? (K)ctx.toCacheKeyObject(key) : key;

                IgniteInternalFuture<GridCacheReturn> fut = tx.removeAllAsync(ctx,
                        null,
                        Collections.singletonList(key0),
                        /*retval*/true,
                        null,
                        /*singleRmv*/false);

                V ret = fut.get().value();

                if (ctx.config().getInterceptor() != null) {
                    K key = keepBinary ? (K)ctx.unwrapBinaryIfNeeded(key0, true, false) : key0;

                    return (V)ctx.config().getInterceptor().onBeforeRemove(new CacheEntryImpl(key, ret)).get2();
                }

                return ret;
            }

            @Override public String toString() {
                return S.toString("remove",
                    "key", key, true);
            }
        });
    }

    /** {@inheritDoc} */
    @Override public IgniteInternalFuture<V> getAndRemoveAsync(final K key) {
        final boolean statsEnabled = ctx.statisticsEnabled();

        final long start = statsEnabled ? System.nanoTime() : 0L;

        A.notNull(key, "key");

        if (keyCheck)
            validateCacheKey(key);

        IgniteInternalFuture<V> fut = getAndRemoveAsync0(key);

        if (statsEnabled)
            fut.listen(new UpdateRemoveTimeStatClosure<>(metrics0(), start));

        return fut;
    }

    /**
     * @param key Key.
     * @return Future.
     */
    protected IgniteInternalFuture<V> getAndRemoveAsync0(final K key) {
        return asyncOp(new AsyncOp<V>() {
            @Override public IgniteInternalFuture<V> op(GridNearTxLocal tx, AffinityTopologyVersion readyTopVer) {
                // TODO should we invoke interceptor here?
                return tx.removeAllAsync(ctx,
                    readyTopVer,
                    Collections.singletonList(key),
                    /*retval*/true,
                    null,
                    /*singleRmv*/false).chain((IgniteClosure<IgniteInternalFuture<GridCacheReturn>, V>)RET2VAL);
            }

            @Override public String toString() {
                return S.toString("removeAsync",
                    "key", key, true);
            }
        });
    }

    /** {@inheritDoc} */
    @Override public void removeAll() throws IgniteCheckedException {
        try (MTC.TraceSurroundings ignored =
                 MTC.support(ctx.kernalContext().tracing().create(CACHE_API_REMOVE_ALL, MTC.span()))) {
            MTC.span().addTag("cache", () -> Objects.toString(cacheCfg.getName()));

            assert ctx.isLocal();

            // We do batch and recreate cursor because removing using a single cursor
            // will cause it to reinitialize on each merged page.
            List<K> keys = new ArrayList<>(Math.min(REMOVE_ALL_KEYS_BATCH, size()));

            do {
                Iterator<CacheDataRow> it = ctx.offheap().cacheIterator(ctx.cacheId(),
                    true, true, null, null, null);

                while (it.hasNext() && keys.size() < REMOVE_ALL_KEYS_BATCH)
                    keys.add((K)it.next().key());

                removeAll(keys);

                keys.clear();
            }
            while (!isEmpty());
        }
    }

    /** {@inheritDoc} */
    @Override public void removeAll(final Collection<? extends K> keys) throws IgniteCheckedException {
        try (MTC.TraceSurroundings ignored =
                 MTC.support(ctx.kernalContext().tracing().create(CACHE_API_REMOVE_ALL, MTC.span()))) {
<<<<<<< HEAD
            MTC.span().addSensitiveTagOrLog("cache", CACHE_API_REMOVE_ALL,
                () -> Objects.toString(cacheCfg.getName()));
            MTC.span().addTagOrLog("keys.count", CACHE_API_REMOVE_ALL,
                () -> keys == null ? "0" : String.valueOf(keys.size()));
=======
            MTC.span().addTag("cache", () -> Objects.toString(cacheCfg.getName()));
            MTC.span().addTag("keys.count", () -> keys == null ? "0" : String.valueOf(keys.size()));
>>>>>>> 4fe6774f

            boolean statsEnabled = ctx.statisticsEnabled();

            long start = statsEnabled ? System.nanoTime() : 0L;

            A.notNull(keys, "keys");

            if (F.isEmpty(keys))
                return;

            if (keyCheck)
                validateCacheKeys(keys);

            warnIfUnordered(keys, BulkOperation.REMOVE);

            removeAll0(keys);

            if (statsEnabled)
                metrics0().addRemoveTimeNanos(System.nanoTime() - start);
        }
    }

    /**
     * @param keys Keys.
     * @throws IgniteCheckedException If failed.
     */
    protected void removeAll0(final Collection<? extends K> keys) throws IgniteCheckedException {
        syncOp(new SyncInOp(keys.size() == 1) {
            @Override public void inOp(GridNearTxLocal tx) throws IgniteCheckedException {
                tx.removeAllAsync(ctx,
                    null,
                    keys,
                    /*retval*/false,
                    null,
                    /*singleRmv*/false).get();
            }

            @Override public String toString() {
                return S.toString("removeAll",
                    "keys", keys, true);
            }
        });
    }

    /** {@inheritDoc} */
    @Override public IgniteInternalFuture<?> removeAllAsync(@Nullable final Collection<? extends K> keys) {
        try (MTC.TraceSurroundings ignored =
                 MTC.support(ctx.kernalContext().tracing().create(CACHE_API_REMOVE_ALL_ASYNC, MTC.span()))) {
<<<<<<< HEAD
            MTC.span().addSensitiveTagOrLog("cache", CACHE_API_REMOVE_ALL_ASYNC,
                () -> Objects.toString(cacheCfg.getName()));
            MTC.span().addTagOrLog("keys.count", CACHE_API_REMOVE_ALL_ASYNC,
                () -> keys == null ? "0" : String.valueOf(keys.size()));
=======
            MTC.span().addTag("cache", () -> Objects.toString(cacheCfg.getName()));
            MTC.span().addTag("keys.count", () -> keys == null ? "0" : String.valueOf(keys.size()));
>>>>>>> 4fe6774f
            if (F.isEmpty(keys))
                return new GridFinishedFuture<>();

            final boolean statsEnabled = ctx.statisticsEnabled();

            final long start = statsEnabled ? System.nanoTime() : 0L;

            if (keyCheck)
                validateCacheKeys(keys);

            warnIfUnordered(keys, BulkOperation.REMOVE);

            IgniteInternalFuture<Object> fut = removeAllAsync0(keys);

            if (statsEnabled)
                fut.listen(new UpdateRemoveTimeStatClosure<>(metrics0(), start));

            return fut;
        }
    }

    /**
     * @param keys Keys.
     * @return Future.
     */
    protected IgniteInternalFuture<Object> removeAllAsync0(final Collection<? extends K> keys) {
        return asyncOp(new AsyncOp(keys) {
            @Override public IgniteInternalFuture<?> op(GridNearTxLocal tx, AffinityTopologyVersion readyTopVer) {
                return tx.removeAllAsync(ctx,
                    readyTopVer,
                    keys,
                    /*retval*/false,
                    null,
                    /*singleRmv*/false).chain(RET2NULL);
            }

            @Override public String toString() {
                return S.toString("removeAllAsync",
                    "keys", keys, true);
            }
        });
    }

    /** {@inheritDoc} */
    @Override public boolean remove(final K key) throws IgniteCheckedException {
        return remove(key, (CacheEntryPredicate)null);
    }

    /**
     * @param key Key.
     * @param filter Filter.
     * @return {@code True} if entry was removed.
     * @throws IgniteCheckedException If failed.
     */
    public boolean remove(final K key, @Nullable CacheEntryPredicate filter) throws IgniteCheckedException {
        try (MTC.TraceSurroundings ignored =
                 MTC.support(ctx.kernalContext().tracing().create(CACHE_API_REMOVE, MTC.span()))) {
<<<<<<< HEAD
            MTC.span().addSensitiveTagOrLog("cache", CACHE_API_REMOVE,
                () -> Objects.toString(cacheCfg.getName()));
            MTC.span().addSensitiveTagOrLog("key", CACHE_API_REMOVE,
                () -> Objects.toString(key));
=======
            MTC.span().addTag("cache", () -> Objects.toString(cacheCfg.getName()));
            MTC.span().addSensitiveTag("key", () -> Objects.toString(key));
>>>>>>> 4fe6774f

            boolean statsEnabled = ctx.statisticsEnabled();

            long start = statsEnabled ? System.nanoTime() : 0L;

            A.notNull(key, "key");

            if (keyCheck)
                validateCacheKey(key);

            boolean rmv = remove0(key, filter);

            if (statsEnabled && rmv)
                metrics0().addRemoveTimeNanos(System.nanoTime() - start);

            return rmv;
        }
    }

    /**
     * @param key Key.
     * @param filter Filter.
     * @return {@code True} if entry was removed.
     * @throws IgniteCheckedException If failed.
     */
    protected boolean remove0(final K key, final CacheEntryPredicate filter) throws IgniteCheckedException {
        Boolean res = syncOp(new SyncOp<Boolean>(true) {
            @Override public Boolean op(GridNearTxLocal tx) throws IgniteCheckedException {
                return tx.removeAllAsync(ctx,
                    null,
                    Collections.singletonList(key),
                    /*retval*/false,
                    filter,
                    /*singleRmv*/filter == null).get().success();
            }

            @Override public String toString() {
                return S.toString("removex",
                    "key", key, true);
            }
        });

        assert res != null;

        return res;
    }

    /** {@inheritDoc} */
    @Override public IgniteInternalFuture<Boolean> removeAsync(K key) {
        A.notNull(key, "key");

        return removeAsync(key, (CacheEntryPredicate)null);
    }

    /**
     * @param key Key to remove.
     * @param filter Optional filter.
     * @return Putx operation future.
     */
    public IgniteInternalFuture<Boolean> removeAsync(final K key, @Nullable final CacheEntryPredicate filter) {
        try (MTC.TraceSurroundings ignored =
                 MTC.support(ctx.kernalContext().tracing().create(CACHE_API_REMOVE_ASYNC, MTC.span()))) {
<<<<<<< HEAD
            MTC.span().addSensitiveTagOrLog("cache", CACHE_API_REMOVE_ASYNC,
                () -> Objects.toString(cacheCfg.getName()));
            MTC.span().addSensitiveTagOrLog("key", CACHE_API_REMOVE_ASYNC,
                () -> Objects.toString(key));

=======
            MTC.span().addTag("cache", () -> Objects.toString(cacheCfg.getName()));
            MTC.span().addSensitiveTag("key", () -> Objects.toString(key));
>>>>>>> 4fe6774f
            final boolean statsEnabled = ctx.statisticsEnabled();

            final long start = statsEnabled ? System.nanoTime() : 0L;

            A.notNull(key, "key");

            if (keyCheck)
                validateCacheKey(key);

            IgniteInternalFuture<Boolean> fut = removeAsync0(key, filter);

            if (statsEnabled)
                fut.listen(new UpdateRemoveTimeStatClosure<>(metrics0(), start));

            return fut;
        }
    }

    /**
     * @param key Key.
     * @param filter Filter.
     * @return Future.
     */
    protected IgniteInternalFuture<Boolean> removeAsync0(final K key, @Nullable final CacheEntryPredicate filter) {
        return asyncOp(new AsyncOp<Boolean>() {
            @Override public IgniteInternalFuture<Boolean> op(GridNearTxLocal tx, AffinityTopologyVersion readyTopVer) {
                return tx.removeAllAsync(ctx,
                    readyTopVer,
                    Collections.singletonList(key),
                    /*retval*/false,
                    filter,
                    /*singleRmv*/true).chain(
                    (IgniteClosure<IgniteInternalFuture<GridCacheReturn>, Boolean>)RET2FLAG);
            }

            @Override public String toString() {
                return S.toString("removeAsync",
                    "key", key, true,
                    "filter", filter, false);
            }
        });
    }

    /** {@inheritDoc} */
    @Override public void removeAllConflict(final Map<KeyCacheObject, GridCacheVersion> drMap)
        throws IgniteCheckedException {
        if (F.isEmpty(drMap))
            return;

        ctx.dr().onReceiveCacheEntriesReceived(drMap.size());

        syncOp(new SyncInOp(false) {
            @Override public void inOp(GridNearTxLocal tx) throws IgniteCheckedException {
                tx.removeAllDrAsync(ctx, drMap).get();
            }

            @Override public String toString() {
                return "removeAllConflict [drMap=" + drMap + ']';
            }
        });
    }

    /** {@inheritDoc} */
    @Override public IgniteInternalFuture<?> removeAllConflictAsync(final Map<KeyCacheObject, GridCacheVersion> drMap)
        throws IgniteCheckedException {
        if (F.isEmpty(drMap))
            return new GridFinishedFuture<>();

        ctx.dr().onReceiveCacheEntriesReceived(drMap.size());

        return asyncOp(new AsyncOp(drMap.keySet()) {
            @Override public IgniteInternalFuture<?> op(GridNearTxLocal tx, AffinityTopologyVersion readyTopVer) {
                return tx.removeAllDrAsync(ctx, drMap);
            }

            @Override public String toString() {
                return "removeAllDrASync [drMap=" + drMap + ']';
            }
        });
    }

    /** {@inheritDoc} */
    @Override public final boolean remove(final K key, final V val) throws IgniteCheckedException {
        A.notNull(val, "val");

        return remove(key, ctx.equalsVal(val));
    }

    /** {@inheritDoc} */
    @Override public final IgniteInternalFuture<Boolean> removeAsync(final K key, final V val) {
        A.notNull(key, "val");

        return removeAsync(key, ctx.equalsVal(val));
    }

    /** {@inheritDoc} */
    @Override public final CacheMetrics clusterMetrics() {
        return clusterMetrics(ctx.grid().cluster().forDataNodes(ctx.name()));
    }

    /** {@inheritDoc} */
    @Override public CacheMetrics clusterMetrics(ClusterGroup grp) {
        List<CacheMetrics> metrics = new ArrayList<>(grp.nodes().size());

        for (ClusterNode node : grp.nodes()) {
            Map<Integer, CacheMetrics> nodeCacheMetrics = ((IgniteClusterNode)node).cacheMetrics();

            if (nodeCacheMetrics != null) {
                CacheMetrics e = nodeCacheMetrics.get(context().cacheId());

                if (e != null)
                    metrics.add(e);
            }
        }

        return isCacheMetricsV2Supported() ? new CacheMetricsSnapshotV2(ctx.cache().localMetrics(), metrics) :
            new CacheMetricsSnapshot(ctx.cache().localMetrics(), metrics);
    }

    /** {@inheritDoc} */
    @Override public CacheMetrics localMetrics() {
        return isCacheMetricsV2Supported() ? new CacheMetricsSnapshotV2(metrics) :
            new CacheMetricsSnapshot(metrics);
    }

    /**
     * @return checks cluster server nodes version is compatible with Cache Metrics V2
     */
    private boolean isCacheMetricsV2Supported() {
        Collection<ClusterNode> nodes = ctx.discovery().allNodes();

        return IgniteFeatures.allNodesSupports(ctx.kernalContext(), nodes, IgniteFeatures.CACHE_METRICS_V2);
    }

    /** {@inheritDoc} */
    @Override public CacheMetricsMXBean localMxBean() {
        return locMxBean;
    }

    /** {@inheritDoc} */
    @Override public CacheMetricsMXBean clusterMxBean() {
        return clusterMxBean;
    }

    /**
     * @return Metrics.
     */
    public CacheMetricsImpl metrics0() {
        return metrics;
    }

    /** {@inheritDoc} */
    @Nullable @Override public GridNearTxLocal tx() {
        return ctx.tm().threadLocalTx(ctx);
    }

    /** {@inheritDoc} */
    @Override public boolean lock(K key, long timeout) throws IgniteCheckedException {
        A.notNull(key, "key");

        return lockAll(Collections.singletonList(key), timeout);
    }

    /** {@inheritDoc} */
    @Override public boolean lockAll(@Nullable Collection<? extends K> keys, long timeout)
        throws IgniteCheckedException {
        if (F.isEmpty(keys))
            return true;

        if (keyCheck)
            validateCacheKeys(keys);

        warnIfUnordered(keys, BulkOperation.LOCK);

        //TODO: IGNITE-9324: add explicit locks support.
        MvccUtils.verifyMvccOperationSupport(ctx, "Lock");

        IgniteInternalFuture<Boolean> fut = lockAllAsync(keys, timeout);

        boolean isInterrupted = false;

        try {
            IgniteCheckedException e = null;

            while (!ctx.shared().kernalContext().isStopping()) {
                try {
                    return fut.get();
                }
                catch (IgniteInterruptedCheckedException ex) {
                    // Interrupted status of current thread was cleared, retry to get lock.
                    isInterrupted = true;

                    e = ex;
                }
            }

            try {
                fut.cancel();
            }
            catch (IgniteCheckedException ex) {
                if (e != null)
                    ex.addSuppressed(e);

                e = ex;
            }

            throw new NodeStoppingException(e);
        }
        finally {
            if (isInterrupted)
                Thread.currentThread().interrupt();
        }
    }

    /** {@inheritDoc} */
    @Override public IgniteInternalFuture<Boolean> lockAsync(K key, long timeout) {
        A.notNull(key, "key");

        if (keyCheck)
            validateCacheKey(key);

        //TODO: IGNITE-9324: add explicit locks support.
        MvccUtils.verifyMvccOperationSupport(ctx, "Lock");

        return lockAllAsync(Collections.singletonList(key), timeout);
    }

    /** {@inheritDoc} */
    @Override public void unlock(K key)
        throws IgniteCheckedException {
        A.notNull(key, "key");

        if (keyCheck)
            validateCacheKey(key);

        unlockAll(Collections.singletonList(key));
    }

    /** {@inheritDoc} */
    @Override public boolean isLocked(K key) {
        A.notNull(key, "key");

        if (keyCheck)
            validateCacheKey(key);

        KeyCacheObject cacheKey = ctx.toCacheKeyObject(key);

        while (true) {
            try {
                GridCacheEntryEx entry = peekEx(cacheKey);

                return entry != null && entry.lockedByAny();
            }
            catch (GridCacheEntryRemovedException ignore) {
                // No-op.
            }
        }
    }

    /** {@inheritDoc} */
    @Override public boolean isLockedByThread(K key) {
        A.notNull(key, "key");

        if (keyCheck)
            validateCacheKey(key);

        try {
            KeyCacheObject cacheKey = ctx.toCacheKeyObject(key);

            GridCacheEntryEx e = entry0(cacheKey,
                ctx.shared().exchange().readyAffinityVersion(),
                false,
                false);

            if (e == null)
                return false;

            // Delegate to near if dht.
            if (e.isDht() && CU.isNearEnabled(ctx)) {
                IgniteInternalCache<K, V> near = ctx.isDht() ? ctx.dht().near() : ctx.near();

                return near.isLockedByThread(key) || e.lockedByThread();
            }

            return e.lockedByThread();
        }
        catch (GridCacheEntryRemovedException ignore) {
            return false;
        }
    }

    /** {@inheritDoc} */
    @Override public Transaction txStart(TransactionConcurrency concurrency, TransactionIsolation isolation) {
        A.notNull(concurrency, "concurrency");
        A.notNull(isolation, "isolation");

        TransactionConfiguration cfg = CU.transactionConfiguration(ctx, ctx.kernalContext().config());

        return txStart(
            concurrency,
            isolation,
            cfg.getDefaultTxTimeout(),
            0
        );
    }

    /** {@inheritDoc} */
    @Override public GridNearTxLocal txStartEx(TransactionConcurrency concurrency, TransactionIsolation isolation) {
        IgniteTransactionsEx txs = ctx.kernalContext().cache().transactions();

        return txs.txStartEx(ctx, concurrency, isolation);
    }

    /** {@inheritDoc} */
    @Override public Transaction txStart(TransactionConcurrency concurrency,
        TransactionIsolation isolation, long timeout, int txSize) throws IllegalStateException {
        IgniteTransactionsEx txs = ctx.kernalContext().cache().transactions();

        return txs.txStartEx(ctx, concurrency, isolation, timeout, txSize).proxy();
    }

    /**
     * Checks if cache is working in JTA transaction and enlist cache as XAResource if necessary.
     *
     * @throws IgniteCheckedException In case of error.
     */
    protected void checkJta() throws IgniteCheckedException {
        ctx.jta().checkJta();
    }

    /** {@inheritDoc} */
    @Override public void localLoadCache(final IgniteBiPredicate<K, V> p, Object[] args)
        throws IgniteCheckedException {
        //TODO IGNITE-7954
        MvccUtils.verifyMvccOperationSupport(ctx, "Load");

        final boolean replicate = ctx.isDrEnabled();
        final AffinityTopologyVersion topVer = ctx.affinity().affinityTopologyVersion();

        CacheOperationContext opCtx = ctx.operationContextPerCall();

        ExpiryPolicy plc0 = opCtx != null ? opCtx.expiry() : null;

        final ExpiryPolicy plc = plc0 != null ? plc0 : ctx.expiry();

        final boolean keepBinary = opCtx != null && opCtx.isKeepBinary();

        if (p != null)
            ctx.kernalContext().resource().injectGeneric(p);

        try {
            if (ctx.store().isLocal()) {
                DataStreamerImpl ldr = ctx.kernalContext().dataStream().dataStreamer(ctx.name());

                try {
                    ldr.skipStore(true);

                    ldr.receiver(new IgniteDrDataStreamerCacheUpdater());

                    ldr.keepBinary(keepBinary);

                    LocalStoreLoadClosure c = new LocalStoreLoadClosure(p, ldr, plc);

                    ctx.store().loadCache(c, args);

                    c.onDone();
                }
                finally {
                    ldr.closeEx(false);
                }
            }
            else {
                // Version for all loaded entries.
                final GridCacheVersion ver0 = ctx.versions().nextForLoad();

                ctx.store().loadCache(new CIX3<KeyCacheObject, Object, GridCacheVersion>() {
                    @Override public void applyx(KeyCacheObject key, Object val, @Nullable GridCacheVersion ver)
                        throws IgniteException {
                        assert ver == null;

                        long ttl = CU.ttlForLoad(plc);

                        if (ttl == CU.TTL_ZERO)
                            return;

                        loadEntry(key, val, ver0, (IgniteBiPredicate<Object, Object>)p, topVer, replicate, ttl);
                    }
                }, args);
            }
        }
        finally {
            if (p instanceof PlatformCacheEntryFilter)
                ((PlatformCacheEntryFilter)p).onClose();
        }
    }

    /**
     * @param key Key.
     * @param val Value.
     * @param ver Cache version.
     * @param p Optional predicate.
     * @param topVer Topology version.
     * @param replicate Replication flag.
     * @param ttl TTL.
     */
    private void loadEntry(KeyCacheObject key,
        Object val,
        GridCacheVersion ver,
        @Nullable IgniteBiPredicate<Object, Object> p,
        AffinityTopologyVersion topVer,
        boolean replicate,
        long ttl) {
        if (p != null && !p.apply(key.value(ctx.cacheObjectContext(), false), val))
            return;

        CacheObject cacheVal = ctx.toCacheObject(val);

        GridCacheEntryEx entry = entryEx(key);

        try {
            entry.initialValue(cacheVal,
                ver,
                ttl,
                CU.EXPIRE_TIME_CALCULATE,
                false,
                topVer,
                replicate ? DR_LOAD : DR_NONE,
                true);
        }
        catch (IgniteCheckedException e) {
            throw new IgniteException("Failed to put cache value: " + entry, e);
        }
        catch (GridCacheEntryRemovedException ignore) {
            if (log.isDebugEnabled())
                log.debug("Got removed entry during loadCache (will ignore): " + entry);
        }
        finally {
            entry.touch();
        }

        CU.unwindEvicts(ctx);
    }

    /** {@inheritDoc} */
    @Override public IgniteInternalFuture<?> localLoadCacheAsync(final IgniteBiPredicate<K, V> p,
        final Object[] args) {
        return ctx.closures().callLocalSafe(
            ctx.projectSafe(new GridPlainCallable<Object>() {
                @Nullable @Override public Object call() throws IgniteCheckedException {
                    localLoadCache(p, args);

                    return null;
                }
            }), true);
    }

    /**
     * @param keys Keys.
     * @param replaceExisting Replace existing values flag.
     * @return Load future.
     */
    public IgniteInternalFuture<?> loadAll(
        final Set<? extends K> keys,
        boolean replaceExisting
    ) {
        A.notNull(keys, "keys");

        for (Object key : keys)
            A.notNull(key, "key");

        //TODO IGNITE-7954
        MvccUtils.verifyMvccOperationSupport(ctx, "Load");

        CacheOperationContext opCtx = ctx.operationContextPerCall();

        ExpiryPolicy plc = opCtx != null ? opCtx.expiry() : null;

        final boolean keepBinary = opCtx != null && opCtx.isKeepBinary();

        return runLoadKeysCallable(keys, plc, keepBinary, replaceExisting);
    }

    /**
     * Run load keys callable on appropriate nodes.
     *
     * @param keys Keys.
     * @param plc Expiry policy.
     * @param keepBinary Keep binary flag.
     * @return Operation future.
     */
    private IgniteInternalFuture<?> runLoadKeysCallable(final Set<? extends K> keys, final ExpiryPolicy plc,
        final boolean keepBinary, final boolean update) {
        Collection<ClusterNode> nodes = ctx.grid().cluster().forDataNodes(name()).nodes();

        if (nodes.isEmpty())
            return new GridFinishedFuture<>();

            return ctx.closures().callAsyncNoFailover(BROADCAST,
                new LoadKeysCallable<>(ctx.name(), keys, update, plc, keepBinary),
                nodes,
                true,
                0,
                false);
    }

    /**
     * @param keys Keys.
     * @throws IgniteCheckedException If failed.
     */
    private void localLoadAndUpdate(final Collection<? extends K> keys) throws IgniteCheckedException {
        try (final DataStreamerImpl<KeyCacheObject, CacheObject> ldr =
                 ctx.kernalContext().<KeyCacheObject, CacheObject>dataStream().dataStreamer(ctx.name())) {
            ldr.allowOverwrite(true);
            ldr.skipStore(true);

            final Collection<DataStreamerEntry> col = new ArrayList<>(ldr.perNodeBufferSize());

            Collection<KeyCacheObject> keys0 = ctx.cacheKeysView(keys);

            ctx.store().loadAll(null, keys0, new CIX2<KeyCacheObject, Object>() {
                @Override public void applyx(KeyCacheObject key, Object val) {
                    col.add(new DataStreamerEntry(key, ctx.toCacheObject(val)));

                    if (col.size() == ldr.perNodeBufferSize()) {
                        ldr.addDataInternal(col, false);

                        col.clear();
                    }
                }
            });

            if (!col.isEmpty())
                ldr.addData(col);
        }
    }

    /**
     * @param keys Keys to load.
     * @param plc Optional expiry policy.
     * @throws IgniteCheckedException If failed.
     */
    public void localLoad(Collection<? extends K> keys, @Nullable ExpiryPolicy plc, final boolean keepBinary)
        throws IgniteCheckedException {
        //TODO IGNITE-7954
        MvccUtils.verifyMvccOperationSupport(ctx, "Load");

        final boolean replicate = ctx.isDrEnabled();
        final AffinityTopologyVersion topVer = ctx.affinity().affinityTopologyVersion();

        final ExpiryPolicy plc0 = plc != null ? plc : ctx.expiry();

        Collection<KeyCacheObject> keys0 = ctx.cacheKeysView(keys);

        if (ctx.store().isLocal()) {
            DataStreamerImpl ldr = ctx.kernalContext().dataStream().dataStreamer(ctx.name());

            try {
                ldr.skipStore(true);

                ldr.keepBinary(keepBinary);

                ldr.receiver(new IgniteDrDataStreamerCacheUpdater());

                LocalStoreLoadClosure c = new LocalStoreLoadClosure(null, ldr, plc0);

                ctx.store().localStoreLoadAll(null, keys0, c);

                c.onDone();
            }
            finally {
                ldr.closeEx(false);
            }
        }
        else {
            // Version for all loaded entries.
            final GridCacheVersion ver0 = ctx.versions().nextForLoad();

            ctx.store().loadAll(null, keys0, new CI2<KeyCacheObject, Object>() {
                @Override public void apply(KeyCacheObject key, Object val) {
                    long ttl = CU.ttlForLoad(plc0);

                    if (ttl == CU.TTL_ZERO)
                        return;

                    loadEntry(key, val, ver0, null, topVer, replicate, ttl);
                }
            });
        }
    }

    /**
     * @param p Predicate.
     * @param args Arguments.
     * @throws IgniteCheckedException If failed.
     */
    void globalLoadCache(@Nullable IgniteBiPredicate<K, V> p, @Nullable Object... args) throws IgniteCheckedException {
        globalLoadCacheAsync(p, args).get();
    }

    /**
     * @param p Predicate.
     * @param args Arguments.
     * @return Load cache future.
     * @throws IgniteCheckedException If failed.
     */
    IgniteInternalFuture<?> globalLoadCacheAsync(@Nullable IgniteBiPredicate<K, V> p, @Nullable Object... args)
        throws IgniteCheckedException {

        ctx.kernalContext().task().setThreadContext(TC_NO_FAILOVER, true);

        CacheOperationContext opCtx = ctx.operationContextPerCall();

        ExpiryPolicy plc = opCtx != null ? opCtx.expiry() : null;

        Collection<ClusterNode> nodes = ctx.kernalContext().grid().cluster().forDataNodes(ctx.name()).nodes();

        assert !F.isEmpty(nodes) : "There are not datanodes fo cache: " + ctx.name();

        //TODO IGNITE-7954
        MvccUtils.verifyMvccOperationSupport(ctx, "Load");

        final boolean keepBinary = opCtx != null && opCtx.isKeepBinary();

        ComputeTaskInternalFuture fut = ctx.kernalContext().closure().callAsync(BROADCAST,
            Collections.singletonList(
                new LoadCacheJobV2<>(ctx.name(), ctx.affinity().affinityTopologyVersion(), p, args, plc, keepBinary)),
            nodes);

        return fut;
    }

    /** {@inheritDoc} */
    @Override public int size(CachePeekMode[] peekModes) throws IgniteCheckedException {
        if (isLocal())
            return localSize(peekModes);

        return sizeAsync(peekModes).get();
    }

    /** {@inheritDoc} */
    @Override public long sizeLong(CachePeekMode[] peekModes) throws IgniteCheckedException {
        if (isLocal())
            return localSizeLong(peekModes);

        return sizeLongAsync(peekModes).get();
    }

    /** {@inheritDoc} */
    @Override public long sizeLong(int partition, CachePeekMode[] peekModes) throws IgniteCheckedException {
        if (isLocal())
            return localSizeLong(partition, peekModes);

        return sizeLongAsync(partition, peekModes).get();
    }

    /** {@inheritDoc} */
    @Override public IgniteInternalFuture<Integer> sizeAsync(final CachePeekMode[] peekModes) {
        assert peekModes != null;

        PeekModes modes = parsePeekModes(peekModes, true);

        IgniteClusterEx cluster = ctx.grid().cluster();

        ClusterGroup grp = modes.near ? cluster.forCacheNodes(name(), true, true, false) : cluster.forDataNodes(name());

        Collection<ClusterNode> nodes = new ArrayList<>(grp.nodes());

        if (nodes.isEmpty())
            return new GridFinishedFuture<>(0);

        ctx.kernalContext().task().setThreadContext(TC_SUBGRID, nodes);

        return ctx.kernalContext().task().execute(
            new SizeTask(ctx.name(), ctx.affinity().affinityTopologyVersion(), peekModes), null);
    }

    /** {@inheritDoc} */
    @Override public IgniteInternalFuture<Long> sizeLongAsync(final CachePeekMode[] peekModes) {
        assert peekModes != null;

        PeekModes modes = parsePeekModes(peekModes, true);

        IgniteClusterEx cluster = ctx.grid().cluster();

        ClusterGroup grp = modes.near ? cluster.forCacheNodes(name(), true, true, false) : cluster.forDataNodes(name());

        Collection<ClusterNode> nodes = new ArrayList<>(grp.nodes());

        if (nodes.isEmpty())
            return new GridFinishedFuture<>(0L);

        ctx.kernalContext().task().setThreadContext(TC_SUBGRID, nodes);

        return ctx.kernalContext().task().execute(
            new SizeLongTask(ctx.name(), ctx.affinity().affinityTopologyVersion(), peekModes), null);
    }

    /** {@inheritDoc} */
    @Override public IgniteInternalFuture<Long> sizeLongAsync(final int part, final CachePeekMode[] peekModes) {
        assert peekModes != null;

        final PeekModes modes = parsePeekModes(peekModes, true);

        IgniteClusterEx cluster = ctx.grid().cluster();
        final GridCacheAffinityManager aff = ctx.affinity();
        final AffinityTopologyVersion topVer = aff.affinityTopologyVersion();

        ClusterGroup grp = cluster.forDataNodes(name());

        Collection<ClusterNode> nodes = new ArrayList<>(grp.forPredicate(new IgnitePredicate<ClusterNode>() {
            /** {@inheritDoc} */
            @Override public boolean apply(ClusterNode clusterNode) {
                return ((modes.primary && aff.primaryByPartition(clusterNode, part, topVer)) ||
                        (modes.backup && aff.backupByPartition(clusterNode, part, topVer)));
            }
        }).nodes());

        if (nodes.isEmpty())
            return new GridFinishedFuture<>(0L);

        ctx.kernalContext().task().setThreadContext(TC_SUBGRID, nodes);

        return ctx.kernalContext().task().execute(
            new PartitionSizeLongTask(ctx.name(), ctx.affinity().affinityTopologyVersion(), peekModes, part), null);
    }

    /** {@inheritDoc} */
    @Override public int localSize(CachePeekMode[] peekModes) throws IgniteCheckedException {
        return (int)localSizeLong(peekModes);
    }

    /** {@inheritDoc} */
    @Override public int size() {
        return map.publicSize(ctx.cacheId());
    }

    /** {@inheritDoc} */
    @Override public long sizeLong() {
        return map.publicSize(ctx.cacheId());
    }

    /** {@inheritDoc} */
    @Override public int nearSize() {
        return 0;
    }

    /** {@inheritDoc} */
    @Override public int primarySize() {
        return map.publicSize(ctx.cacheId());
    }

    /** {@inheritDoc} */
    @Override public long primarySizeLong() {
        return map.publicSize(ctx.cacheId());
    }

    /** {@inheritDoc} */
    @Override public String toString() {
        return S.toString(GridCacheAdapter.class, this, "name", name(), "size", size());
    }

    /** {@inheritDoc} */
    @Override public Iterator<Cache.Entry<K, V>> iterator() {
        return entrySet().iterator();
    }

    /** {@inheritDoc} */
    @Override public Iterator<Cache.Entry<K, V>> scanIterator(boolean keepBinary,
        @Nullable IgniteBiPredicate<Object, Object> p)
        throws IgniteCheckedException {
        return igniteIterator(keepBinary, p);
    }

    /**
     * @return Distributed ignite cache iterator.
     * @throws IgniteCheckedException If failed.
     */
    public Iterator<Cache.Entry<K, V>> igniteIterator() throws IgniteCheckedException {
        return igniteIterator(ctx.keepBinary(), null);
    }

    /**
     * @param keepBinary Keep binary flag.
     * @return Distributed ignite cache iterator.
     * @throws IgniteCheckedException If failed.
     */
    public Iterator<Cache.Entry<K, V>> igniteIterator(boolean keepBinary) throws IgniteCheckedException {
        return igniteIterator(keepBinary, null);
    }

    /**
     * Gets next grid cache version.
     *
     * @return Next version based on given topology version.
     */
    public GridCacheVersion nextVersion() {
        return ctx.versions().next(ctx.topology().readyTopologyVersion().topologyVersion());
    }

    /**
     * Gets next grid cache version.
     *
     * @param dataCenterId Data center id.
     * @return Next version based on given topology version.
     */
    public GridCacheVersion nextVersion(byte dataCenterId) {
        return ctx.versions().next(ctx.topology().readyTopologyVersion().topologyVersion(), dataCenterId);
    }

    /**
     * @param keepBinary Keep binary flag.
     * @param p Optional predicate.
     * @return Distributed ignite cache iterator.
     * @throws IgniteCheckedException If failed.
     */
    private Iterator<Cache.Entry<K, V>> igniteIterator(boolean keepBinary,
        @Nullable IgniteBiPredicate<Object, Object> p)
        throws IgniteCheckedException {
        GridCacheContext ctx0 = ctx.isNear() ? ctx.near().dht().context() : ctx;

        final CacheOperationContext opCtx = ctx.operationContextPerCall();

        final GridCloseableIterator<Map.Entry<K, V>> iter = ctx0.queries().createScanQuery(p, null, keepBinary, null)
            .executeScanQuery();

        return ctx.itHolder().iterator(iter, new CacheIteratorConverter<Cache.Entry<K, V>, Map.Entry<K, V>>() {
            @Override protected Cache.Entry<K, V> convert(Map.Entry<K, V> e) {
                // Actually Scan Query returns Iterator<CacheQueryEntry> by default,
                // CacheQueryEntry implements both Map.Entry and Cache.Entry interfaces.
                return (Cache.Entry<K, V>) e;
            }

            @Override protected void remove(Cache.Entry<K, V> item) {
                CacheOperationContext prev = ctx.gate().enter(opCtx);

                try {
                    GridCacheAdapter.this.remove(item.getKey());
                }
                catch (IgniteCheckedException e) {
                    throw CU.convertToCacheException(e);
                }
                finally {
                    ctx.gate().leave(prev);
                }
            }
        });
    }

    /** {@inheritDoc} */
    @Override public long offHeapEntriesCount() {
        try {
            IgniteCacheOffheapManager mgr = ctx.offheap();

            return mgr != null ? mgr.cacheEntriesCount(ctx.cacheId(),
                true,
                true,
                ctx.affinity().affinityTopologyVersion()) : -1;
        }
        catch (IgniteCheckedException ignore) {
            return 0;
        }
    }

    /** {@inheritDoc} */
    @Override public long offHeapAllocatedSize() {
        IgniteCacheOffheapManager mgr = ctx.offheap();

        return mgr != null ? mgr.offHeapAllocatedSize() : -1;
    }

    /**
     * Asynchronously commits transaction after all previous asynchronous operations are completed.
     *
     * @param tx Transaction to commit.
     * @return Transaction commit future.
     */
    @SuppressWarnings("unchecked")
    IgniteInternalFuture<IgniteInternalTx> commitTxAsync(final GridNearTxLocal tx) {
        FutureHolder holder = lastFut.get();

        holder.lock();

        try {
            IgniteInternalFuture fut = holder.future();

            if (fut != null && !fut.isDone()) {
                IgniteInternalFuture<IgniteInternalTx> f = new GridEmbeddedFuture<>(fut,
                    new C2<Object, Exception, IgniteInternalFuture<IgniteInternalTx>>() {
                        @Override public IgniteInternalFuture<IgniteInternalTx> apply(Object o, Exception e) {
                            return tx.commitNearTxLocalAsync();
                        }
                    });

                saveFuture(holder, f, /*retry*/false);

                return f;
            }

            IgniteInternalFuture<IgniteInternalTx> f = tx.commitNearTxLocalAsync();

            saveFuture(holder, f, /*retry*/false);

            ctx.tm().resetContext();

            return f;
        }
        finally {
            holder.unlock();
        }
    }

    /**
     * Awaits for previous async operation to be completed.
     */
    public void awaitLastFut() {
        FutureHolder holder = lastFut.get();

        IgniteInternalFuture fut = holder.future();

        if (fut != null && !fut.isDone()) {
            try {
                // Ignore any exception from previous async operation as it should be handled by user.
                fut.get();
            }
            catch (IgniteCheckedException ignored) {
                // No-op.
            }
        }
    }

    /**
     * @param op Cache operation.
     * @param <T> Return type.
     * @return Operation result.
     * @throws IgniteCheckedException If operation failed.
     */
    @SuppressWarnings({"ErrorNotRethrown", "AssignmentToCatchBlockParameter"})
    @Nullable private <T> T syncOp(SyncOp<T> op) throws IgniteCheckedException {
        checkJta();

        awaitLastFut();

        GridNearTxLocal tx = checkCurrentTx();

        if (tx == null || tx.implicit()) {
            TransactionConfiguration tCfg = CU.transactionConfiguration(ctx, ctx.kernalContext().config());

            CacheOperationContext opCtx = ctx.operationContextPerCall();

            int retries = opCtx != null && opCtx.noRetries() ? 1 : MAX_RETRIES;

            for (int i = 0; i < retries; i++) {
                tx = ctx.tm().newTx(
                    true,
                    op.single(),
                    ctx.systemTx() ? ctx : null,
                    ctx.mvccEnabled() ? PESSIMISTIC : OPTIMISTIC,
                    ctx.mvccEnabled() ? REPEATABLE_READ : READ_COMMITTED,
                    tCfg.getDefaultTxTimeout(),
                    !ctx.skipStore(),
                    ctx.mvccEnabled(),
                    0,
                    null,
                    false
                );

                assert tx != null;

                try {
                    T t = op.op(tx);

                    assert tx.done() : "Transaction is not done: " + tx;

                    return t;
                }
                catch (IgniteInterruptedCheckedException | IgniteTxHeuristicCheckedException | NodeStoppingException e) {
                    throw e;
                }
                catch (IgniteCheckedException e) {
                    if (!(e instanceof IgniteTxRollbackCheckedException)) {
                        try {
                            tx.rollback();

                            if (!(e instanceof TransactionCheckedException))
                                e = new IgniteTxRollbackCheckedException("Transaction has been rolled back: " +
                                    tx.xid(), e);
                        }
                        catch (IgniteCheckedException | AssertionError | RuntimeException e1) {
                            U.error(log, "Failed to rollback transaction (cache may contain stale locks): " +
                                CU.txString(tx), e1);

                            if (e != e1)
                                e.addSuppressed(e1);
                        }
                    }

                    if (X.hasCause(e, ClusterTopologyCheckedException.class) && i != retries - 1) {
                        ClusterTopologyCheckedException topErr = e.getCause(ClusterTopologyCheckedException.class);

                        if (!(topErr instanceof ClusterTopologyServerNotFoundException)) {
                            AffinityTopologyVersion topVer = tx.topologyVersion();

                            assert topVer != null && topVer.topologyVersion() > 0 : tx;

                            AffinityTopologyVersion awaitVer = new AffinityTopologyVersion(
                                topVer.topologyVersion() + 1, 0);

                            ctx.shared().exchange().affinityReadyFuture(awaitVer).get();

                            continue;
                        }
                    }

                    throw e;
                }
                catch (RuntimeException e) {
                    try {
                        tx.rollback();
                    }
                    catch (IgniteCheckedException | AssertionError | RuntimeException e1) {
                        U.error(log, "Failed to rollback transaction " + CU.txString(tx), e1);
                    }

                    throw e;
                }
                finally {
                    ctx.tm().resetContext();

                    if (ctx.isNear())
                        ctx.near().dht().context().tm().resetContext();
                }
            }

            // Should not happen.
            throw new IgniteCheckedException("Failed to perform cache operation (maximum number of retries exceeded).");
        }
        else
            return op.op(tx);
    }

    /**
     * @param op Cache operation.
     * @param <T> Return type.
     * @return Future.
     */
    private <T> IgniteInternalFuture<T> asyncOp(final AsyncOp<T> op) {
        try {
            checkJta();
        }
        catch (IgniteCheckedException e) {
            return new GridFinishedFuture<>(e);
        }

        if (log.isDebugEnabled())
            log.debug("Performing async op: " + op);

        GridNearTxLocal tx = checkCurrentTx();

        CacheOperationContext opCtx = ctx.operationContextPerCall();

        final TransactionConfiguration txCfg = CU.transactionConfiguration(ctx, ctx.kernalContext().config());

        if (tx == null || tx.implicit()) {
            boolean skipStore = ctx.skipStore(); // Save value of thread-local flag.

            int retries = opCtx != null && opCtx.noRetries() ? 1 : MAX_RETRIES;

            if (retries == 1) {
                tx = ctx.tm().newTx(
                    true,
                    op.single(),
                    ctx.systemTx() ? ctx : null,
                    ctx.mvccEnabled() ? PESSIMISTIC : OPTIMISTIC,
                    ctx.mvccEnabled() ? REPEATABLE_READ : READ_COMMITTED,
                    txCfg.getDefaultTxTimeout(),
                    !skipStore,
                    ctx.mvccEnabled(),
                    0,
                    null,
                    false);

                return asyncOp(tx, op, opCtx, /*retry*/false);
            }
            else {
                AsyncOpRetryFuture<T> fut = new AsyncOpRetryFuture<>(op, retries, opCtx);

                fut.execute(/*retry*/false);

                return fut;
            }
        }
        else
            return asyncOp(tx, op, opCtx, /*retry*/false);
    }

    /**
     * @param tx Transaction.
     * @param op Cache operation.
     * @param opCtx Cache operation context.
     * @param <T> Return type.
     * @return Future.
     */
    @SuppressWarnings("unchecked")
    protected <T> IgniteInternalFuture<T> asyncOp(
        GridNearTxLocal tx,
        final AsyncOp<T> op,
        final CacheOperationContext opCtx,
        final boolean retry
    ) {
        IgniteInternalFuture<T> fail = asyncOpAcquire(retry);

        if (fail != null)
            return fail;

        FutureHolder holder = lastFut.get();

        holder.lock();

        try {
            IgniteInternalFuture fut = holder.future();

            final GridNearTxLocal tx0 = tx;

            final CX1 clo = new CX1<IgniteInternalFuture<T>, T>() {
                @Override public T applyx(IgniteInternalFuture<T> tFut) throws IgniteCheckedException {
                    try {
                        return tFut.get();
                    }
                    catch (IgniteTxTimeoutCheckedException | IgniteTxRollbackCheckedException | NodeStoppingException e) {
                        throw e;
                    }
                    catch (IgniteCheckedException e1) {
                        try {
                            tx0.rollbackNearTxLocalAsync();
                        }
                        catch (Throwable e2) {
                            if (e1 != e2)
                                e1.addSuppressed(e2);
                        }

                        throw e1;
                    }
                    finally {
                        ctx.shared().txContextReset();
                    }
                }
            };

            if (fut != null && !fut.isDone()) {
                IgniteInternalFuture<T> f = new GridEmbeddedFuture(fut,
                    (IgniteOutClosure<IgniteInternalFuture>)() -> {
                        GridFutureAdapter resFut = new GridFutureAdapter();

                        ctx.kernalContext().closure().runLocalSafe(new GridPlainRunnable() {
                            @Override public void run() {
                                IgniteInternalFuture fut0;

                                if (ctx.kernalContext().isStopping())
                                    fut0 = new GridFinishedFuture<>(
                                        new IgniteCheckedException("Operation has been cancelled (node is stopping)."));
                                else {
                                    try {
                                        fut0 = op.op(tx0, opCtx).chain(clo);
                                    }
                                    finally {
                                        // It is necessary to clear tx context in this thread as well.
                                        ctx.shared().txContextReset();
                                    }
                                }

                                fut0.listen((IgniteInClosure<IgniteInternalFuture>)fut01 -> {
                                    try {
                                        resFut.onDone(fut01.get());
                                    }
                                    catch (Throwable ex) {
                                        resFut.onDone(ex);
                                    }
                                });
                            }
                        }, true);

                        return resFut;
                    });

                saveFuture(holder, f, retry);

                return f;
            }

            /**
             * Wait for concurrent tx operation to finish.
             * See {@link GridDhtTxLocalAdapter#updateLockFuture(IgniteInternalFuture, IgniteInternalFuture)}
             */
            if (!tx0.txState().implicitSingle())
                tx0.txState().awaitLastFuture(ctx.shared());

            IgniteInternalFuture<T> f;

            try {
                f = op.op(tx, opCtx).chain(clo);
            }
            finally {
                // It is necessary to clear tx context in this thread as well.
                ctx.shared().txContextReset();
            }

            saveFuture(holder, f, retry);

            if (tx.implicit())
                ctx.tm().resetContext();

            return f;
        }
        finally {
            holder.unlock();
        }
    }

    /**
     * Saves future in thread local holder and adds listener
     * that will clear holder when future is finished.
     *
     * @param holder Future holder.
     * @param fut Future to save.
     */
    protected void saveFuture(final FutureHolder holder, IgniteInternalFuture<?> fut, final boolean retry) {
        assert holder != null;
        assert fut != null;
        assert holder.holdsLock();

        holder.future(fut);

        if (fut.isDone()) {
            holder.future(null);

            asyncOpRelease(retry);
        }
        else {
            fut.listen(new CI1<IgniteInternalFuture<?>>() {
                @Override public void apply(IgniteInternalFuture<?> f) {
                    asyncOpRelease(retry);

                    if (!holder.tryLock())
                        return;

                    try {
                        if (holder.future() == f)
                            holder.future(null);
                    }
                    finally {
                        holder.unlock();
                    }
                }
            });
        }
    }

    /**
     * Tries to acquire asynchronous operations permit, if limited.
     *
     * @param retry Retry flag.
     * @return Failed future if waiting was interrupted.
     */
    @Nullable protected <T> IgniteInternalFuture<T> asyncOpAcquire(boolean retry) {
        try {
            if (!retry && asyncOpsSem != null)
                asyncOpsSem.acquire();

            return null;
        }
        catch (InterruptedException e) {
            Thread.currentThread().interrupt();

            return new GridFinishedFuture<>(new IgniteInterruptedCheckedException("Failed to wait for asynchronous " +
                "operation permit (thread got interrupted).", e));
        }
    }

    /**
     * Releases asynchronous operations permit, if limited.
     *
     * @param retry Retry flag.
     */
    protected final void asyncOpRelease(boolean retry) {
        if (!retry && asyncOpsSem != null)
            asyncOpsSem.release();
    }

    /** {@inheritDoc} */
    @Override public void writeExternal(ObjectOutput out) throws IOException {
        U.writeString(out, ctx.igniteInstanceName());
        U.writeString(out, ctx.name());
    }

    /** {@inheritDoc} */
    @Override public void readExternal(ObjectInput in) throws IOException, ClassNotFoundException {
        IgniteBiTuple<String, String> t = stash.get();

        t.set1(U.readString(in));
        t.set2(U.readString(in));
    }

    /**
     * Reconstructs object on unmarshalling.
     *
     * @return Reconstructed object.
     * @throws ObjectStreamException Thrown in case of unmarshalling error.
     */
    protected Object readResolve() throws ObjectStreamException {
        try {
            IgniteBiTuple<String, String> t = stash.get();

            return IgnitionEx.localIgnite().cachex(t.get2());
        }
        catch (IllegalStateException e) {
            throw U.withCause(new InvalidObjectException(e.getMessage()), e);
        }
        finally {
            stash.remove();
        }
    }

    /** {@inheritDoc} */
    @Override public IgniteInternalFuture<?> rebalance() {
        return ctx.preloader().forceRebalance();
    }

    /**
     * @param key Key.
     * @param readers Whether to clear readers.
     */
    private boolean clearLocally0(K key, boolean readers) {
        ctx.shared().cache().checkReadOnlyState("clear", ctx.config());

        //TODO IGNITE-7952
        MvccUtils.verifyMvccOperationSupport(ctx, "Clear");

        ctx.checkSecurity(SecurityPermission.CACHE_REMOVE);

        if (keyCheck)
            validateCacheKey(key);

        GridCacheVersion obsoleteVer = nextVersion();

        ctx.shared().database().checkpointReadLock();

        try {
            KeyCacheObject cacheKey = ctx.toCacheKeyObject(key);

            GridCacheEntryEx entry = ctx.isNear() ? peekEx(cacheKey) : entryEx(cacheKey);

            if (entry != null)
                return entry.clear(obsoleteVer, readers);
        }
        catch (GridDhtInvalidPartitionException ignored) {
            // No-op.
        }
        catch (IgniteCheckedException ex) {
            U.error(log, "Failed to clearLocally entry for key: " + key, ex);
        }
        finally {
            ctx.shared().database().checkpointReadUnlock();
        }

        return false;
    }

    /** {@inheritDoc} */
    @Override public boolean evict(K key) {
        A.notNull(key, "key");

        if (keyCheck)
            validateCacheKey(key);

        //TODO IGNITE-7956
        MvccUtils.verifyMvccOperationSupport(ctx, "Evict");

        return evictx(key, nextVersion(), CU.empty0());
    }

    /** {@inheritDoc} */
    @Override public void evictAll(Collection<? extends K> keys) {
        A.notNull(keys, "keys");

        if (F.isEmpty(keys))
            return;

        if (keyCheck)
            validateCacheKey(keys);

        //TODO IGNITE-7956
        MvccUtils.verifyMvccOperationSupport(ctx, "Evict");

        GridCacheVersion obsoleteVer = nextVersion();

        try {
            ctx.evicts().batchEvict(keys, obsoleteVer);
        }
        catch (IgniteCheckedException e) {
            U.error(log, "Failed to perform batch evict for keys: " + keys, e);
        }
    }

    /**
     * @param filter Filters to evaluate.
     * @return Entry set.
     */
    public Set<Cache.Entry<K, V>> entrySet(@Nullable CacheEntryPredicate... filter) {
        boolean keepBinary = ctx.keepBinary();

        return new EntrySet(map.entrySet(ctx.cacheId(), filter), keepBinary);
    }

    /**
     * @param key Key.
     * @param deserializeBinary Deserialize binary flag.
     * @param needVer Need version.
     * @return Cached value.
     * @throws IgniteCheckedException If failed.
     */
    @Nullable public final V get(K key, boolean deserializeBinary,
        final boolean needVer) throws IgniteCheckedException {
        String taskName = ctx.kernalContext().job().currentTaskName();

        return get0(key, taskName, deserializeBinary, needVer);
    }

    /**
     * @param key Key.
     * @param taskName Task name.
     * @param deserializeBinary Deserialize binary flag.
     * @param needVer Need version.
     * @return Cached value.
     * @throws IgniteCheckedException If failed.
     */
    protected V get0(
        final K key,
        String taskName,
        boolean deserializeBinary,
        boolean needVer) throws IgniteCheckedException {
        checkJta();

        try {
            return getAsync(key,
                /*skip tx*/false,
                null,
                taskName,
                deserializeBinary,
                /*skip vals*/false,
                needVer).get();
        }
        catch (IgniteException e) {
            if (e.getCause(IgniteCheckedException.class) != null)
                throw e.getCause(IgniteCheckedException.class);
            else
                throw e;
        }
    }

    /**
     * @param keys Keys.
     * @param deserializeBinary Deserialize binary flag.
     * @param needVer Need version.
     * @return Map of cached values.
     * @throws IgniteCheckedException If read failed.
     */
    protected Map<K, V> getAll0(Collection<? extends K> keys, boolean deserializeBinary,
        boolean needVer) throws IgniteCheckedException {
        checkJta();

        String taskName = ctx.kernalContext().job().currentTaskName();

        CacheOperationContext opCtx = ctx.operationContextPerCall();

        return getAllAsync(keys,
            false,
            /*skip tx*/false,
            /*subject id*/null,
            taskName,
            deserializeBinary,
            opCtx != null && opCtx.recovery(),
            /*skip vals*/false,
            needVer).get();
    }

    /**
     * @param entry Entry.
     * @param ver Version.
     */
    public abstract void onDeferredDelete(GridCacheEntryEx entry, GridCacheVersion ver);

    /**
     *
     */
    public void onReconnected() {
        // No-op.
    }

    /**
     * For tests only.
     */
    public void forceKeyCheck() {
        keyCheck = true;
    }

    /**
     * Validates that given cache key has overridden equals and hashCode methods and
     * implements {@link Externalizable}.
     *
     * @param key Cache key.
     * @throws IllegalArgumentException If validation fails.
     */
    protected final void validateCacheKey(Object key) {
        if (keyCheck) {
            CU.validateCacheKey(key);

            keyCheck = false;
        }
    }

    /**
     * Validates that given cache keys have overridden equals and hashCode methods and
     * implement {@link Externalizable}.
     *
     * @param keys Cache keys.
     * @throws IgniteException If validation fails.
     */
    protected final void validateCacheKeys(Iterable<?> keys) {
        if (keys == null)
            return;

        if (keyCheck) {
            for (Object key : keys) {
                if (key == null || key instanceof GridCacheInternal)
                    continue;

                CU.validateCacheKey(key);

                keyCheck = false;
            }
        }
    }

    /**
     * Checks that given map is sorted or otherwise constant order, or processed inside deadlock-detecting transaction.
     *
     * Issues developer warning otherwise.
     *
     * @param m Map to examine.
     */
    protected void warnIfUnordered(Map<?, ?> m, BulkOperation op) {
        if (m == null || m.size() <= 1)
            return;

        if (m instanceof SortedMap || m instanceof GridSerializableMap)
            return;

        Transaction tx = ctx.kernalContext().cache().transactions().tx();

        if (tx != null && !op.canBlockTx(tx.concurrency(), tx.isolation()))
            return;

        LT.warn(log, "Unordered map " + m.getClass().getName() +
            " is used for " + op.title() + " operation on cache " + name() + ". " +
            "This can lead to a distributed deadlock. Switch to a sorted map like TreeMap instead.");
    }

    /**
     * Checks that given collection is sorted set, or processed inside deadlock-detecting transaction.
     *
     * Issues developer warning otherwise.
     *
     * @param coll Collection to examine.
     */
    protected void warnIfUnordered(Collection<?> coll, BulkOperation op) {
        if (coll == null || coll.size() <= 1)
            return;

        if (coll instanceof SortedSet || coll instanceof GridCacheAdapter.KeySet)
            return;

        // To avoid false positives, once removeAll() is called, cache will never issue Remove All warnings.
        if (ctx.lastRemoveAllJobFut().get() != null && op == BulkOperation.REMOVE)
            return;

        Transaction tx = ctx.kernalContext().cache().transactions().tx();

        if (op == BulkOperation.GET && tx == null)
            return;

        if (tx != null && !op.canBlockTx(tx.concurrency(), tx.isolation()))
            return;

        LT.warn(log, "Unordered collection " + coll.getClass().getName() +
            " is used for " + op.title() + " operation on cache " + name() + ". " +
            "This can lead to a distributed deadlock. Switch to a sorted set like TreeSet instead.");
    }

    /** */
    protected enum BulkOperation {
        GET,
        PUT,
        INVOKE,
        REMOVE,
        LOCK;

        /** */
        public String title() {
            return name().toLowerCase() + "All";
        }

        /** */
        public boolean canBlockTx(TransactionConcurrency concurrency, TransactionIsolation isolation) {
            if (concurrency == OPTIMISTIC && isolation == SERIALIZABLE)
                return false;

            if (this == GET && concurrency == PESSIMISTIC && isolation == READ_COMMITTED)
                return false;

            return true;
        }
    }

    /**
     * @param it Internal entry iterator.
     * @param deserializeBinary Deserialize binary flag.
     * @return Public API iterator.
     */
    protected final Iterator<Cache.Entry<K, V>> iterator(final Iterator<? extends GridCacheEntryEx> it,
        final boolean deserializeBinary) {
        return new Iterator<Cache.Entry<K, V>>() {
            {
                advance();
            }

            /** */
            private Cache.Entry<K, V> next;

            @Override public boolean hasNext() {
                return next != null;
            }

            @Override public Cache.Entry<K, V> next() {
                if (next == null)
                    throw new NoSuchElementException();

                Cache.Entry<K, V> e = next;

                advance();

                return e;
            }

            @Override public void remove() {
                throw new UnsupportedOperationException();
            }

            /**
             * Switch to next entry.
             */
            private void advance() {
                next = null;

                while (it.hasNext()) {
                    GridCacheEntryEx entry = it.next();

                    try {
                        next = toCacheEntry(entry, deserializeBinary);

                        if (next == null)
                            continue;

                        break;
                    }
                    catch (IgniteCheckedException e) {
                        throw CU.convertToCacheException(e);
                    }
                    catch (GridCacheEntryRemovedException ignore) {
                        // No-op.
                    }
                }
            }
        };
    }

    /**
     * @param entry Internal entry.
     * @param deserializeBinary Deserialize binary flag.
     * @return Public API entry.
     * @throws IgniteCheckedException If failed.
     * @throws GridCacheEntryRemovedException If entry removed.
     */
    @Nullable private Cache.Entry<K, V> toCacheEntry(GridCacheEntryEx entry,
        boolean deserializeBinary)
        throws IgniteCheckedException, GridCacheEntryRemovedException {
        CacheObject val = entry.innerGet(
            /*ver*/null,
            /*tx*/null,
            /*readThrough*/false,
            /*metrics*/false,
            /*evt*/false,
            /*subjId*/null,
            /*transformClo*/null,
            /*taskName*/null,
            /*expiryPlc*/null,
            !deserializeBinary);

        if (val == null)
            return null;

        KeyCacheObject key = entry.key();

        Object key0 = ctx.unwrapBinaryIfNeeded(key, !deserializeBinary, true);
        Object val0 = ctx.unwrapBinaryIfNeeded(val, !deserializeBinary, true);

        return new CacheEntryImpl<>((K)key0, (V)val0, entry.version());
    }

    /** {@inheritDoc} */
    @Override public void preloadPartition(int part) throws IgniteCheckedException {
        if (isLocal())
            ctx.offheap().preloadPartition(part);
        else
            executePreloadTask(part).get();
    }

    /** {@inheritDoc} */
    @Override public IgniteInternalFuture<?> preloadPartitionAsync(int part) throws IgniteCheckedException {
        if (isLocal()) {
            return ctx.kernalContext().closure().runLocalSafe(new GridPlainRunnable() {
                @Override public void run() {
                    try {
                        ctx.offheap().preloadPartition(part);
                    }
                    catch (IgniteCheckedException e) {
                        throw new IgniteException(e);
                    }
                }
            });
        }
        else
            return executePreloadTask(part);
    }

    /** {@inheritDoc} */
    @Override public boolean localPreloadPartition(int part) throws IgniteCheckedException {
        if (!ctx.affinityNode())
            return false;

        GridDhtPartitionTopology top = ctx.group().topology();

        @Nullable GridDhtLocalPartition p = top.localPartition(part, top.readyTopologyVersion(), false);

        if (p == null)
            return false;

        try {
            if (!p.reserve() || p.state() != OWNING)
                return false;

            p.dataStore().preload();
        }
        finally {
            p.release();
        }

        return true;
    }

    /**
     *
     */
    private class AsyncOpRetryFuture<T> extends GridFutureAdapter<T> {
        /** */
        private AsyncOp<T> op;

        /** */
        private int retries;

        /** */
        private GridNearTxLocal tx;

        /** */
        private CacheOperationContext opCtx;

        /**
         * @param op Operation.
         * @param retries Number of retries.
         * @param opCtx Operation context per call to save.
         */
        public AsyncOpRetryFuture(
            AsyncOp<T> op,
            int retries,
            CacheOperationContext opCtx
        ) {
            assert retries > 1 : retries;

            tx = null;

            this.op = op;
            this.retries = retries;
            this.opCtx = opCtx;
        }

        /**
         *
         */
        public void execute(boolean retry) {
            tx = ctx.tm().newTx(
                true,
                op.single(),
                ctx.systemTx() ? ctx : null,
                ctx.mvccEnabled() ? PESSIMISTIC : OPTIMISTIC,
                ctx.mvccEnabled() ? REPEATABLE_READ : READ_COMMITTED,
                CU.transactionConfiguration(ctx, ctx.kernalContext().config()).getDefaultTxTimeout(),
                opCtx == null || !opCtx.skipStore(),
                ctx.mvccEnabled(),
                0,
                null,
                false);

            IgniteInternalFuture<T> fut = asyncOp(tx, op, opCtx, retry);

            fut.listen(new IgniteInClosure<IgniteInternalFuture<T>>() {
                @Override public void apply(IgniteInternalFuture<T> fut) {
                    try {
                        T res = fut.get();

                        onDone(res);
                    }
                    catch (IgniteCheckedException e) {
                        if (X.hasCause(e, ClusterTopologyCheckedException.class) && --retries > 0) {
                            ClusterTopologyCheckedException topErr = e.getCause(ClusterTopologyCheckedException.class);

                            if (!(topErr instanceof ClusterTopologyServerNotFoundException)) {
                                IgniteTxLocalAdapter tx = AsyncOpRetryFuture.this.tx;

                                assert tx != null;

                                AffinityTopologyVersion topVer = tx.topologyVersion();

                                assert topVer != null && topVer.topologyVersion() > 0 : tx;

                                AffinityTopologyVersion awaitVer = new AffinityTopologyVersion(topVer.topologyVersion() + 1, 0);

                                IgniteInternalFuture<?> topFut =
                                    ctx.shared().exchange().affinityReadyFuture(awaitVer);

                                topFut.listen(new IgniteInClosure<IgniteInternalFuture<?>>() {
                                    @Override public void apply(IgniteInternalFuture<?> topFut) {
                                        try {
                                            topFut.get();

                                            execute(/*retry*/true);
                                        }
                                        catch (IgniteCheckedException e) {
                                            onDone(e);
                                        }
                                        finally {
                                            ctx.shared().txContextReset();
                                        }
                                    }
                                });

                                return;
                            }
                        }

                        onDone(e);
                    }
                }
            });
        }
    }

    /**
     *
     */
    protected static final class PeekModes {
        /** */
        public boolean near;

        /** */
        public boolean primary;

        /** */
        public boolean backup;

        /** */
        public boolean heap;

        /** */
        public boolean offheap;

        /** {@inheritDoc} */
        @Override public String toString() {
            return S.toString(PeekModes.class, this);
        }
    }

    /**
     * @param peekModes Cache peek modes array.
     * @param primary Defines the default behavior if affinity flags are not specified.
     * @return Peek modes flags.
     */
    protected static PeekModes parsePeekModes(CachePeekMode[] peekModes, boolean primary) {
        PeekModes modes = new PeekModes();

        if (F.isEmpty(peekModes)) {
            modes.primary = true;

            if (!primary) {
                modes.backup = true;
                modes.near = true;
            }

            modes.heap = true;
            modes.offheap = true;
        }
        else {
            for (CachePeekMode peekMode : peekModes) {
                A.notNull(peekMode, "peekMode");

                switch (peekMode) {
                    case ALL:
                        modes.near = true;
                        modes.primary = true;
                        modes.backup = true;

                        modes.heap = true;
                        modes.offheap = true;

                        break;

                    case BACKUP:
                        modes.backup = true;

                        break;

                    case PRIMARY:
                        modes.primary = true;

                        break;

                    case NEAR:
                        modes.near = true;

                        break;

                    case ONHEAP:
                        modes.heap = true;

                        break;

                    case OFFHEAP:
                        modes.offheap = true;

                        break;

                    default:
                        assert false : peekMode;
                }
            }
        }

        if (!(modes.heap || modes.offheap)) {
            modes.heap = true;
            modes.offheap = true;
        }

        if (!(modes.primary || modes.backup || modes.near)) {
            modes.primary = true;

            if (!primary) {
                modes.backup = true;
                modes.near = true;
            }
        }

        assert modes.heap || modes.offheap;
        assert modes.primary || modes.backup || modes.near;

        return modes;
    }

    /**
     * @param plc Explicitly specified expiry policy for cache operation.
     * @return Expiry policy wrapper.
     */
    @Nullable public final IgniteCacheExpiryPolicy expiryPolicy(@Nullable ExpiryPolicy plc) {
        if (plc == null)
            plc = ctx.expiry();

        return CacheExpiryPolicy.forPolicy(plc);
    }

    /**
     * Cache operation.
     */
    private abstract class SyncOp<T> {
        /** Flag to indicate only-one-key operation. */
        private final boolean single;

        /**
         * @param single Flag to indicate only-one-key operation.
         */
        SyncOp(boolean single) {
            this.single = single;
        }

        /**
         * @return Flag to indicate only-one-key operation.
         */
        final boolean single() {
            return single;
        }

        /**
         * @param tx Transaction.
         * @return Operation return value.
         * @throws IgniteCheckedException If failed.
         */
        @Nullable public abstract T op(GridNearTxLocal tx) throws IgniteCheckedException;
    }

    /**
     * Cache operation.
     */
    private abstract class SyncInOp extends SyncOp<Object> {
        /**
         * @param single Flag to indicate only-one-key operation.
         */
        SyncInOp(boolean single) {
            super(single);
        }

        /** {@inheritDoc} */
        @Nullable @Override public final Object op(GridNearTxLocal tx) throws IgniteCheckedException {
            inOp(tx);

            return null;
        }

        /**
         * @param tx Transaction.
         * @throws IgniteCheckedException If failed.
         */
        public abstract void inOp(GridNearTxLocal tx) throws IgniteCheckedException;
    }

    /**
     * Cache operation.
     */
    protected abstract class AsyncOp<T> {
        /** Flag to indicate only-one-key operation. */
        private final boolean single;

        /**
         *
         */
        protected AsyncOp() {
            single = true;
        }

        /**
         * @param keys Keys involved.
         */
        protected AsyncOp(Collection<?> keys) {
            single = keys.size() == 1;
        }

        /**
         * @return Flag to indicate only-one-key operation.
         */
        final boolean single() {
            return single;
        }

        /**
         * @param tx Transaction.
         * @param readyTopVer Ready topology version.
         * @return Operation future.
         */
        public abstract IgniteInternalFuture<T> op(GridNearTxLocal tx, AffinityTopologyVersion readyTopVer);

        /**
         * @param tx Transaction.
         * @param opCtx Operation context.
         * @return Operation future.
         */
        public IgniteInternalFuture<T> op(final GridNearTxLocal tx, CacheOperationContext opCtx) {
            AffinityTopologyVersion txTopVer = tx.topologyVersionSnapshot();

            if (txTopVer != null)
                return op(tx, (AffinityTopologyVersion)null);

            // Tx needs affinity for entry creation, wait when affinity is ready to avoid blocking inside async operation.
            final AffinityTopologyVersion topVer = ctx.shared().exchange().readyAffinityVersion();

            IgniteInternalFuture<?> topFut = ctx.shared().exchange().affinityReadyFuture(topVer);

            if (topFut == null || topFut.isDone())
                return op(tx, topVer);
            else
                return waitTopologyFuture(topFut, topVer, tx, opCtx);
        }

        /**
         * @param topFut Topology future.
         * @param topVer Topology version to use.
         * @param tx Transaction.
         * @param opCtx Operation context.
         * @return Operation future.
         */
        private IgniteInternalFuture<T> waitTopologyFuture(IgniteInternalFuture<?> topFut,
            final AffinityTopologyVersion topVer,
            final GridNearTxLocal tx,
            final CacheOperationContext opCtx) {
            final GridFutureAdapter fut0 = new GridFutureAdapter();

            topFut.listen(new CI1<IgniteInternalFuture<?>>() {
                @Override public void apply(IgniteInternalFuture<?> topFut) {
                    try {
                        topFut.get();

                        IgniteInternalFuture<?> opFut = runOp(tx, topVer, opCtx);

                        opFut.listen(new CI1<IgniteInternalFuture<?>>() {
                            @Override public void apply(IgniteInternalFuture<?> opFut) {
                                try {
                                    fut0.onDone(opFut.get());
                                }
                                catch (IgniteCheckedException e) {
                                    fut0.onDone(e);
                                }
                            }
                        });
                    }
                    catch (IgniteCheckedException e) {
                        fut0.onDone(e);
                    }
                }
            });

            return fut0;
        }

        /**
         * @param tx Transaction.
         * @param topVer Ready topology version.
         * @param opCtx Operation context.
         * @return Future.
         */
        private IgniteInternalFuture<T> runOp(GridNearTxLocal tx,
            AffinityTopologyVersion topVer,
            CacheOperationContext opCtx) {
            ctx.operationContextPerCall(opCtx);

            ctx.shared().txContextReset();

            try {
                return op(tx, topVer);
            }
            finally {
                ctx.shared().txContextReset();

                ctx.operationContextPerCall(null);
            }
        }
    }

    /**
     * Global clear all.
     */
    private static class GlobalClearAllJob extends TopologyVersionAwareJob {
        /** */
        private static final long serialVersionUID = 0L;

        /**
         * @param cacheName Cache name.
         * @param topVer Affinity topology version.
         */
        private GlobalClearAllJob(String cacheName, AffinityTopologyVersion topVer) {
            super(cacheName, topVer);
        }

        /** {@inheritDoc} */
        @Nullable @Override public Object localExecute(@Nullable IgniteInternalCache cache) {
            if (cache != null)
                cache.clearLocally(clearServerCache(), clearNearCache(), true);

            return null;
        }

        /**
         * @return Whether to clear server cache.
         */
        protected boolean clearServerCache() {
            return true;
        }

        /**
         * @return Whether to clear near cache.
         */
        protected boolean clearNearCache() {
            return false;
        }
    }

    /**
     * Global clear keys.
     */
    private static class GlobalClearKeySetJob<K> extends TopologyVersionAwareJob {
        /** */
        private static final long serialVersionUID = 0L;

        /** Keys to remove. */
        private final Set<? extends K> keys;

        /**
         * @param cacheName Cache name.
         * @param topVer Affinity topology version.
         * @param keys Keys to clear.
         */
        private GlobalClearKeySetJob(String cacheName, AffinityTopologyVersion topVer, Set<? extends K> keys) {
            super(cacheName, topVer);

            this.keys = keys;
        }

        /** {@inheritDoc} */
        @Nullable @Override public Object localExecute(@Nullable IgniteInternalCache cache) {
            if (cache != null)
                cache.clearLocallyAll(keys, clearServerCache(), clearNearCache(), true);

            return null;
        }

        /**
         * @return Whether to clear server cache.
         */
        protected boolean clearServerCache() {
            return true;
        }

        /**
         * @return Whether to clear near cache.
         */
        protected boolean clearNearCache() {
            return false;
        }
    }

    /**
     * Global clear all for near cache.
     */
    private static class GlobalClearAllNearJob extends GlobalClearAllJob {
        /** */
        private static final long serialVersionUID = 0L;

        /**
         * @param cacheName Cache name.
         * @param topVer Affinity topology version.
         */
        private GlobalClearAllNearJob(String cacheName, AffinityTopologyVersion topVer) {
            super(cacheName, topVer);
        }

        /**
         * @return Whether to clear server cache.
         */
        @Override protected boolean clearServerCache() {
            return false;
        }

        /**
         * @return Whether to clear near cache.
         */
        @Override protected boolean clearNearCache() {
            return true;
        }
    }

    /**
     * Global clear keys for near cache.
     */
    private static class GlobalClearKeySetNearJob<K> extends GlobalClearKeySetJob<K> {
        /** */
        private static final long serialVersionUID = 0L;

        /**
         * @param cacheName Cache name.
         * @param topVer Affinity topology version.
         * @param keys Keys to clear.
         */
        private GlobalClearKeySetNearJob(String cacheName, AffinityTopologyVersion topVer, Set<? extends K> keys) {
            super(cacheName, topVer, keys);
        }

        /**
         * @return Whether to clear server cache.
         */
        @Override protected boolean clearServerCache() {
            return false;
        }

        /**
         * @return Whether to clear near cache.
         */
        @Override protected boolean clearNearCache() {
            return true;
        }
    }

    /**
     * Internal callable for partition size calculation.
     */
    private static class PartitionSizeLongJob extends TopologyVersionAwareJob {
        /** */
        private static final long serialVersionUID = 0L;

        /** Partition. */
        private final int partition;

        /** Peek modes. */
        private final CachePeekMode[] peekModes;

        /**
         * @param cacheName Cache name.
         * @param topVer Affinity topology version.
         * @param peekModes Cache peek modes.
         * @param partition partition.
         */
        private PartitionSizeLongJob(String cacheName, AffinityTopologyVersion topVer, CachePeekMode[] peekModes,
            int partition) {
            super(cacheName, topVer);

            this.peekModes = peekModes;
            this.partition = partition;
        }

        /** {@inheritDoc} */
        @Nullable @Override public Object localExecute(@Nullable IgniteInternalCache cache) {
            if (cache == null)
                return 0;

            try {
                return cache.localSizeLong(partition, peekModes);
            }
            catch (IgniteCheckedException e) {
                throw U.convertException(e);
            }
        }

        /** {@inheritDoc} */
        @Override public String toString() {
            return S.toString(PartitionSizeLongJob.class, this);
        }
    }

    /**
     * Internal callable for global size calculation.
     */
    private static class SizeJob extends TopologyVersionAwareJob {
        /** */
        private static final long serialVersionUID = 0L;

        /** Peek modes. */
        private final CachePeekMode[] peekModes;

        /**
         * @param cacheName Cache name.
         * @param topVer Affinity topology version.
         * @param peekModes Cache peek modes.
         */
        private SizeJob(String cacheName, AffinityTopologyVersion topVer, CachePeekMode[] peekModes) {
            super(cacheName, topVer);

            this.peekModes = peekModes;
        }

        /** {@inheritDoc} */
        @Nullable @Override public Object localExecute(@Nullable IgniteInternalCache cache) {
            if (cache == null)
                return 0;

            try {
                return cache.localSize(peekModes);
            }
            catch (IgniteCheckedException e) {
                throw U.convertException(e);
            }
        }

        /** {@inheritDoc} */
        @Override public String toString() {
            return S.toString(SizeJob.class, this);
        }
    }

    /**
     * Internal callable for global size calculation.
     */
    private static class SizeLongJob extends TopologyVersionAwareJob {
        /** */
        private static final long serialVersionUID = 0L;

        /** Peek modes. */
        private final CachePeekMode[] peekModes;

        /**
         * @param cacheName Cache name.
         * @param topVer Affinity topology version.
         * @param peekModes Cache peek modes.
         */
        private SizeLongJob(String cacheName, AffinityTopologyVersion topVer, CachePeekMode[] peekModes) {
            super(cacheName, topVer);

            this.peekModes = peekModes;
        }

        /** {@inheritDoc} */
        @Nullable @Override public Object localExecute(@Nullable IgniteInternalCache cache) {
            if (cache == null)
                return 0L;

            try {
                return cache.localSizeLong(peekModes);
            }
            catch (IgniteCheckedException e) {
                throw U.convertException(e);
            }
        }

        /** {@inheritDoc} */
        @Override public String toString() {
            return S.toString(SizeLongJob.class, this);
        }
    }

    /**
     * Internal callable for global size calculation.
     */
    @GridInternal
    private static class LoadCacheJob<K, V> extends TopologyVersionAwareJob {
        /** */
        private static final long serialVersionUID = 0L;

        /** */
        private final IgniteBiPredicate<K, V> p;

        /** */
        private final Object[] loadArgs;

        /** */
        private final ExpiryPolicy plc;

        /**
         * @param cacheName Cache name.
         * @param topVer Affinity topology version.
         * @param p Predicate.
         * @param loadArgs Arguments.
         * @param plc Policy.
         */
        private LoadCacheJob(String cacheName, AffinityTopologyVersion topVer, IgniteBiPredicate<K, V> p,
            Object[] loadArgs,
            ExpiryPolicy plc) {
            super(cacheName, topVer);

            this.p = p;
            this.loadArgs = loadArgs;
            this.plc = plc;
        }

        /** {@inheritDoc} */
        @Nullable @Override public Object localExecute(@Nullable IgniteInternalCache cache) {
            try {
                assert cache != null : "Failed to get a cache [cacheName=" + cacheName + ", topVer=" + topVer + "]";

                if (plc != null)
                    cache = cache.withExpiryPolicy(plc);

                cache.localLoadCache(p, loadArgs);

                return null;
            }
            catch (IgniteCheckedException e) {
                throw U.convertException(e);
            }
        }

        /** {@inheritDoc} */
        @Override public String toString() {
            return S.toString(LoadCacheJob.class, this);
        }
    }

    /**
     * Load cache job that with keepBinary flag.
     */
    private static class LoadCacheJobV2<K, V> extends LoadCacheJob<K, V> {
        /** */
        private static final long serialVersionUID = 0L;

        /** */
        private final boolean keepBinary;

        /**
         * Constructor.
         *
         * @param cacheName Cache name.
         * @param topVer Affinity topology version.
         * @param p Predicate.
         * @param loadArgs Arguments.
         * @param keepBinary Keep binary flag.
         */
        public LoadCacheJobV2(final String cacheName, final AffinityTopologyVersion topVer,
            final IgniteBiPredicate<K, V> p, final Object[] loadArgs, final ExpiryPolicy plc,
            final boolean keepBinary) {
            super(cacheName, topVer, p, loadArgs, plc);

            this.keepBinary = keepBinary;
        }

        /** {@inheritDoc} */
        @Nullable @Override public Object localExecute(@Nullable IgniteInternalCache cache) {
            assert cache != null : "Failed to get a cache [cacheName=" + cacheName + ", topVer=" + topVer + "]";

            if (keepBinary)
                cache = cache.keepBinary();

            return super.localExecute(cache);
        }

        /** {@inheritDoc} */
        @Override public String toString() {
            return S.toString(LoadCacheJobV2.class, this);
        }
    }

    /**
     * Holder for last async operation future.
     */
    protected static class FutureHolder {
        /** Lock. */
        private final ReentrantLock lock = new ReentrantLock();

        /** Future. */
        private IgniteInternalFuture fut;

        /**
         * Tries to acquire lock.
         *
         * @return Whether lock was actually acquired.
         */
        public boolean tryLock() {
            return lock.tryLock();
        }

        /**
         * Acquires lock.
         */
        @SuppressWarnings("LockAcquiredButNotSafelyReleased")
        public void lock() {
            lock.lock();
        }

        /**
         * Releases lock.
         */
        public void unlock() {
            lock.unlock();
        }

        /**
         * @return Whether lock is held by current thread.
         */
        public boolean holdsLock() {
            return lock.isHeldByCurrentThread();
        }

        /**
         * Gets future.
         *
         * @return Future.
         */
        public IgniteInternalFuture future() {
            return fut;
        }

        /**
         * Sets future.
         *
         * @param fut Future.
         */
        public void future(@Nullable IgniteInternalFuture fut) {
            this.fut = fut;
        }
    }

    /**
     *
     */
    protected abstract static class CacheExpiryPolicy implements IgniteCacheExpiryPolicy {
        /** */
        private Map<KeyCacheObject, GridCacheVersion> entries;

        /** */
        private Map<UUID, Collection<IgniteBiTuple<KeyCacheObject, GridCacheVersion>>> rdrsMap;

        /**
         * @param expiryPlc Expiry policy.
         * @return Access expire policy.
         */
        @Nullable private static CacheExpiryPolicy forPolicy(@Nullable final ExpiryPolicy expiryPlc) {
            if (expiryPlc == null)
                return null;

            return new CacheExpiryPolicy() {
                @Override public long forAccess() {
                    return CU.toTtl(expiryPlc.getExpiryForAccess());
                }

                @Override public long forCreate() {
                    return CU.toTtl(expiryPlc.getExpiryForCreation());
                }

                @Override public long forUpdate() {
                    return CU.toTtl(expiryPlc.getExpiryForUpdate());
                }
            };
        }

        /**
         * @param createTtl Create TTL.
         * @param accessTtl Access TTL.
         * @return Access expire policy.
         */
        @Nullable public static CacheExpiryPolicy fromRemote(final long createTtl, final long accessTtl) {
            if (createTtl == CU.TTL_NOT_CHANGED && accessTtl == CU.TTL_NOT_CHANGED)
                return null;

            return new CacheExpiryPolicy() {
                @Override public long forCreate() {
                    return createTtl;
                }

                @Override public long forAccess() {
                    return accessTtl;
                }

                /** {@inheritDoc} */
                @Override public long forUpdate() {
                    return CU.TTL_NOT_CHANGED;
                }
            };
        }

        /** {@inheritDoc} */
        @Override public void reset() {
            if (entries != null)
                entries.clear();

            if (rdrsMap != null)
                rdrsMap.clear();
        }

        /**
         * @param key Entry key.
         * @param ver Entry version.
         */
        @Override public void ttlUpdated(KeyCacheObject key,
            GridCacheVersion ver,
            @Nullable Collection<UUID> rdrs) {
            if (entries == null)
                entries = new HashMap<>();

            entries.put(key, ver);

            if (rdrs != null && !rdrs.isEmpty()) {
                if (rdrsMap == null)
                    rdrsMap = new HashMap<>();

                for (UUID nodeId : rdrs) {
                    Collection<IgniteBiTuple<KeyCacheObject, GridCacheVersion>> col = rdrsMap.get(nodeId);

                    if (col == null)
                        rdrsMap.put(nodeId, col = new ArrayList<>());

                    col.add(new T2<>(key, ver));
                }
            }
        }

        /**
         * @return TTL update request.
         */
        @Nullable @Override public Map<KeyCacheObject, GridCacheVersion> entries() {
            return entries;
        }

        /** {@inheritDoc} */
        @Nullable @Override public Map<UUID, Collection<IgniteBiTuple<KeyCacheObject, GridCacheVersion>>> readers() {
            return rdrsMap;
        }

        /** {@inheritDoc} */
        @Override public boolean readyToFlush(int cnt) {
            return (entries != null && entries.size() > cnt) || (rdrsMap != null && rdrsMap.size() > cnt);
        }

        /** {@inheritDoc} */
        @Override public String toString() {
            return S.toString(CacheExpiryPolicy.class, this);
        }
    }

    /**
     *
     */
    static class LoadKeysCallable<K, V> implements IgniteCallable<Void>, Externalizable {
        /** */
        private static final long serialVersionUID = 0L;

        /** Cache name. */
        private String cacheName;

        /** Injected grid instance. */
        @IgniteInstanceResource
        private Ignite ignite;

        /** Keys to load. */
        private Collection<? extends K> keys;

        /** Update flag. */
        private boolean update;

        /** */
        private ExpiryPolicy plc;

        /** */
        private boolean keepBinary;

        /**
         * Required by {@link Externalizable}.
         */
        public LoadKeysCallable() {
            // No-op.
        }

        /**
         * @param cacheName Cache name.
         * @param keys Keys.
         * @param update If {@code true} calls {@link #localLoadAndUpdate(Collection)}
         *        otherwise {@link #localLoad(Collection, ExpiryPolicy, boolean)}.
         * @param plc Expiry policy.
         * @param keepBinary Keep binary flag.
         */
        LoadKeysCallable(final String cacheName, final Collection<? extends K> keys, final boolean update,
            final ExpiryPolicy plc, final boolean keepBinary) {
            this.cacheName = cacheName;
            this.keys = keys;
            this.update = update;
            this.plc = plc;
            this.keepBinary = keepBinary;
        }

        /** {@inheritDoc} */
        @Override public Void call() throws Exception {
            GridCacheAdapter<K, V> cache = ((IgniteKernal)ignite).context().cache().internalCache(cacheName);

            assert cache != null : cacheName;

            cache.context().gate().enter();

            try {
                if (update)
                    cache.localLoadAndUpdate(keys);
                else
                    cache.localLoad(keys, plc, keepBinary);
            }
            finally {
                cache.context().gate().leave();
            }

            return null;
        }

        /** {@inheritDoc} */
        @Override public void writeExternal(final ObjectOutput out) throws IOException {
            U.writeString(out, cacheName);

            U.writeCollection(out, keys);

            out.writeBoolean(update);

            out.writeObject(plc != null ? new IgniteExternalizableExpiryPolicy(plc) : null);

            out.writeBoolean(keepBinary);
        }

        /** {@inheritDoc} */
        @Override public void readExternal(final ObjectInput in) throws IOException, ClassNotFoundException {
            cacheName = U.readString(in);

            keys = U.readCollection(in);

            update = in.readBoolean();

            plc = (ExpiryPolicy)in.readObject();

            keepBinary = in.readBoolean();
        }
    }

    /**
     *
     */
    private class LocalStoreLoadClosure extends CIX3<KeyCacheObject, Object, GridCacheVersion> {
        /** */
        final IgniteBiPredicate<K, V> p;

        /** */
        final Collection<GridCacheRawVersionedEntry> col;

        /** */
        final DataStreamerImpl<K, V> ldr;

        /** */
        final ExpiryPolicy plc;

        /**
         * @param p Key/value predicate.
         * @param ldr Loader.
         * @param plc Optional expiry policy.
         */
        private LocalStoreLoadClosure(@Nullable IgniteBiPredicate<K, V> p,
            DataStreamerImpl<K, V> ldr,
            @Nullable ExpiryPolicy plc) {
            this.p = p;
            this.ldr = ldr;
            this.plc = plc;

            col = new ArrayList<>(ldr.perNodeBufferSize());
        }

        /** {@inheritDoc} */
        @Override public void applyx(KeyCacheObject key, Object val, GridCacheVersion ver)
            throws IgniteCheckedException {
            assert ver != null;

            if (p != null && !p.apply(key.value(ctx.cacheObjectContext(), false), (V)val))
                return;

            long ttl = 0;

            if (plc != null) {
                ttl = CU.toTtl(plc.getExpiryForCreation());

                if (ttl == CU.TTL_ZERO)
                    return;
                else if (ttl == CU.TTL_NOT_CHANGED)
                    ttl = 0;
            }

            GridCacheRawVersionedEntry e = new GridCacheRawVersionedEntry(ctx.toCacheKeyObject(key),
                ctx.toCacheObject(val),
                ttl,
                0,
                ver.conflictVersion());

            e.prepareDirectMarshal(ctx.cacheObjectContext());

            col.add(e);

            if (col.size() == ldr.perNodeBufferSize()) {
                ldr.addDataInternal(col, false);

                col.clear();
            }
        }

        /**
         * Adds remaining data to loader.
         */
        void onDone() {
            if (!col.isEmpty())
                ldr.addDataInternal(col, false);
        }
    }

    /**
     *
     */
    private static class LoadCacheClosure<K, V> implements Callable<Void>, Externalizable {
        /** */
        private static final long serialVersionUID = 0L;

        /** */
        private String cacheName;

        /** */
        private IgniteBiPredicate<K, V> p;

        /** */
        private Object[] args;

        /** */
        @IgniteInstanceResource
        private Ignite ignite;

        /** */
        private ExpiryPolicy plc;

        /**
         * Required by {@link Externalizable}.
         */
        public LoadCacheClosure() {
            // No-op.
        }

        /**
         * @param cacheName Cache name.
         * @param p Predicate.
         * @param args Arguments.
         * @param plc Explicitly specified expiry policy.
         */
        private LoadCacheClosure(String cacheName,
            IgniteBiPredicate<K, V> p,
            Object[] args,
            @Nullable ExpiryPolicy plc) {
            this.cacheName = cacheName;
            this.p = p;
            this.args = args;
            this.plc = plc;
        }

        /** {@inheritDoc} */
        @Override public Void call() throws Exception {
            IgniteCache<K, V> cache = ignite.cache(cacheName);

            assert cache != null : cacheName;

            if (plc != null)
                cache = cache.withExpiryPolicy(plc);

            cache.localLoadCache(p, args);

            return null;
        }

        /** {@inheritDoc} */
        @Override public void writeExternal(ObjectOutput out) throws IOException {
            out.writeObject(p);

            out.writeObject(args);

            U.writeString(out, cacheName);

            if (plc != null)
                out.writeObject(new IgniteExternalizableExpiryPolicy(plc));
            else
                out.writeObject(null);
        }

        /** {@inheritDoc} */
        @Override public void readExternal(ObjectInput in) throws IOException, ClassNotFoundException {
            p = (IgniteBiPredicate<K, V>)in.readObject();

            args = (Object[])in.readObject();

            cacheName = U.readString(in);

            plc = (ExpiryPolicy)in.readObject();
        }

        /** {@inheritDoc} */
        @Override public String toString() {
            return S.toString(LoadCacheClosure.class, this);
        }
    }

    /**
     *
     */
    protected abstract static class UpdateTimeStatClosure<T> implements CI1<IgniteInternalFuture<T>> {
        /** */
        protected final CacheMetricsImpl metrics;

        /** */
        protected final long start;

        /**
         * @param metrics Metrics.
         * @param start Start time.
         */
        public UpdateTimeStatClosure(CacheMetricsImpl metrics, long start) {
            this.metrics = metrics;
            this.start = start;
        }

        /** {@inheritDoc} */
        @Override public void apply(IgniteInternalFuture<T> fut) {
            try {
                if (!fut.isCancelled()) {
                    fut.get();

                    updateTimeStat();
                }
            }
            catch (IgniteCheckedException ignore) {
                //No-op.
            }
        }

        /**
         * Updates statistics.
         */
        protected abstract void updateTimeStat();
    }

    /**
     *
     */
    protected static class UpdateGetTimeStatClosure<T> extends UpdateTimeStatClosure<T> {
        /** */
        private static final long serialVersionUID = 0L;

        /**
         * @param metrics Metrics.
         * @param start Start time.
         */
        public UpdateGetTimeStatClosure(CacheMetricsImpl metrics, long start) {
            super(metrics, start);
        }

        /** {@inheritDoc} */
        @Override protected void updateTimeStat() {
            metrics.addGetTimeNanos(System.nanoTime() - start);
        }
    }

    /**
     *
     */
    protected static class UpdateRemoveTimeStatClosure<T> extends UpdateTimeStatClosure<T> {
        /** */
        private static final long serialVersionUID = 0L;

        /**
         * @param metrics Metrics.
         * @param start Start time.
         */
        public UpdateRemoveTimeStatClosure(CacheMetricsImpl metrics, long start) {
            super(metrics, start);
        }

        /** {@inheritDoc} */
        @Override protected void updateTimeStat() {
            metrics.addRemoveTimeNanos(System.nanoTime() - start);
        }
    }

    /**
     *
     */
    protected static class UpdatePutTimeStatClosure<T> extends UpdateTimeStatClosure {
        /** */
        private static final long serialVersionUID = 0L;

        /**
         * @param metrics Metrics.
         * @param start Start time.
         */
        public UpdatePutTimeStatClosure(CacheMetricsImpl metrics, long start) {
            super(metrics, start);
        }

        /** {@inheritDoc} */
        @Override protected void updateTimeStat() {
            metrics.addPutTimeNanos(System.nanoTime() - start);
        }
    }

    /**
     *
     */
    protected static class UpdatePutAndGetTimeStatClosure<T> extends UpdateTimeStatClosure {
        /** */
        private static final long serialVersionUID = 0L;

        /**
         * @param metrics Metrics.
         * @param start Start time.
         */
        public UpdatePutAndGetTimeStatClosure(CacheMetricsImpl metrics, long start) {
            super(metrics, start);
        }

        /** {@inheritDoc} */
        @Override protected void updateTimeStat() {
            metrics.addPutAndGetTimeNanos(System.nanoTime() - start);
        }
    }

    /**
     *
     */
    protected static class InvokeAllTimeStatClosure<T> extends UpdateTimeStatClosure {
        /** */
        private static final long serialVersionUID = 0L;

        /**
         * @param metrics Metrics.
         * @param start Start time.
         */
        public InvokeAllTimeStatClosure(CacheMetricsImpl metrics, final long start) {
            super(metrics, start);
        }

        /** {@inheritDoc} */
        @Override protected void updateTimeStat() {
            metrics.addInvokeTimeNanos(System.nanoTime() - start);
        }
    }

    /**
     * Delayed callable class.
     */
    public abstract static class TopologyVersionAwareJob extends ComputeJobAdapter {
        /** */
        private static final long serialVersionUID = 0L;

        /** Injected job context. */
        @JobContextResource
        protected ComputeJobContext jobCtx;

        /** Injected grid instance. */
        @IgniteInstanceResource
        protected Ignite ignite;

        /** Affinity topology version. */
        protected final AffinityTopologyVersion topVer;

        /** Cache name. */
        protected final String cacheName;

        /**
         * @param cacheName Cache name.
         * @param topVer Affinity topology version.
         */
        public TopologyVersionAwareJob(String cacheName, AffinityTopologyVersion topVer) {
            assert topVer != null;

            this.cacheName = cacheName;
            this.topVer = topVer;
        }

        /** {@inheritDoc} */
        @Nullable @Override public final Object execute() {
            if (!waitAffinityReadyFuture())
                return null;

            IgniteInternalCache cache = ((IgniteEx)ignite).context().cache().cache(cacheName);

            return localExecute(cache);
        }

        /**
         * @param cache Cache.
         * @return Local execution result.
         */
        @Nullable protected abstract Object localExecute(@Nullable IgniteInternalCache cache);

        /**
         * Holds (suspends) job execution until our cache version becomes equal to remote cache's version.
         *
         * @return {@code True} if topology check passed.
         */
        private boolean waitAffinityReadyFuture() {
            GridCacheProcessor cacheProc = ((IgniteEx)ignite).context().cache();

            AffinityTopologyVersion locTopVer = cacheProc.context().exchange().readyAffinityVersion();

            if (locTopVer.compareTo(topVer) < 0) {
                IgniteInternalFuture<?> fut = cacheProc.context().exchange().affinityReadyFuture(topVer);

                if (fut != null && !fut.isDone()) {
                    jobCtx.holdcc();

                    fut.listen(new CI1<IgniteInternalFuture<?>>() {
                        @Override public void apply(IgniteInternalFuture<?> t) {
                            ((IgniteEx)ignite).context().closure().runLocalSafe(new GridPlainRunnable() {
                                @Override public void run() {
                                    jobCtx.callcc();
                                }
                            }, false);
                        }
                    });

                    return false;
                }
            }

            return true;
        }
    }

    /**
     * Size task.
     */
    @GridInternal
    private static class SizeTask extends ComputeTaskAdapter<Object, Integer> {
        /** */
        private static final long serialVersionUID = 0L;

        /** Cache name. */
        private final String cacheName;

        /** Affinity topology version. */
        private final AffinityTopologyVersion topVer;

        /** Peek modes. */
        private final CachePeekMode[] peekModes;

        /**
         * @param cacheName Cache name.
         * @param topVer Affinity topology version.
         * @param peekModes Cache peek modes.
         */
        public SizeTask(String cacheName, AffinityTopologyVersion topVer, CachePeekMode[] peekModes) {
            this.cacheName = cacheName;
            this.topVer = topVer;
            this.peekModes = peekModes;
        }

        /** {@inheritDoc} */
        @NotNull @Override public Map<? extends ComputeJob, ClusterNode> map(List<ClusterNode> subgrid,
            @Nullable Object arg) throws IgniteException {
            Map<ComputeJob, ClusterNode> jobs = new HashMap();

            for (ClusterNode node : subgrid)
                jobs.put(new SizeJob(cacheName, topVer, peekModes), node);

            return jobs;
        }

        /** {@inheritDoc} */
        @Override public ComputeJobResultPolicy result(ComputeJobResult res, List<ComputeJobResult> rcvd) {
            IgniteException e = res.getException();

            if (e != null) {
                if (e instanceof ClusterTopologyException)
                    return ComputeJobResultPolicy.WAIT;

                throw new IgniteException("Remote job threw exception.", e);
            }

            return ComputeJobResultPolicy.WAIT;
        }

        /** {@inheritDoc} */
        @Nullable @Override public Integer reduce(List<ComputeJobResult> results) throws IgniteException {
            int size = 0;

            for (ComputeJobResult res : results) {
                if (res.getException() == null && res != null)
                    size += res.<Integer>getData();
            }

            return size;
        }
    }

    /**
     * Size task.
     */
    @GridInternal
    private static class SizeLongTask extends ComputeTaskAdapter<Object, Long> {
        /** */
        private static final long serialVersionUID = 0L;

        /** Cache name. */
        private final String cacheName;

        /** Affinity topology version. */
        private final AffinityTopologyVersion topVer;

        /** Peek modes. */
        private final CachePeekMode[] peekModes;

        /**
         * @param cacheName Cache name.
         * @param topVer Affinity topology version.
         * @param peekModes Cache peek modes.
         */
        private SizeLongTask(String cacheName, AffinityTopologyVersion topVer, CachePeekMode[] peekModes) {
            this.cacheName = cacheName;
            this.topVer = topVer;
            this.peekModes = peekModes;
        }

        /** {@inheritDoc} */
        @NotNull @Override public Map<? extends ComputeJob, ClusterNode> map(List<ClusterNode> subgrid,
            @Nullable Object arg) throws IgniteException {
            Map<ComputeJob, ClusterNode> jobs = new HashMap();

            for (ClusterNode node : subgrid)
                jobs.put(new SizeLongJob(cacheName, topVer, peekModes), node);

            return jobs;
        }

        /** {@inheritDoc} */
        @Override public ComputeJobResultPolicy result(ComputeJobResult res, List<ComputeJobResult> rcvd) {
            IgniteException e = res.getException();

            if (e != null) {
                if (e instanceof ClusterTopologyException)
                    return ComputeJobResultPolicy.WAIT;

                throw new IgniteException("Remote job threw exception.", e);
            }

            return ComputeJobResultPolicy.WAIT;
        }

        /** {@inheritDoc} */
        @Nullable @Override public Long reduce(List<ComputeJobResult> results) throws IgniteException {
            long size = 0;

            for (ComputeJobResult res : results) {
                if (res != null && res.getException() == null)
                    size += res.<Long>getData();
            }

            return size;
        }
    }

    /**
     * Partition Size Long task.
     */
    @GridInternal
    private static class PartitionSizeLongTask extends ComputeTaskAdapter<Object, Long> {
        /** */
        private static final long serialVersionUID = 0L;

        /** Partition */
        private final int partition;

        /** Cache name. */
        private final String cacheName;

        /** Affinity topology version. */
        private final AffinityTopologyVersion topVer;

        /** Peek modes. */
        private final CachePeekMode[] peekModes;

        /**
         * @param cacheName Cache name.
         * @param topVer Affinity topology version.
         * @param peekModes Cache peek modes.
         * @param partition partition.
         */
        private PartitionSizeLongTask(
            String cacheName,
            AffinityTopologyVersion topVer,
            CachePeekMode[] peekModes,
            int partition
        ) {
            this.cacheName = cacheName;
            this.topVer = topVer;
            this.peekModes = peekModes;
            this.partition = partition;
        }

        /** {@inheritDoc} */
        @NotNull @Override public Map<? extends ComputeJob, ClusterNode> map(
            List<ClusterNode> subgrid,
            @Nullable Object arg
        ) throws IgniteException {
            Map<ComputeJob, ClusterNode> jobs = new HashMap();

            for (ClusterNode node : subgrid)
                jobs.put(new PartitionSizeLongJob(cacheName, topVer, peekModes, partition), node);

            return jobs;
        }

        /** {@inheritDoc} */
        @Override public ComputeJobResultPolicy result(ComputeJobResult res, List<ComputeJobResult> rcvd) {
            IgniteException e = res.getException();

            if (e != null) {
                if (e instanceof ClusterTopologyException)
                    return ComputeJobResultPolicy.WAIT;

                throw new IgniteException("Remote job threw exception.", e);
            }

            return ComputeJobResultPolicy.WAIT;
        }

        /** {@inheritDoc} */
        @Nullable @Override public Long reduce(List<ComputeJobResult> results) throws IgniteException {
            long size = 0;

            for (ComputeJobResult res : results) {
                if (res != null) {
                    if (res.getException() == null)
                        size += res.<Long>getData();
                    else
                        throw res.getException();
                }
            }

            return size;
        }
    }

    /**
     * Clear task.
     */
    @GridInternal
    private static class ClearTask<K> extends ComputeTaskAdapter<Object, Object> {
        /** */
        private static final long serialVersionUID = 0L;

        /** Cache name. */
        private final String cacheName;

        /** Affinity topology version. */
        private final AffinityTopologyVersion topVer;

        /** Keys to clear. */
        private final Set<? extends K> keys;

        /** Near cache flag. */
        private final boolean near;

        /**
         * @param cacheName Cache name.
         * @param topVer Affinity topology version.
         * @param keys Keys to clear.
         * @param near Near cache flag.
         */
        public ClearTask(String cacheName, AffinityTopologyVersion topVer, Set<? extends K> keys, boolean near) {
            this.cacheName = cacheName;
            this.topVer = topVer;
            this.keys = keys;
            this.near = near;
        }

        /** {@inheritDoc} */
        @NotNull @Override public Map<? extends ComputeJob, ClusterNode> map(List<ClusterNode> subgrid,
            @Nullable Object arg) throws IgniteException {
            Map<ComputeJob, ClusterNode> jobs = new HashMap<>();

            for (ClusterNode node : subgrid) {
                ComputeJob job;

                if (near) {
                    job = keys == null ? new GlobalClearAllNearJob(cacheName, topVer) :
                        new GlobalClearKeySetNearJob<>(cacheName, topVer, keys);
                }
                else {
                    job = keys == null ? new GlobalClearAllJob(cacheName, topVer) :
                        new GlobalClearKeySetJob<>(cacheName, topVer, keys);
                }

                jobs.put(job, node);
            }

            return jobs;
        }

        /** {@inheritDoc} */
        @Override public ComputeJobResultPolicy result(ComputeJobResult res, List<ComputeJobResult> rcvd) {
            IgniteException e = res.getException();

            if (e != null) {
                if (e instanceof ClusterTopologyException)
                    return ComputeJobResultPolicy.WAIT;

                throw new IgniteException("Remote job threw exception.", e);
            }

            return ComputeJobResultPolicy.WAIT;
        }

        /** {@inheritDoc} */
        @Nullable @Override public Object reduce(List<ComputeJobResult> results) throws IgniteException {
            return null;
        }
    }

    /**
     * Partition preload job.
     */
    @GridInternal
    private static class PartitionPreloadJob implements IgniteRunnable {
        /** */
        private static final long serialVersionUID = 0L;

        /** */
        @IgniteInstanceResource
        private IgniteEx ignite;

        /** */
        @LoggerResource
        private IgniteLogger log;

        /** */
        private final String name;

        /** Cache name. */
        private final int part;

        /**
         * @param name Name.
         * @param part Partition.
         */
        public PartitionPreloadJob(String name, int part) {
            this.name = name;
            this.part = part;
        }

        /** {@inheritDoc} */
        @Override public void run() {
            IgniteInternalCache cache = ignite.context().cache().cache(name);

            try {
                cache.context().offheap().preloadPartition(part);
            }
            catch (IgniteCheckedException e) {
                log.error("Failed to preload the partition [cache=" + name + ", partition=" + part + ']', e);

                throw new IgniteException(e);
            }
        }
    }

    /**
     * Iterator implementation for KeySet.
     */
    private final class KeySetIterator implements Iterator<K> {
        /** Internal map entry iterator. */
        private final Iterator<GridCacheMapEntry> internalIterator;

        /** Keep binary flag. */
        private final boolean keepBinary;

        /** Current entry. */
        private GridCacheMapEntry current;

        /**
         * Constructor.
         *
         * @param internalIterator Internal iterator.
         * @param keepBinary Keep binary flag.
         */
        private KeySetIterator(Iterator<GridCacheMapEntry> internalIterator, boolean keepBinary) {
            this.internalIterator = internalIterator;
            this.keepBinary = keepBinary;
        }

        /** {@inheritDoc} */
        @Override public boolean hasNext() {
            return internalIterator.hasNext();
        }

        /** {@inheritDoc} */
        @Override public K next() {
            current = internalIterator.next();

            return (K)ctx.unwrapBinaryIfNeeded(current.key(), keepBinary, true);
        }

        /** {@inheritDoc} */
        @Override public void remove() {
            if (current == null)
                throw new IllegalStateException();

            try {
                getAndRemove((K)current.key());
            }
            catch (IgniteCheckedException e) {
                throw new IgniteException(e);
            }

            current = null;
        }
    }

    /**
     * A wrapper over internal map that provides set semantics and constant-time contains() check.
     */
    private final class KeySet extends AbstractSet<K> {
        /** Internal entry set. */
        private final Set<GridCacheMapEntry> internalSet;

        /** Keep binary flag. */
        private final boolean keepBinary;

        /**
         * Constructor
         *
         * @param internalSet Internal set.
         */
        private KeySet(Set<GridCacheMapEntry> internalSet) {
            this.internalSet = internalSet;

            CacheOperationContext opCtx = ctx.operationContextPerCall();

            keepBinary = opCtx != null && opCtx.isKeepBinary();
        }

        /** {@inheritDoc} */
        @Override public Iterator<K> iterator() {
            return new KeySetIterator(internalSet.iterator(), keepBinary);
        }

        /** {@inheritDoc} */
        @Override public int size() {
            return F.size(iterator());
        }

        /** {@inheritDoc} */
        @Override public boolean contains(Object o) {
            GridCacheMapEntry entry = map.getEntry(ctx, ctx.toCacheKeyObject(o));

            return entry != null && internalSet.contains(entry);
        }
    }

    /**
     * Iterator implementation for EntrySet.
     */
    private final class EntryIterator implements Iterator<Cache.Entry<K, V>> {

        /** Internal iterator. */
        private final Iterator<GridCacheMapEntry> internalIterator;

        /** Current entry. */
        private GridCacheMapEntry current;

        /** Keep binary flag. */
        private final boolean keepBinary;

        /**
         * Constructor.
         *
         * @param internalIterator Internal iterator.
         * @param keepBinary Keep binary.
         */
        private EntryIterator(Iterator<GridCacheMapEntry> internalIterator, boolean keepBinary) {
            this.internalIterator = internalIterator;
            this.keepBinary = keepBinary;
        }

        /** {@inheritDoc} */
        @Override public boolean hasNext() {
            return internalIterator.hasNext();
        }

        /** {@inheritDoc} */
        @Override public Cache.Entry<K, V> next() {
            current = internalIterator.next();

            return current.wrapLazyValue(keepBinary);
        }

        /** {@inheritDoc} */
        @Override public void remove() {
            if (current == null)
                throw new IllegalStateException();

            try {
                getAndRemove((K)current.wrapLazyValue(keepBinary).getKey());
            }
            catch (IgniteCheckedException e) {
                throw new IgniteException(e);
            }

            current = null;
        }
    }

    /**
     * A wrapper over internal map that provides set semantics and constant-time contains() check.
     */
    private final class EntrySet extends AbstractSet<Cache.Entry<K, V>> {

        /** Internal set. */
        private final Set<GridCacheMapEntry> internalSet;

        /** Keep binary flag. */
        private final boolean keepBinary;

        /**
         * Constructor.
         *
         * @param internalSet Internal set.
         * @param keepBinary Keep binary flag.
         */
        private EntrySet(Set<GridCacheMapEntry> internalSet, boolean keepBinary) {
            this.internalSet = internalSet;
            this.keepBinary = keepBinary;
        }

        /** {@inheritDoc} */
        @Override public Iterator<Cache.Entry<K, V>> iterator() {
            return new EntryIterator(internalSet.iterator(), keepBinary);
        }

        /** {@inheritDoc} */
        @Override public int size() {
            return F.size(iterator());
        }

        /** {@inheritDoc} */
        @Override public boolean contains(Object o) {
            GridCacheMapEntry entry = map.getEntry(ctx, ctx.toCacheKeyObject(o));

            return entry != null && internalSet.contains(entry);
        }
    }
}<|MERGE_RESOLUTION|>--- conflicted
+++ resolved
@@ -1421,13 +1421,8 @@
                  MTC.support(ctx.kernalContext().tracing().create(CACHE_API_GET, MTC.span()))) {
             final K rawKey = key;
 
-<<<<<<< HEAD
-            MTC.span().addSensitiveTagOrLog("cache", CACHE_API_GET, () -> Objects.toString(cacheCfg.getName()));
+            MTC.span().addTagOrLog("cache", CACHE_API_GET, () -> Objects.toString(cacheCfg.getName()));
             MTC.span().addSensitiveTagOrLog("key", CACHE_API_GET, () -> Objects.toString(rawKey));
-=======
-            MTC.span().addTag("cache", () -> Objects.toString(cacheCfg.getName()));
-            MTC.span().addSensitiveTag("key", () -> Objects.toString(rawKey));
->>>>>>> 4fe6774f
 
             A.notNull(key, "key");
 
@@ -1495,16 +1490,11 @@
     @Override public IgniteInternalFuture<V> getAsync(final K key) {
         try (MTC.TraceSurroundings ignored =
                  MTC.support(ctx.kernalContext().tracing().create(CACHE_API_GET_ASYNC, MTC.span()))) {
-<<<<<<< HEAD
-            MTC.span().addSensitiveTagOrLog("cache", CACHE_API_GET_ASYNC,
+            MTC.span().addTagOrLog("cache", CACHE_API_GET_ASYNC,
                 () -> Objects.toString(cacheCfg.getName()));
             MTC.span().addSensitiveTagOrLog("key", CACHE_API_GET_ASYNC,
                 () -> Objects.toString(key));
 
-=======
-            MTC.span().addTag("cache", () -> Objects.toString(cacheCfg.getName()));
-            MTC.span().addSensitiveTag("key", () -> Objects.toString(key));
->>>>>>> 4fe6774f
             A.notNull(key, "key");
 
             final boolean statsEnabled = ctx.statisticsEnabled();
@@ -1622,16 +1612,11 @@
     @Override public final Map<K, V> getAll(@Nullable Collection<? extends K> keys) throws IgniteCheckedException {
         try (MTC.TraceSurroundings ignored =
                  MTC.support(ctx.kernalContext().tracing().create(CACHE_API_GET_ALL, MTC.span()))) {
-<<<<<<< HEAD
-            MTC.span().addSensitiveTagOrLog("cache", CACHE_API_GET_ALL,
+            MTC.span().addTagOrLog("cache", CACHE_API_GET_ALL,
                 () -> Objects.toString(cacheCfg.getName()));
             MTC.span().addTagOrLog("keys.count", CACHE_API_GET_ALL,
                 () -> keys == null ? "0" : String.valueOf(keys.size()));
 
-=======
-            MTC.span().addTag("cache", () -> Objects.toString(cacheCfg.getName()));
-            MTC.span().addTag("keys.count", () -> keys == null ? "0" : String.valueOf(keys.size()));
->>>>>>> 4fe6774f
             A.notNull(keys, "keys");
 
             boolean statsEnabled = ctx.statisticsEnabled();
@@ -2090,13 +2075,8 @@
         throws IgniteCheckedException {
         try (MTC.TraceSurroundings ignored =
                  MTC.support(ctx.kernalContext().tracing().create(CACHE_API_PUT, MTC.span()))) {
-<<<<<<< HEAD
-            MTC.span().addSensitiveTagOrLog("cache", CACHE_API_PUT, () -> Objects.toString(cacheCfg.getName()));
+            MTC.span().addTagOrLog("cache", CACHE_API_PUT, () -> Objects.toString(cacheCfg.getName()));
             MTC.span().addSensitiveTagOrLog("key", CACHE_API_PUT, () -> Objects.toString(key));
-=======
-            MTC.span().addTag("cache", () -> Objects.toString(cacheCfg.getName()));
-            MTC.span().addSensitiveTag("key", () -> Objects.toString(key));
->>>>>>> 4fe6774f
 
             boolean statsEnabled = ctx.statisticsEnabled();
 
@@ -2488,15 +2468,10 @@
     public final IgniteInternalFuture<Boolean> putAsync(K key, V val, @Nullable CacheEntryPredicate filter) {
         try (MTC.TraceSurroundings ignored =
                  MTC.support(ctx.kernalContext().tracing().create(CACHE_API_PUT_ASYNC, MTC.span()))) {
-<<<<<<< HEAD
-            MTC.span().addSensitiveTagOrLog("cache", CACHE_API_PUT_ASYNC,
+            MTC.span().addTagOrLog("cache", CACHE_API_PUT_ASYNC,
                 () -> Objects.toString(cacheCfg.getName()));
             MTC.span().addSensitiveTagOrLog("key", CACHE_API_PUT_ASYNC,
                 () -> Objects.toString(key));
-=======
-            MTC.span().addTag("cache", () -> Objects.toString(cacheCfg.getName()));
-            MTC.span().addSensitiveTag("key", () -> Objects.toString(key));
->>>>>>> 4fe6774f
 
             A.notNull(key, "key", val, "val");
 
@@ -2602,15 +2577,10 @@
     @Override public void putAll(@Nullable final Map<? extends K, ? extends V> m) throws IgniteCheckedException {
         try (MTC.TraceSurroundings ignored =
                  MTC.support(ctx.kernalContext().tracing().create(CACHE_API_PUT_ALL, MTC.span()))) {
-<<<<<<< HEAD
-            MTC.span().addSensitiveTagOrLog("cache", CACHE_API_PUT_ALL,
+            MTC.span().addTagOrLog("cache", CACHE_API_PUT_ALL,
                 () -> Objects.toString(cacheCfg.getName()));
             MTC.span().addTagOrLog("keys.count", CACHE_API_PUT_ALL,
                 () -> m == null ? "0" : String.valueOf(m.size()));
-=======
-            MTC.span().addTag("cache", () -> Objects.toString(cacheCfg.getName()));
-            MTC.span().addTag("keys.count", () -> m == null ? "0" : String.valueOf(m.size()));
->>>>>>> 4fe6774f
 
             A.notNull(m, "map");
 
@@ -2654,15 +2624,10 @@
     @Override public IgniteInternalFuture<?> putAllAsync(final Map<? extends K, ? extends V> m) {
         try (MTC.TraceSurroundings ignored =
                  MTC.support(ctx.kernalContext().tracing().create(CACHE_API_PUT_ALL_ASYNC, MTC.span()))) {
-<<<<<<< HEAD
-            MTC.span().addSensitiveTagOrLog("cache", CACHE_API_PUT_ALL_ASYNC,
+            MTC.span().addTagOrLog("cache", CACHE_API_PUT_ALL_ASYNC,
                 () -> Objects.toString(cacheCfg.getName()));
             MTC.span().addTagOrLog("keys.count", CACHE_API_PUT_ALL_ASYNC,
                 () -> m == null ? "0" : String.valueOf(m.size()));
-=======
-            MTC.span().addTag("cache", () -> Objects.toString(cacheCfg.getName()));
-            MTC.span().addTag("keys.count", () -> m == null ? "0" : String.valueOf(m.size()));
->>>>>>> 4fe6774f
 
             if (F.isEmpty(m))
                 return new GridFinishedFuture<>();
@@ -2825,15 +2790,10 @@
     @Override public void removeAll(final Collection<? extends K> keys) throws IgniteCheckedException {
         try (MTC.TraceSurroundings ignored =
                  MTC.support(ctx.kernalContext().tracing().create(CACHE_API_REMOVE_ALL, MTC.span()))) {
-<<<<<<< HEAD
-            MTC.span().addSensitiveTagOrLog("cache", CACHE_API_REMOVE_ALL,
+            MTC.span().addTagOrLog("cache", CACHE_API_REMOVE_ALL,
                 () -> Objects.toString(cacheCfg.getName()));
             MTC.span().addTagOrLog("keys.count", CACHE_API_REMOVE_ALL,
                 () -> keys == null ? "0" : String.valueOf(keys.size()));
-=======
-            MTC.span().addTag("cache", () -> Objects.toString(cacheCfg.getName()));
-            MTC.span().addTag("keys.count", () -> keys == null ? "0" : String.valueOf(keys.size()));
->>>>>>> 4fe6774f
 
             boolean statsEnabled = ctx.statisticsEnabled();
 
@@ -2882,15 +2842,10 @@
     @Override public IgniteInternalFuture<?> removeAllAsync(@Nullable final Collection<? extends K> keys) {
         try (MTC.TraceSurroundings ignored =
                  MTC.support(ctx.kernalContext().tracing().create(CACHE_API_REMOVE_ALL_ASYNC, MTC.span()))) {
-<<<<<<< HEAD
-            MTC.span().addSensitiveTagOrLog("cache", CACHE_API_REMOVE_ALL_ASYNC,
+            MTC.span().addTagOrLog("cache", CACHE_API_REMOVE_ALL_ASYNC,
                 () -> Objects.toString(cacheCfg.getName()));
             MTC.span().addTagOrLog("keys.count", CACHE_API_REMOVE_ALL_ASYNC,
                 () -> keys == null ? "0" : String.valueOf(keys.size()));
-=======
-            MTC.span().addTag("cache", () -> Objects.toString(cacheCfg.getName()));
-            MTC.span().addTag("keys.count", () -> keys == null ? "0" : String.valueOf(keys.size()));
->>>>>>> 4fe6774f
             if (F.isEmpty(keys))
                 return new GridFinishedFuture<>();
 
@@ -2948,15 +2903,10 @@
     public boolean remove(final K key, @Nullable CacheEntryPredicate filter) throws IgniteCheckedException {
         try (MTC.TraceSurroundings ignored =
                  MTC.support(ctx.kernalContext().tracing().create(CACHE_API_REMOVE, MTC.span()))) {
-<<<<<<< HEAD
-            MTC.span().addSensitiveTagOrLog("cache", CACHE_API_REMOVE,
+            MTC.span().addTagOrLog("cache", CACHE_API_REMOVE,
                 () -> Objects.toString(cacheCfg.getName()));
             MTC.span().addSensitiveTagOrLog("key", CACHE_API_REMOVE,
                 () -> Objects.toString(key));
-=======
-            MTC.span().addTag("cache", () -> Objects.toString(cacheCfg.getName()));
-            MTC.span().addSensitiveTag("key", () -> Objects.toString(key));
->>>>>>> 4fe6774f
 
             boolean statsEnabled = ctx.statisticsEnabled();
 
@@ -3019,16 +2969,11 @@
     public IgniteInternalFuture<Boolean> removeAsync(final K key, @Nullable final CacheEntryPredicate filter) {
         try (MTC.TraceSurroundings ignored =
                  MTC.support(ctx.kernalContext().tracing().create(CACHE_API_REMOVE_ASYNC, MTC.span()))) {
-<<<<<<< HEAD
-            MTC.span().addSensitiveTagOrLog("cache", CACHE_API_REMOVE_ASYNC,
+            MTC.span().addTagOrLog("cache", CACHE_API_REMOVE_ASYNC,
                 () -> Objects.toString(cacheCfg.getName()));
             MTC.span().addSensitiveTagOrLog("key", CACHE_API_REMOVE_ASYNC,
                 () -> Objects.toString(key));
 
-=======
-            MTC.span().addTag("cache", () -> Objects.toString(cacheCfg.getName()));
-            MTC.span().addSensitiveTag("key", () -> Objects.toString(key));
->>>>>>> 4fe6774f
             final boolean statsEnabled = ctx.statisticsEnabled();
 
             final long start = statsEnabled ? System.nanoTime() : 0L;
