--- conflicted
+++ resolved
@@ -1,42 +1,23 @@
 /*
  *                   GridGain Community Edition Licensing
  *                   Copyright 2019 GridGain Systems, Inc.
-<<<<<<< HEAD
- *
+ * 
  * Licensed under the Apache License, Version 2.0 (the "License") modified with Commons Clause
  * Restriction; you may not use this file except in compliance with the License. You may obtain a
  * copy of the License at
- *
+ * 
  * http://www.apache.org/licenses/LICENSE-2.0
- *
-=======
- * 
- * Licensed under the Apache License, Version 2.0 (the "License") modified with Commons Clause
- * Restriction; you may not use this file except in compliance with the License. You may obtain a
- * copy of the License at
- * 
- * http://www.apache.org/licenses/LICENSE-2.0
- * 
->>>>>>> 507fe2a6
+ * 
  * Unless required by applicable law or agreed to in writing, software distributed under the
  * License is distributed on an "AS IS" BASIS, WITHOUT WARRANTIES OR CONDITIONS OF ANY
  * KIND, either express or implied. See the License for the specific language governing permissions
  * and limitations under the License.
-<<<<<<< HEAD
- *
+ * 
  * Commons Clause Restriction
- *
+ * 
  * The Software is provided to you by the Licensor under the License, as defined below, subject to
  * the following condition.
- *
-=======
- * 
- * Commons Clause Restriction
- * 
- * The Software is provided to you by the Licensor under the License, as defined below, subject to
- * the following condition.
- * 
->>>>>>> 507fe2a6
+ * 
  * Without limiting other conditions in the License, the grant of rights under the License will not
  * include, and the License does not grant to you, the right to Sell the Software.
  * For purposes of the foregoing, “Sell” means practicing any or all of the rights granted to you
@@ -45,11 +26,7 @@
  * service whose value derives, entirely or substantially, from the functionality of the Software.
  * Any license notice or attribution required by the License must also include this Commons Clause
  * License Condition notice.
-<<<<<<< HEAD
- *
-=======
- * 
->>>>>>> 507fe2a6
+ * 
  * For purposes of the clause above, the “Licensor” is Copyright 2019 GridGain Systems, Inc.,
  * the “License” is the Apache License, Version 2.0, and the Software is the GridGain Community
  * Edition software provided with this notice.
@@ -58,55 +35,28 @@
 package org.apache.ignite.internal.processors.cluster;
 
 import java.io.IOException;
-import java.io.PrintWriter;
-import java.io.StringWriter;
-import java.io.UnsupportedEncodingException;
-import java.util.Collection;
-import java.util.HashSet;
-import java.util.Optional;
-import java.util.Properties;
-import java.util.Set;
+import java.util.Comparator;
 import java.util.concurrent.RejectedExecutionException;
 import java.util.concurrent.atomic.AtomicReference;
 import org.apache.ignite.IgniteCheckedException;
 import org.apache.ignite.IgniteLogger;
-import org.apache.ignite.IgniteSystemProperties;
-import org.apache.ignite.internal.GridKernalGateway;
 import org.apache.ignite.internal.IgniteKernal;
-import org.apache.ignite.internal.IgniteProperties;
-import org.apache.ignite.internal.managers.discovery.GridDiscoveryManager;
-import org.apache.ignite.internal.util.typedef.F;
-import org.apache.ignite.internal.util.typedef.internal.SB;
 import org.apache.ignite.internal.util.typedef.internal.U;
 import org.apache.ignite.internal.util.worker.GridWorker;
-import org.apache.ignite.plugin.PluginProvider;
 import org.jetbrains.annotations.Nullable;
-
-import static java.net.URLEncoder.encode;
 
 /**
  * This class is responsible for notification about new version availability.
  * <p>
  * Note also that this connectivity is not necessary to successfully start the system as it will
- * gracefully ignore any errors occurred during notification and verification process.</p>
- * <p>
- * TODO GG-14736 rework this for GridGain Community versions.</p>
+ * gracefully ignore any errors occurred during notification and verification process.
  */
 class GridUpdateNotifier {
-    /** Community edition. */
-    private static final String COMMUNITY_EDITION = "ce";
-
-    /** Enterprise edition. */
-    private static final String ENTERPRISE_EDITION = "ee";
-
-    /** Ultimate edition. */
-    private static final String ULTIMATE_EDITION = "ue";
-
     /** Default encoding. */
-    static final String CHARSET = "UTF-8";
-
-    /** Access URL to be used to access latest version data. */
-    private final String updStatusParams = IgniteProperties.get("ignite.update.status.params");
+    private static final String CHARSET = "UTF-8";
+
+    /** Version comparator. */
+    private static final VersionComparator VER_COMPARATOR = new VersionComparator();
 
     /** Throttling for logging out. */
     private static final long THROTTLE_PERIOD = 24 * 60 * 60 * 1000; // 1 day.
@@ -114,15 +64,15 @@
     /** Sleep milliseconds time for worker thread. */
     private static final int WORKER_THREAD_SLEEP_TIME = 5000;
 
-    /** Default url for request GridGain updates. */
-    static final String DEFAULT_GRIDGAIN_UPDATES_URL = "https://www.gridgain.com/notifier/update";
+    /** Default URL for request Ignite updates. */
+    private static final String DEFAULT_IGNITE_UPDATES_URL = "https://ignite.apache.org/latest";
+
+    /** Default HTTP parameter for request Ignite updates. */
+    private static final String DEFAULT_IGNITE_UPDATES_PARAMS = "?ver=";
 
     /** Grid version. */
     private final String ver;
 
-    /** Discovery SPI. */
-    private final GridDiscoveryManager discoSpi;
-
     /** Error during obtaining data. */
     private volatile Exception err;
 
@@ -138,21 +88,6 @@
     /** Whether or not to report only new version. */
     private volatile boolean reportOnlyNew;
 
-    /** System properties. */
-    private final String vmProps;
-
-    /** Plugins information for request. */
-    private final String pluginsVers;
-
-    /** Kernal gateway. */
-    private final GridKernalGateway gw;
-
-    /** Number of server nodes in topology. */
-    private int srvNodes = 0;
-
-    /** Edition of GridGain */
-    private String product;
-
     /** */
     private long lastLog = -1;
 
@@ -162,155 +97,58 @@
     /** Worker thread to process http request. */
     private final Thread workerThread;
 
-    /** Http client for getting Ignite updates. */
+    /** Http client for getting Ignite updates */
     private final HttpIgniteUpdatesChecker updatesChecker;
-
-    /** Excluded VM props. */
-    private static final Set<String> PROPS_TO_EXCLUDE = new HashSet<>();
-
-    static {
-        PROPS_TO_EXCLUDE.add("sun.boot.library.path");
-        PROPS_TO_EXCLUDE.add("sun.boot.class.path");
-        PROPS_TO_EXCLUDE.add("java.class.path");
-        PROPS_TO_EXCLUDE.add("java.endorsed.dirs");
-        PROPS_TO_EXCLUDE.add("java.library.path");
-        PROPS_TO_EXCLUDE.add("java.home");
-        PROPS_TO_EXCLUDE.add("java.ext.dirs");
-        PROPS_TO_EXCLUDE.add("user.dir");
-        PROPS_TO_EXCLUDE.add("user.home");
-        PROPS_TO_EXCLUDE.add("user.name");
-        PROPS_TO_EXCLUDE.add("IGNITE_HOME");
-        PROPS_TO_EXCLUDE.add("IGNITE_CONFIG_URL");
-    }
 
     /**
      * Creates new notifier with default values.
      *
      * @param igniteInstanceName igniteInstanceName
      * @param ver Compound Ignite version.
-     * @param gw Kernal gateway.
-     * @param discovery Discovery SPI.
-     * @param pluginProviders Kernal gateway.
      * @param reportOnlyNew Whether or not to report only new version.
      * @param updatesChecker Service for getting Ignite updates
      * @throws IgniteCheckedException If failed.
      */
-    GridUpdateNotifier(String igniteInstanceName, String ver, GridKernalGateway gw,
-        GridDiscoveryManager discovery,
-        Collection<PluginProvider> pluginProviders,
-        boolean reportOnlyNew, HttpIgniteUpdatesChecker updatesChecker) throws IgniteCheckedException {
-        try {
-            this.ver = regularize(ver);
-            this.igniteInstanceName = igniteInstanceName == null ? "null" : igniteInstanceName;
-            this.gw = gw;
-            this.updatesChecker = updatesChecker;
-
-            SB pluginsBuilder = new SB();
-
-            for (PluginProvider provider : pluginProviders)
-                pluginsBuilder.a("&").a(provider.name() + "-plugin-version").a("=").
-                    a(encode(Optional.ofNullable(provider.version()).orElse("UNKNOWN"), CHARSET));
-
-            pluginsVers = pluginsBuilder.toString();
-
-            this.reportOnlyNew = reportOnlyNew;
-
-            vmProps = getSystemProperties();
-
-            product = checkProduct();
-
-            discoSpi = discovery;
-
-            workerThread = new Thread(new Runnable() {
-                @Override public void run() {
-                    try {
-                        while (!Thread.currentThread().isInterrupted()) {
-                            Runnable cmd0 = cmd.getAndSet(null);
-
-                            if (cmd0 != null)
-                                cmd0.run();
-                            else
-                                //noinspection BusyWait
-                                Thread.sleep(WORKER_THREAD_SLEEP_TIME);
-                        }
-                    }
-                    catch (InterruptedException ignore) {
-                        // No-op.
+    GridUpdateNotifier(
+        String igniteInstanceName,
+        String ver,
+        boolean reportOnlyNew,
+        HttpIgniteUpdatesChecker updatesChecker
+    ) throws IgniteCheckedException {
+        this.ver = ver;
+        this.igniteInstanceName = igniteInstanceName == null ? "null" : igniteInstanceName;
+        this.updatesChecker = updatesChecker;
+        this.reportOnlyNew = reportOnlyNew;
+
+        workerThread = new Thread(new Runnable() {
+            @Override public void run() {
+                try {
+                    while(!Thread.currentThread().isInterrupted()) {
+                        Runnable cmd0 = cmd.getAndSet(null);
+
+                        if (cmd0 != null)
+                            cmd0.run();
+                        else
+                            Thread.sleep(WORKER_THREAD_SLEEP_TIME);
                     }
                 }
-            }, "upd-ver-checker");
-
-            workerThread.setDaemon(true);
-
-            workerThread.start();
-        }
-        catch (UnsupportedEncodingException e) {
-            throw new IgniteCheckedException("Failed to encode.", e);
-        }
-    }
-
-    /**
-     * Check product version.
-     *
-     * @return CE, EE or UE
-     */
-    private String checkProduct() {
-        String res = COMMUNITY_EDITION;
-
-        try {
-            Class c = Class.forName("org.gridgain.grid.internal.processors.cache.database.SnapshotsMessageFactory");
-            res = ULTIMATE_EDITION;
-        }
-        catch (ClassNotFoundException e) {
-            try {
-                Class c = Class.forName("org.gridgain.grid.persistentstore.GridSnapshot");
-                res = ENTERPRISE_EDITION;
-            }
-            catch (ClassNotFoundException e1) {
-                // NO-OP.
-            }
-        }
-
-        return res;
-    }
-
-    /**
-     * Regularize version. Version 8.7.3-pXXX should be equal to 8.7.3-pYYY
-     *
-     * @param ver Version.
-     * @return Regularized version.
-     */
-    private String regularize(String ver) {
-        int pos = ver.indexOf('-');
-        return ver.substring(0, pos >= 0 ? pos : ver.length());
-    }
-
-    /**
-     * Gets system properties.
-     *
-     * @return System properties.
-     */
-    private static String getSystemProperties() {
-        try {
-            StringWriter sw = new StringWriter();
-
-            try {
-                Properties snapshot = IgniteSystemProperties.snapshot();
-
-                for (String toExclude : PROPS_TO_EXCLUDE)
-                    snapshot.remove(toExclude);
-
-                snapshot.store(new PrintWriter(sw), "");
-            }
-            catch (IOException ignore) {
-                return null;
-            }
-
-            return sw.toString();
-        }
-        catch (SecurityException ignore) {
-            return null;
-        }
+                catch (InterruptedException ignore) {
+                    // No-op.
+                }
+            }
+        }, "upd-ver-checker");
+
+        workerThread.setDaemon(true);
+
+        workerThread.start();
+    }
+
+    /**
+     * Creates new notifier with default Ignite updates URL
+     */
+    GridUpdateNotifier(String igniteInstanceName, String ver, boolean reportOnlyNew) throws IgniteCheckedException {
+        this(igniteInstanceName, ver, reportOnlyNew,
+            new HttpIgniteUpdatesChecker(DEFAULT_IGNITE_UPDATES_URL, DEFAULT_IGNITE_UPDATES_PARAMS + ver, CHARSET));
     }
 
     /**
@@ -338,14 +176,15 @@
      * Starts asynchronous process for retrieving latest version data.
      *
      * @param log Logger.
-     */
-    void checkForNewVersion(IgniteLogger log) {
+     * @param first First checking.
+     */
+    void checkForNewVersion(IgniteLogger log, boolean first) {
         assert log != null;
 
         log = log.getLogger(getClass());
 
         try {
-            cmd.set(new UpdateChecker(log));
+            cmd.set(new UpdateChecker(log, first));
         }
         catch (RejectedExecutionException e) {
             U.error(log, "Failed to schedule a thread due to execution rejection (safely ignoring): " +
@@ -368,25 +207,30 @@
 
         downloadUrl = downloadUrl != null ? downloadUrl : IgniteKernal.SITE;
 
-        if (latestVer != null)
-            if (latestVer.equals(ver)) {
+        if (latestVer != null) {
+            int cmp = VER_COMPARATOR.compare(latestVer, ver);
+
+            if (cmp == 0) {
                 if (!reportOnlyNew)
                     throttle(log, false, "Your version is up to date.");
             }
-            else
+            else if (cmp > 0)
                 throttle(log, true, "New version is available at " + downloadUrl + ": " + latestVer);
-        else if (!reportOnlyNew)
-            throttle(log, false, "Update status is not available.");
-    }
-
-    /**
+        }
+        else
+            if (!reportOnlyNew)
+                throttle(log, false, "Update status is not available.");
+    }
+
+    /**
+     *
      * @param log Logger to use.
      * @param warn Whether or not this is a warning.
      * @param msg Message to log.
      */
     private void throttle(IgniteLogger log, boolean warn, String msg) {
-        assert (log != null);
-        assert (msg != null);
+        assert(log != null);
+        assert(msg != null);
 
         long now = U.currentTimeMillis();
 
@@ -418,42 +262,33 @@
         /** Logger. */
         private final IgniteLogger log;
 
+        /** First. */
+        private final boolean first;
+
         /**
          * Creates checked with given logger.
          *
          * @param log Logger.
          */
-        UpdateChecker(IgniteLogger log) {
+        UpdateChecker(IgniteLogger log, boolean first) {
             super(igniteInstanceName, "grid-version-checker", log);
 
             this.log = log.getLogger(getClass());
+            this.first = first;
         }
 
         /** {@inheritDoc} */
         @Override protected void body() throws InterruptedException {
             try {
-                String stackTrace = gw != null ? gw.userStackTrace() : null;
-
-                srvNodes = discoSpi.serverNodes(discoSpi.topologyVersionEx()).size();
-
-                String postParams =
-                    "igniteInstanceName=" + encode(igniteInstanceName, CHARSET) +
-                        (!F.isEmpty(updStatusParams) ? "&" + updStatusParams : "") +
-                        "&srvNodes=" + srvNodes +
-                        "&product=" + product +
-                        (!F.isEmpty(stackTrace) ? "&stackTrace=" + encode(stackTrace, CHARSET) : "") +
-                        (!F.isEmpty(vmProps) ? "&vmProps=" + encode(vmProps, CHARSET) : "") +
-                        pluginsVers;
-
                 if (!isCancelled()) {
                     try {
-                        String updatesRes = updatesChecker.getUpdates(postParams);
+                        String updatesRes = updatesChecker.getUpdates(first);
 
                         String[] lines = updatesRes.split("\n");
 
                         for (String line : lines) {
                             if (line.contains("version"))
-                                latestVer = regularize(obtainVersionFrom(line));
+                                latestVer = obtainVersionFrom(line);
                             else if (line.contains("downloadUrl"))
                                 downloadUrl = obtainDownloadUrlFrom(line);
                         }
@@ -479,8 +314,8 @@
         /**
          * Gets the version from the current {@code node}, if one exists.
          *
-         * @param line Line which contains value for extract.
-         * @param metaName Name for extract.
+         * @param  line Line which contains value for extract.
+         * @param  metaName Name for extract.
          * @return Version or {@code null} if one's not found.
          */
         @Nullable private String obtainMeta(String metaName, String line) {
@@ -493,7 +328,7 @@
         /**
          * Gets the version from the current {@code node}, if one exists.
          *
-         * @param line Line which contains value for extract.
+         * @param  line Line which contains value for extract.
          * @return Version or {@code null} if one's not found.
          */
         @Nullable private String obtainVersionFrom(String line) {
@@ -510,4 +345,35 @@
             return obtainMeta("downloadUrl=", line);
         }
     }
+
+    /**
+     * Ignite version comparator.
+     */
+    private static final class VersionComparator implements Comparator<String> {
+        /** Dot pattern. */
+        private static final String DOT_PATTERN = "\\.";
+
+        /** Dash pattern. */
+        private static final String DASH_PATTERN = "-";
+
+        /** {@inheritDoc} */
+        @Override public int compare(String o1, String o2) {
+            if (o1.equals(o2))
+                return 0;
+
+            String[] ver1 = o1.split(DOT_PATTERN, 3);
+            String[] ver2 = o2.split(DOT_PATTERN, 3);
+
+            assert ver1.length == 3;
+            assert ver2.length == 3;
+
+            if (Integer.valueOf(ver1[0]) >= Integer.valueOf(ver2[0]) &&
+                Integer.valueOf(ver1[1]) >= Integer.valueOf(ver2[1]) &&
+                Integer.valueOf(ver1[2].split(DASH_PATTERN)[0]) >= Integer.valueOf(ver2[2].split(DASH_PATTERN)[0]))
+
+                return 1;
+            else
+                return -1;
+        }
+    }
 }