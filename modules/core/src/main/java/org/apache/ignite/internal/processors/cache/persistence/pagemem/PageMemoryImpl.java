--- conflicted
+++ resolved
@@ -2691,129 +2691,6 @@
         }
     }
 
-<<<<<<< HEAD
-    /** Replace candidate attr holder. */
-    protected static class PageWithAttrHolder implements Comparable<PageWithAttrHolder> {
-        /** Timestamp. */
-        protected final long ts;
-
-        /** Absolute pointer. */
-        protected final long absAddr;
-
-        /** Relative pointer. */
-        private final long relAddr;
-
-        /** Earlier precalculated page id.*/
-        private final FullPageId fullId;
-
-        /** Page is dirty flag. */
-        protected final boolean dirty;
-
-        /** Page with meta info flag. */
-        protected final boolean meta;
-
-        /**
-         * Constructor. For test purpose only !!! We still can`n mock static methods.
-         *
-         * @param absAddr Absolute pointer.
-         * @param relAddr Relative pointer.
-         * @param fullId Full page id.
-         * @param ts Timestamp.
-         * @param dirty Dirty flag.
-         * @param meta Meta flag.
-         */
-        protected PageWithAttrHolder(
-            long absAddr,
-            long relAddr,
-            FullPageId fullId,
-            long ts,
-            boolean dirty,
-            boolean meta
-        ) {
-            this.relAddr = relAddr;
-            this.absAddr = absAddr;
-            this.ts = ts;
-            this.fullId = fullId;
-            this.dirty = dirty;
-            this.meta = meta;
-        }
-
-        /**
-         * Constructor.
-         *
-         * @param absAddr Absolute pointer.
-         * @param relAddr Relative pointer.
-         * @param fullId Full page id.
-         */
-        PageWithAttrHolder(long absAddr, long relAddr, FullPageId fullId) {
-            this.relAddr = relAddr;
-            this.absAddr = absAddr;
-            this.ts = PageHeader.readTimestamp(absAddr);
-            this.fullId = fullId;
-            this.dirty = isDirty(absAddr);
-            this.meta = isStoreMetadataPage(absAddr);
-        }
-
-        /** {@inheritDoc} */
-        @Override public int compareTo(@NotNull PageWithAttrHolder pageIn) {
-            if (meta && pageIn.meta)
-                return Long.compare(ts, pageIn.ts);
-
-            if (meta || pageIn.meta)
-                return meta ? 1 : -1;
-
-            if (dirty == pageIn.dirty)
-                return Long.compare(ts, pageIn.ts);
-
-            return dirty ? 1 : -1;
-        }
-
-        /** {@inheritDoc} */
-        @Override public boolean equals(Object o) {
-            if (!(o instanceof PageWithAttrHolder))
-                return false;
-
-            return absAddr == ((PageWithAttrHolder) o).absAddr;
-        }
-
-        /** {@inheritDoc} */
-        @Override public int hashCode() {
-            return (int)(absAddr ^ (absAddr >>> 32));
-        }
-
-        /** {@inheritDoc} */
-        @Override public String toString() {
-            return "absAddr=" + absAddr + " ts=" + ts + " dirty=" + dirty + " meta=" + meta;
-        }
-
-        /**
-         * @param absPageAddr Absolute page address
-         * @return {@code True} if page is related to partition metadata, which is loaded in saveStoreMetadata().
-         */
-        private boolean isStoreMetadataPage(long absPageAddr) {
-            try {
-                long dataAddr = absPageAddr + PAGE_OVERHEAD;
-
-                int type = PageIO.getType(dataAddr);
-                int ver = PageIO.getVersion(dataAddr);
-
-                if (type == 0)
-                    return false;  // Skip. Most likely page has been allocated recently and is not initialized yet.
-
-                PageIO io = PageIO.getPageIO(type, ver);
-
-                return io instanceof PagePartitionMetaIO
-                    || io instanceof PagesListMetaIO
-                    || io instanceof PagePartitionCountersIO;
-            }
-            catch (IgniteCheckedException ignored) {
-                return false;
-            }
-        }
-    }
-
-=======
->>>>>>> 2fcc1d42
     /**
      * Throttling enabled and its type enum.
      */
