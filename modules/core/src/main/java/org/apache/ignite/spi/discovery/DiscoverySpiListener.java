--- conflicted
+++ resolved
@@ -16,11 +16,7 @@
 
 package org.apache.ignite.spi.discovery;
 
-import java.util.Collection;
-import java.util.Collections;
-import java.util.Map;
 import org.apache.ignite.cluster.ClusterNode;
-import org.apache.ignite.events.DiscoveryEvent;
 import org.apache.ignite.lang.IgniteFuture;
 
 /**
@@ -40,27 +36,9 @@
     /**
      * Notification for grid node discovery events.
      *
-     * @param type Node discovery event type. See {@link DiscoveryEvent}
-     * @param topVer Topology version or {@code 0} if configured discovery SPI implementation
-     *      does not support versioning.
-     * @param node Node affected (e.g. newly joined node, left node, failed node or local node).
-     * @param topSnapshot Topology snapshot after event has been occurred (e.g. if event is
-     *      {@code EVT_NODE_JOINED}, then joined node will be in snapshot).
-     * @param topHist Topology snapshots history, {@code null} if first discovery event.
-     * @param data Data for custom event, {@code null} if not a discovery event.
+     * @param notification Discovery notification object.
      *
      * @return A future that will be completed when notification process has finished.
      */
-<<<<<<< HEAD
-
     public IgniteFuture<?> onDiscovery(DiscoveryNotification notification);
-=======
-    public IgniteFuture<?> onDiscovery(
-        int type,
-        long topVer,
-        ClusterNode node,
-        Collection<ClusterNode> topSnapshot,
-        Map<Long, Collection<ClusterNode>> topHist,
-        DiscoverySpiCustomMessage data);
->>>>>>> 84e7b13a
 }