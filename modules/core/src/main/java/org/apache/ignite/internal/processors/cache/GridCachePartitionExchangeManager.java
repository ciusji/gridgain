--- conflicted
+++ resolved
@@ -54,6 +54,7 @@
 import org.apache.ignite.cluster.ClusterGroup;
 import org.apache.ignite.cluster.ClusterGroupEmptyException;
 import org.apache.ignite.cluster.ClusterNode;
+import org.apache.ignite.cluster.ClusterState;
 import org.apache.ignite.configuration.CacheConfiguration;
 import org.apache.ignite.configuration.IgniteConfiguration;
 import org.apache.ignite.events.BaselineChangedEvent;
@@ -61,6 +62,7 @@
 import org.apache.ignite.events.ClusterStateChangeEvent;
 import org.apache.ignite.events.DiscoveryEvent;
 import org.apache.ignite.events.Event;
+import org.apache.ignite.events.EventType;
 import org.apache.ignite.failure.FailureContext;
 import org.apache.ignite.internal.IgniteClientDisconnectedCheckedException;
 import org.apache.ignite.internal.IgniteDiagnosticAware;
@@ -154,6 +156,7 @@
 import static org.apache.ignite.IgniteSystemProperties.IGNITE_PRELOAD_RESEND_TIMEOUT;
 import static org.apache.ignite.IgniteSystemProperties.IGNITE_THREAD_DUMP_ON_EXCHANGE_TIMEOUT;
 import static org.apache.ignite.IgniteSystemProperties.getLong;
+import static org.apache.ignite.events.EventType.EVT_BASELINE_CHANGED;
 import static org.apache.ignite.events.EventType.EVT_CLUSTER_ACTIVATED;
 import static org.apache.ignite.events.EventType.EVT_CLUSTER_DEACTIVATED;
 import static org.apache.ignite.events.EventType.EVT_CLUSTER_STATE_CHANGED;
@@ -598,46 +601,21 @@
 
                     exchFut = exchangeFuture(exchId, evt, cache, exchActions, null);
 
-<<<<<<< HEAD
-                    exchFut.listen(f -> onClusterStateChangeFinish(f, exchActions));
-=======
-                    GridKernalContext ctx = cctx.kernalContext();
                     boolean baselineChanging;
 
                     if (stateChangeMsg.forceChangeBaselineTopology())
                         baselineChanging = true;
                     else {
-                        DiscoveryDataClusterState state = ctx.state().clusterState();
+                        DiscoveryDataClusterState state = cctx.kernalContext().state().clusterState();
 
                         assert state.transition() : state;
 
                         baselineChanging = state.baselineChanging()
                             // Or it is the first activation.
-                            || state.active() && !state.previouslyActive() && state.previousBaselineTopology() == null;
-                    }
-
-                    exchFut.listen(f -> {
-                        if (exchActions.activate())
-                            recordEvent("Cluster activated.", EventType.EVT_CLUSTER_ACTIVATED);
-                        else if (exchActions.deactivate())
-                            recordEvent("Cluster deactivated.", EventType.EVT_CLUSTER_DEACTIVATED);
-
-                        if (baselineChanging) {
-                            ctx.getStripedExecutorService().execute(CLUSTER_ACTIVATION_EVT_STRIPE_ID, new Runnable() {
-                                @Override public void run() {
-                                    if (ctx.event().isRecordable(EventType.EVT_BASELINE_CHANGED)) {
-                                        ctx.event().record(new BaselineChangedEvent(
-                                            ctx.discovery().localNode(),
-                                            "Baseline changed.",
-                                            EventType.EVT_BASELINE_CHANGED,
-                                            ctx.cluster().get().currentBaselineTopology()
-                                        ));
-                                    }
-                                }
-                            });
-                        }
-                    });
->>>>>>> 20105382
+                            || state.active() && !ClusterState.active(state.lastState()) && state.previousBaselineTopology() == null;
+                    }
+
+                    exchFut.listen(f -> onClusterStateChangeFinish(f, exchActions, baselineChanging));
                 }
             }
             else if (customMsg instanceof DynamicCacheChangeBatch) {
@@ -739,14 +717,19 @@
     }
 
     /** */
-    private void onClusterStateChangeFinish(IgniteInternalFuture<AffinityTopologyVersion> fut, ExchangeActions exchActions) {
+    private void onClusterStateChangeFinish(
+        IgniteInternalFuture<AffinityTopologyVersion> fut,
+        ExchangeActions exchActions,
+        boolean baselineChanging
+    ) {
         A.notNull(exchActions, "exchActions");
 
         GridEventStorageManager evtMngr = cctx.kernalContext().event();
 
         if (exchActions.activate() && evtMngr.isRecordable(EVT_CLUSTER_ACTIVATED) ||
             exchActions.deactivate() && evtMngr.isRecordable(EVT_CLUSTER_DEACTIVATED) ||
-            exchActions.changedClusterState() && evtMngr.isRecordable(EVT_CLUSTER_STATE_CHANGED)
+            exchActions.changedClusterState() && evtMngr.isRecordable(EVT_CLUSTER_STATE_CHANGED) ||
+            baselineChanging && evtMngr.isRecordable(EVT_BASELINE_CHANGED)
         ) {
             List<Event> evts = new ArrayList<>(2);
 
@@ -770,6 +753,15 @@
                 collectionUsed = true;
 
                 evts.add(new ClusterActivationEvent(locNode, "Cluster deactivated.", EVT_CLUSTER_DEACTIVATED, bltNodes));
+            }
+
+            if (baselineChanging && evtMngr.isRecordable(EVT_BASELINE_CHANGED)) {
+                if (collectionUsed && bltNodes != null)
+                    bltNodes = new ArrayList<>(bltNodes);
+
+                collectionUsed = true;
+
+                evts.add(new BaselineChangedEvent(locNode, "Baseline changed.", EVT_BASELINE_CHANGED, bltNodes));
             }
 
             if (exchActions.changedClusterState() && evtMngr.isRecordable(EVT_CLUSTER_STATE_CHANGED)) {
