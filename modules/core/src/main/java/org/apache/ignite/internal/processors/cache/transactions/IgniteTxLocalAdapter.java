--- conflicted
+++ resolved
@@ -404,11 +404,8 @@
         boolean skipVals,
         boolean needVer,
         boolean keepBinary,
-<<<<<<< HEAD
         boolean recovery,
-=======
         final ExpiryPolicy expiryPlc,
->>>>>>> 0b996e62
         final GridInClosure3<KeyCacheObject, Object, GridCacheVersion> c
     ) {
         assert cacheCtx.isLocal() : cacheCtx.name();
@@ -1525,11 +1522,8 @@
                 skipVals,
                 needReadVer,
                 !deserializeBinary,
-<<<<<<< HEAD
                 recovery,
-=======
                 expiryPlc,
->>>>>>> 0b996e62
                 new GridInClosure3<KeyCacheObject, Object, GridCacheVersion>() {
                     @Override public void apply(KeyCacheObject key, Object val, GridCacheVersion loadVer) {
                         if (isRollbackOnly()) {
@@ -2087,11 +2081,8 @@
                     /*read through*/(entryProcessor != null || cacheCtx.config().isLoadPreviousValue()) && !skipStore,
                     retval,
                     keepBinary,
-<<<<<<< HEAD
-                    recovery);
-=======
+                    recovery,
                     expiryPlc);
->>>>>>> 0b996e62
             }
 
             return new GridFinishedFuture<>();
@@ -2262,11 +2253,8 @@
                     /*read through*/(invokeMap != null || cacheCtx.config().isLoadPreviousValue()) && !skipStore,
                     retval,
                     keepBinary,
-<<<<<<< HEAD
-                    recovery);
-=======
+                    recovery,
                     expiryPlc);
->>>>>>> 0b996e62
             }
 
             return new GridFinishedFuture<>();
@@ -2286,12 +2274,9 @@
      * @param hasFilters {@code True} if filters not empty.
      * @param readThrough Read through flag.
      * @param retval Return value flag.
-<<<<<<< HEAD
      * @param keepBinary Keep binary flag.
      * @param recovery Recovery flag.
-=======
      * @param expiryPlc Expiry policy.
->>>>>>> 0b996e62
      * @return Load future.
      */
     private IgniteInternalFuture<Void> loadMissing(
@@ -2306,12 +2291,8 @@
         final boolean readThrough,
         final boolean retval,
         final boolean keepBinary,
-<<<<<<< HEAD
-        final boolean recovery
-    ) {
-=======
+        final boolean recovery,
         final ExpiryPolicy expiryPlc) {
->>>>>>> 0b996e62
         GridInClosure3<KeyCacheObject, Object, GridCacheVersion> c =
             new GridInClosure3<KeyCacheObject, Object, GridCacheVersion>() {
                 @Override public void apply(KeyCacheObject key,
@@ -2385,11 +2366,8 @@
             /*skipVals*/singleRmv,
             needReadVer,
             keepBinary,
-<<<<<<< HEAD
             recovery,
-=======
             expiryPlc,
->>>>>>> 0b996e62
             c);
     }
 
