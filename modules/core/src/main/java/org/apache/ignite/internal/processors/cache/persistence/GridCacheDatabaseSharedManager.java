--- conflicted
+++ resolved
@@ -717,15 +717,8 @@
                 cctx.igniteInstanceName(),
                 persistenceCfg.getCheckpointThreads(),
                 persistenceCfg.getCheckpointThreads(),
-<<<<<<< HEAD
-                30_000, // A value is ignored if corePoolSize equals to maxPoolSize
-                new LinkedBlockingQueue<>(),
-                GridIoPolicy.UNDEFINED,
-                cctx.kernalContext().uncaughtExceptionHandler()
-=======
                 30_000,
                 new LinkedBlockingQueue<Runnable>()
->>>>>>> 7504880a
             );
     }
 
