--- conflicted
+++ resolved
@@ -4175,14 +4175,10 @@
 
                 fillCacheGroupState(cpRec);
 
-<<<<<<< HEAD
                 if (curr.nextSnapshot())
                     snapFut = snapshotMgr.onMarkCheckPointBegin(curr.snapshotOperation(), cpRec, ctx0.partitionStatMap());
 
-                //There are allowable to replace pages only after checkpoint entry was stored to disk.
-=======
                 // There are allowable to replace pages only after checkpoint entry was stored to disk.
->>>>>>> 69735319
                 cpPagesHolder = beginAllCheckpoints(curr.futureFor(MARKER_STORED_TO_DISK));
 
                 dirtyPagesCount = cpPagesHolder.pagesNum();
