--- conflicted
+++ resolved
@@ -12447,13 +12447,6 @@
     }
 
     /**
-<<<<<<< HEAD
-     * @param enabled Parameter.
-     * @return Returns "enabled" or "disabled" string.
-     */
-    public static String enabledString(boolean enabled) {
-        return enabled ? "enabled" : "disabled";
-=======
      * Getting the total size of uncompressed data in zip.
      *
      * @param zip Zip file.
@@ -12471,6 +12464,13 @@
 
             return size;
         }
->>>>>>> f5397077
+    }
+
+    /**
+     * @param enabled Parameter.
+     * @return Returns "enabled" or "disabled" string.
+     */
+    public static String enabledString(boolean enabled) {
+        return enabled ? "enabled" : "disabled";
     }
 }