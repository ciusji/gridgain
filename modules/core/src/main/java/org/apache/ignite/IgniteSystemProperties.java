--- conflicted
+++ resolved
@@ -778,13 +778,14 @@
     public static final String IGNITE_PDS_WAL_REBALANCE_THRESHOLD = "IGNITE_PDS_WAL_REBALANCE_THRESHOLD";
 
     /**
-<<<<<<< HEAD
-     * Prefere historical rebalance if it possible, even if all hieristic say other.
-     * This property is intended for tests only, so that predict rebalance type.
-     * <p/>
-     * Default is {@code false}.
-     */
-    public static final String IGNITE_PREFERE_WAL_REBALANCE = "IGNITE_PREFERE_WAL_REBALANCE";
+     * Margin for WAL iterator, that used for historical rebalance on atomic cache.
+     * It is intended for prevent  partition divergence due to reordering in WAL.
+     * <p>
+     * Default is {@code 5}. Iterator starts from 5 updates earlier than expected.
+     *
+     */
+    public static final String WAL_MARGIN_FOR_ATOMIC_CACHE_HISTORICAL_REBALANCE =
+        "WAL_MARGIN_FOR_ATOMIC_CACHE_HISTORICAL_REBALANCE";
 
     /**
      * Prefer historical rebalance if there's enough history regardless off all heuristics.
@@ -792,16 +793,6 @@
      * Default is {@code false}.
      */
     public static final String IGNITE_PREFER_WAL_REBALANCE = "IGNITE_PREFER_WAL_REBALANCE";
-=======
-     * Margin for WAL iterator, that used for historical rebalance on atomic cache.
-     * It is intended for prevent  partition divergence due to reordering in WAL.
-     * <p>
-     * Default is {@code 5}. Iterator starts from 5 updates earlier than expected.
-     *
-     */
-    public static final String WAL_MARGIN_FOR_ATOMIC_CACHE_HISTORICAL_REBALANCE =
-        "WAL_MARGIN_FOR_ATOMIC_CACHE_HISTORICAL_REBALANCE";
->>>>>>> 2fcc1d42
 
     /** Ignite page memory concurrency level. */
     public static final String IGNITE_OFFHEAP_LOCK_CONCURRENCY_LEVEL = "IGNITE_OFFHEAP_LOCK_CONCURRENCY_LEVEL";
