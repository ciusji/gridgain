--- conflicted
+++ resolved
@@ -232,13 +232,11 @@
         /** Atomic out-of-order update. */
         OUT_OF_ORDER_UPDATE(62, LOGICAL),
 
-<<<<<<< HEAD
+        /** Master key change record. */
+        MASTER_KEY_CHANGE_RECORD(63, LOGICAL),
+
         /** Partition meta page containing tombstone presence flag. */
-        PARTITION_META_PAGE_UPDATE_COUNTERS_V3 (63, PHYSICAL);
-=======
-        /** Master key change record. */
-        MASTER_KEY_CHANGE_RECORD(63, LOGICAL);
->>>>>>> 65e3a68d
+        PARTITION_META_PAGE_UPDATE_COUNTERS_V3(64, PHYSICAL);
 
         /** Index for serialization. Should be consistent throughout all versions. */
         private final int idx;
