--- conflicted
+++ resolved
@@ -224,13 +224,11 @@
         /** Record that indicates that "corrupted" flag should be removed from tracking page. */
         TRACKING_PAGE_REPAIR_DELTA(61, PHYSICAL),
 
-<<<<<<< HEAD
+        /** Atomic out-of-order update. */
+        OUT_OF_ORDER_UPDATE(62, LOGICAL),
+
         /** Master key change record. */
-        MASTER_KEY_CHANGE_RECORD(62, LOGICAL);
-=======
-        /** Atomic out-of-order update. */
-        OUT_OF_ORDER_UPDATE(62, LOGICAL);
->>>>>>> 3715f01a
+        MASTER_KEY_CHANGE_RECORD(63, LOGICAL);
 
         /** Index for serialization. Should be consistent throughout all versions. */
         private final int idx;
