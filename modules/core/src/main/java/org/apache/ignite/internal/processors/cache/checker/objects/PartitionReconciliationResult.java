--- conflicted
+++ resolved
@@ -192,13 +192,9 @@
      *
      */
     public void merge(PartitionReconciliationResult outer) {
-<<<<<<< HEAD
-        this.nodesIdsToConsistenceIdsMap.putAll(outer.nodesIdsToConsistenceIdsMap);
-=======
         assert outer instanceof PartitionReconciliationResult;
 
         this.nodesIdsToConsistenseIdsMap.putAll(outer.nodesIdsToConsistenseIdsMap);
->>>>>>> 65de6b5f
 
         this.inconsistentKeys.putAll(outer.inconsistentKeys);
 
