--- conflicted
+++ resolved
@@ -626,31 +626,6 @@
         // No-op
     }
 
-<<<<<<< HEAD
-    /** {@inheritDoc} */
-    @Override public IgnitePredicate<GridCacheEntryInfo> preloadPredicate() {
-        return preloadPred;
-    }
-
-    /** {@inheritDoc} */
-    @Override public long timeout() {
-        return grp.shared().gridConfig().getRebalanceTimeout();
-    }
-
-    /** {@inheritDoc} */
-    @Override public long batchesPrefetchCount() {
-        return grp.shared().gridConfig().getRebalanceBatchesPrefetchCount();
-    }
-
-    /** {@inheritDoc} */
-    @Override public long throttle() {
-        return grp.shared().gridConfig().getRebalanceThrottle();
-    }
-
-    /** {@inheritDoc} */
-    @Override public int batchSize() {
-        return grp.shared().gridConfig().getRebalanceBatchSize();
-=======
     /**
      * Return demander.
      *
@@ -658,6 +633,5 @@
      * */
     public GridDhtPartitionDemander demander() {
         return demander;
->>>>>>> 79ff33e9
     }
 }