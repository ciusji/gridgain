/*
 * Licensed to the Apache Software Foundation (ASF) under one or more
 * contributor license agreements.  See the NOTICE file distributed with
 * this work for additional information regarding copyright ownership.
 * The ASF licenses this file to You under the Apache License, Version 2.0
 * (the "License"); you may not use this file except in compliance with
 * the License.  You may obtain a copy of the License at
 *
 *      http://www.apache.org/licenses/LICENSE-2.0
 *
 * Unless required by applicable law or agreed to in writing, software
 * distributed under the License is distributed on an "AS IS" BASIS,
 * WITHOUT WARRANTIES OR CONDITIONS OF ANY KIND, either express or implied.
 * See the License for the specific language governing permissions and
 * limitations under the License.
 */

package org.apache.ignite.internal.util.lang;

import java.io.IOException;
import java.nio.file.DirectoryStream;
import java.nio.file.Files;
import java.nio.file.Path;
import java.util.ArrayList;
import java.util.Arrays;
import java.util.Collection;
import java.util.Collections;
import java.util.ConcurrentModificationException;
import java.util.HashMap;
import java.util.HashSet;
import java.util.Iterator;
import java.util.LinkedList;
import java.util.List;
import java.util.Map;
import java.util.NavigableSet;
import java.util.RandomAccess;
import java.util.Set;
import java.util.UUID;
import java.util.concurrent.Callable;
import java.util.concurrent.ConcurrentMap;
import java.util.concurrent.atomic.AtomicInteger;
import javax.cache.Cache;
import org.apache.ignite.IgniteCheckedException;
import org.apache.ignite.IgniteException;
import org.apache.ignite.cluster.ClusterNode;
import org.apache.ignite.internal.IgniteFutureTimeoutCheckedException;
import org.apache.ignite.internal.IgniteInternalFuture;
import org.apache.ignite.internal.util.F0;
import org.apache.ignite.internal.util.GridConcurrentHashSet;
import org.apache.ignite.internal.util.GridEmptyIterator;
import org.apache.ignite.internal.util.GridLeanMap;
import org.apache.ignite.internal.util.GridLeanSet;
import org.apache.ignite.internal.util.lang.gridfunc.AlwaysFalsePredicate;
import org.apache.ignite.internal.util.lang.gridfunc.AlwaysTruePredicate;
import org.apache.ignite.internal.util.lang.gridfunc.AlwaysTrueReducer;
import org.apache.ignite.internal.util.lang.gridfunc.AtomicIntegerFactoryCallable;
import org.apache.ignite.internal.util.lang.gridfunc.CacheEntryGetValueClosure;
import org.apache.ignite.internal.util.lang.gridfunc.CacheEntryHasPeekPredicate;
import org.apache.ignite.internal.util.lang.gridfunc.ClusterNodeGetIdClosure;
import org.apache.ignite.internal.util.lang.gridfunc.ConcurrentDequeFactoryCallable;
import org.apache.ignite.internal.util.lang.gridfunc.ConcurrentHashSetFactoryCallable;
import org.apache.ignite.internal.util.lang.gridfunc.ConcurrentMapFactoryCallable;
import org.apache.ignite.internal.util.lang.gridfunc.ContainsNodeIdsPredicate;
import org.apache.ignite.internal.util.lang.gridfunc.ContainsPredicate;
import org.apache.ignite.internal.util.lang.gridfunc.EqualsClusterNodeIdPredicate;
import org.apache.ignite.internal.util.lang.gridfunc.EqualsUuidPredicate;
import org.apache.ignite.internal.util.lang.gridfunc.FlatCollectionWrapper;
import org.apache.ignite.internal.util.lang.gridfunc.FlatIterator;
import org.apache.ignite.internal.util.lang.gridfunc.HasEqualIdPredicate;
import org.apache.ignite.internal.util.lang.gridfunc.HasNotEqualIdPredicate;
import org.apache.ignite.internal.util.lang.gridfunc.IdentityClosure;
import org.apache.ignite.internal.util.lang.gridfunc.IntSumReducer;
import org.apache.ignite.internal.util.lang.gridfunc.IsAllPredicate;
import org.apache.ignite.internal.util.lang.gridfunc.IsNotAllPredicate;
import org.apache.ignite.internal.util.lang.gridfunc.IsNotNullPredicate;
import org.apache.ignite.internal.util.lang.gridfunc.LongSumReducer;
import org.apache.ignite.internal.util.lang.gridfunc.MapFactoryCallable;
import org.apache.ignite.internal.util.lang.gridfunc.MultipleIterator;
import org.apache.ignite.internal.util.lang.gridfunc.NoOpClosure;
import org.apache.ignite.internal.util.lang.gridfunc.NotContainsPredicate;
import org.apache.ignite.internal.util.lang.gridfunc.NotEqualPredicate;
import org.apache.ignite.internal.util.lang.gridfunc.PredicateCollectionView;
import org.apache.ignite.internal.util.lang.gridfunc.PredicateMapView;
import org.apache.ignite.internal.util.lang.gridfunc.PredicateSetView;
import org.apache.ignite.internal.util.lang.gridfunc.ReadOnlyCollectionView;
import org.apache.ignite.internal.util.lang.gridfunc.ReadOnlyCollectionView2X;
import org.apache.ignite.internal.util.lang.gridfunc.RunnableWrapperClosure;
import org.apache.ignite.internal.util.lang.gridfunc.SetFactoryCallable;
import org.apache.ignite.internal.util.lang.gridfunc.StringConcatReducer;
import org.apache.ignite.internal.util.lang.gridfunc.ToStringClosure;
import org.apache.ignite.internal.util.lang.gridfunc.TransformCollectionView;
import org.apache.ignite.internal.util.lang.gridfunc.TransformFilteringIterator;
import org.apache.ignite.internal.util.lang.gridfunc.TransformMapView;
import org.apache.ignite.internal.util.lang.gridfunc.TransformMapView2;
import org.apache.ignite.internal.util.typedef.F;
import org.apache.ignite.internal.util.typedef.internal.A;
import org.apache.ignite.internal.util.typedef.internal.U;
import org.apache.ignite.lang.IgniteBiClosure;
import org.apache.ignite.lang.IgniteBiTuple;
import org.apache.ignite.lang.IgniteCallable;
import org.apache.ignite.lang.IgniteClosure;
import org.apache.ignite.lang.IgniteInClosure;
import org.apache.ignite.lang.IgnitePredicate;
import org.apache.ignite.lang.IgniteReducer;
import org.jetbrains.annotations.Nullable;
import org.jsr166.ConcurrentLinkedDeque8;
import org.jsr166.ThreadLocalRandom8;

/**
 * Contains factory and utility methods for {@code closures}, {@code predicates}, and {@code tuples}.
 * It also contains functional style collection comprehensions.
 * <p>
 * Most of the methods in this class can be divided into two groups:
 * <ul>
 * <li><b>Factory</b> higher-order methods for closures, predicates and tuples, and</li>
 * <li><b>Utility</b> higher-order methods for processing collections with closures and predicates.</li>
 * </ul>
 * Note that contrary to the usual design this class has substantial number of
 * methods (over 200). This design is chosen to simulate a global namespace
 * (like a {@code Predef} in Scala) to provide general utility and functional
 * programming functionality in a shortest syntactical context using {@code F}
 * typedef.
 * <p>
 * Also note, that in all methods with predicates, null predicate has a {@code true} meaning. So does
 * the empty predicate array.
 */
@SuppressWarnings("unchecked")
public class GridFunc {
    /** */
    private static final GridAbsClosure NOOP = new NoOpClosure();

    /** */
    private static final IgniteClosure IDENTITY = new IdentityClosure();

    /** */
    private static final IgnitePredicate<Object> ALWAYS_TRUE = new AlwaysTruePredicate<>();

    /** */
    private static final IgnitePredicate<Object> ALWAYS_FALSE = new AlwaysFalsePredicate<>();

    /** */
    private static final IgniteCallable<?> DEQUE_FACTORY = new ConcurrentDequeFactoryCallable();

    /** */
    private static final IgnitePredicate<Object> IS_NOT_NULL = new IsNotNullPredicate();

    /** */
    private static final IgniteCallable<?> SET_FACTORY = new SetFactoryCallable();

    /** */
    private static final IgniteCallable<AtomicInteger> ATOMIC_INT_FACTORY = new AtomicIntegerFactoryCallable();

    /** */
    private static final IgniteCallable<?> MAP_FACTORY = new MapFactoryCallable();

    /** */
    private static final IgniteCallable<?> CONCURRENT_MAP_FACTORY = new ConcurrentMapFactoryCallable();

    /** */
    private static final IgniteCallable<?> CONCURRENT_SET_FACTORY = new ConcurrentHashSetFactoryCallable();

    /** */
    private static final IgniteClosure CACHE_ENTRY_VAL_GET = new CacheEntryGetValueClosure();

    /** */
    private static final IgnitePredicate CACHE_ENTRY_HAS_PEEK_VAL = new CacheEntryHasPeekPredicate();

    /** */
    private static final IgniteClosure<ClusterNode, UUID> NODE2ID = new ClusterNodeGetIdClosure();

    /**
     * Gets predicate that evaluates to {@code true} only for given local node ID.
     *
     * @param locNodeId Local node ID.
     * @param <T> Type of the node.
     * @return Return {@code true} only for the node with given local node ID.
     */
    public static <T extends ClusterNode> IgnitePredicate<T> localNode(final UUID locNodeId) {
        return new HasEqualIdPredicate<>(locNodeId);
    }

    /**
     * Gets predicate that evaluates to {@code false} for given local node ID.
     *
     * @param locNodeId Local node ID.
     * @param <T> Type of the node.
     * @return Return {@code false} for the given local node ID.
     */
    public static <T extends ClusterNode> IgnitePredicate<T> remoteNodes(final UUID locNodeId) {
        return new HasNotEqualIdPredicate<>(locNodeId);
    }

    /**
     * Creates new collection by removing duplicates from the given collection.
     *
     * @param c Collection to remove duplicates from.
     * @param <T> Type of the collection.
     * @return De-duped collection.
     */
    @Deprecated
    public static <T> Collection<T> dedup(Collection<? extends T> c) {
        A.notNull(c, "c");

        Collection<T> set = new GridLeanSet<>();

        set.addAll(c);

        return set;
    }

    /**
     * Calculates sum of all elements.
     * <p>
     * <img src="{@docRoot}/img/sum.png">
     *
     * @param c Collection of elements.
     * @return Sum of all elements.
     */
    public static int sumInt(Iterable<Integer> c) {
        A.notNull(c, "c");

        int sum = 0;

        for (int t : c)
            sum += t;

        return sum;
    }

    /**
     * Gets reducer which always returns {@code true} from {@link org.apache.ignite.lang.IgniteReducer#collect(Object)}
     * method and passed in {@code element} from {@link org.apache.ignite.lang.IgniteReducer#reduce()} method.
     *
     * @param elem Element to return from {@link org.apache.ignite.lang.IgniteReducer#reduce()} method.
     * @param <T> Reducer element type.
     * @return Passed in element.
     */
    public static <T> IgniteReducer<T, T> identityReducer(final T elem) {
        return new AlwaysTrueReducer<>(elem);
    }

    /**
     * Gets reducer closure that calculates sum of integer elements.
     * <p>
     * <img src="{@docRoot}/img/sum.png">
     *
     * @return Reducer that calculates sum of integer elements.
     */
    @Deprecated
    public static IgniteReducer<Integer, Integer> sumIntReducer() {
        return new IntSumReducer();
    }

    /**
     * Gets reducer closure that calculates sum of long integer elements.
     * <p>
     * <img src="{@docRoot}/img/sum.png">
     *
     * @return Reducer that calculates sum of long integer elements.
     */
    @Deprecated
    public static IgniteReducer<Long, Long> sumLongReducer() {
        return new LongSumReducer();
    }

    /**
     * Creates a range list containing numbers in given range.
     *
     * @param fromIncl Inclusive start of the range.
     * @param toExcl Exclusive stop of the range.
     * @return List containing numbers in range.
     */
    @Deprecated
    public static List<Integer> range(int fromIncl, int toExcl) {
        A.ensure(fromIncl >= 0, "fromIncl >= 0");
        A.ensure(toExcl >= 0, "toExcl >= 0");
        A.ensure(toExcl >= fromIncl, "toExcl > fromIncl");

        if (toExcl == fromIncl)
            return Collections.emptyList();

        List<Integer> list = new ArrayList<>(toExcl - fromIncl);

        for (int i = fromIncl; i < toExcl; i++)
            list.add(i);

        return list;
    }

    /**
     * Concatenates strings using provided delimiter.
     *
     * @param c Input collection.
     * @param delim Delimiter (optional).
     * @return Concatenated string.
     */
    public static String concat(Iterable<String> c, @Nullable String delim) {
        A.notNull(c, "c");

        IgniteReducer<? super String, String> f = new StringConcatReducer(delim);

        for (String x : c)
            if (!f.collect(x))
                break;

        return f.reduce();
    }

    /**
     * Convenient utility method that returns collection of node IDs for a given
     * collection of grid nodes.
     * <p>
     * Note that this method doesn't create a new collection but simply iterates
     * over the input one.
     *
     * @param nodes Collection of grid nodes.
     * @return Collection of node IDs for given collection of grid nodes.
     */
    public static Collection<UUID> nodeIds(@Nullable Collection<? extends ClusterNode> nodes) {
        if (nodes == null || nodes.isEmpty())
            return Collections.emptyList();

        return F.viewReadOnly(nodes, node2id());
    }

    /**
     * Gets random value from given collection.
     *
     * @param c Input collection (no {@code null} and not emtpy).
     * @param <T> Type of the collection.
     * @return Random value from the input collection.
     */
    @SuppressWarnings("UnusedDeclaration")
    public static <T> T rand(Collection<? extends T> c) {
        A.notNull(c, "c");

        int n = ThreadLocalRandom8.current().nextInt(c.size());

        int i = 0;

        for (T t : c) {
            if (i++ == n)
                return t;
        }

        throw new ConcurrentModificationException();
    }

    /**
     * Gets random value from given list. For random-access lists this
     * operation is O(1), otherwise O(n).
     *
     * @param l Input collection.
     * @param <T> Type of the list elements.
     * @return Random value from the input list.
     */
    @Deprecated
    public static <T> T rand(List<T> l) {
        A.notNull(l, "l");

        return l.get(ThreadLocalRandom8.current().nextInt(l.size()));
    }

    /**
     * Gets random value from given array. This operation
     * does not iterate through array elements and returns immediately.
     *
     * @param c Input collection.
     * @param <T> Type of the collection.
     * @return Random value from the input collection.
     */
    @Deprecated
    public static <T> T rand(T... c) {
        A.notNull(c, "c");

        return c[ThreadLocalRandom8.current().nextInt(c.length)];
    }

    /**
     * Concatenates an element to a collection. If {@code copy} flag is {@code true}, then
     * a new collection will be created and the element and passed in collection will be
     * copied into the new one. The returned collection will be modifiable. If {@code copy}
     * flag is {@code false}, then a read-only view will be created over the element and given
     * collections and no copying will happen.
     *
     * @param cp Copy flag.
     * @param t First element.
     * @param c Second collection.
     * @param <T> Element type.
     * @return Concatenated collection.
     */
    public static <T> Collection<T> concat(boolean cp, @Nullable final T t, @Nullable final Collection<T> c) {
        if (cp) {
            if (isEmpty(c)) {
                Collection<T> l = new ArrayList<>(1);

                l.add(t);

                return l;
            }

            Collection<T> ret = new ArrayList<>(c.size() + 1);

            ret.add(t);
            ret.addAll(c);

            return ret;
        }
        else {
            if (isEmpty(c))
                return Collections.singletonList(t);

            return new ReadOnlyCollectionView<>(c, t);
        }
    }

    /**
     * Concatenates 2 collections into one. If {@code copy} flag is {@code true}, then
     * a new collection will be created and these collections will be copied into the
     * new one. The returned collection will be modifiable. If {@code copy} flag is
     * {@code false}, then a read-only view will be created over given collections
     * and no copying will happen.
     *
     * @param cp Copy flag.
     * @param c1 First collection.
     * @param c2 Second collection.
     * @param <T> Element type.
     * @return Concatenated {@code non-null} collection.
     */
    @SuppressWarnings("ConstantConditions")
    public static <T> Collection<T> concat(boolean cp, @Nullable final Collection<T> c1,
        @Nullable final Collection<T> c2) {
        if (cp) {
            if (isEmpty(c1) && isEmpty(c2))
                return new ArrayList<>(0);

            if (isEmpty(c1))
                return new ArrayList<>(c2);

            if (isEmpty(c2))
                return new ArrayList<>(c1);

            Collection<T> c = new ArrayList<>(c1.size() + c2.size());

            c.addAll(c1);
            c.addAll(c2);

            return c;
        }
        else {
            if (isEmpty(c1) && isEmpty(c2))
                return Collections.emptyList();

            if (isEmpty(c1) || isEmpty(c2)) {
                Collection<T> c = isEmpty(c1) ? c2 : c1;

                assert c != null;

                return c;
            }

            return new ReadOnlyCollectionView2X<>(c1, c2);
        }
    }

    /**
     * Concatenates an elements to an array.
     *
     * @param arr Array.
     * @param obj One or more elements.
     * @return Concatenated array.
     */
    public static <T> T[] concat(@Nullable T[] arr, T... obj) {
        T[] newArr;

        if (arr == null || arr.length == 0)
            newArr = obj;
        else {
            newArr = Arrays.copyOf(arr, arr.length + obj.length);

            System.arraycopy(obj, 0, newArr, arr.length, obj.length);
        }

        return newArr;
    }

    /**
     * Concatenates multiple iterators as single one.
     *
     * @param iters Iterators.
     * @return Single iterator.
     */
    @SuppressWarnings("unchecked")
    public static <T> Iterator<T> concat(Iterator<T> ... iters) {
        if (iters.length == 1)
            return iters[0];

        return concat(asList(iters).iterator());
    }

    /**
     * Concatenates multiple iterators as single one.
     *
     * @param iters Iterator over iterators.
     * @return Single iterator.
     */
    @SuppressWarnings("unchecked")
    public static <T> Iterator<T> concat(final Iterator<Iterator<T>> iters) {
        if (!iters.hasNext())
            return Collections.<T>emptySet().iterator();

        return new MultipleIterator<>(iters);
    }

    /**
     * Loses all elements in input collection that are contained in {@code filter} collection.
     *
     * @param c Input collection.
     * @param cp If {@code true} method creates new collection not modifying input,
     *      otherwise does <tt>in-place</tt> modifications.
     * @param filter Filter collection. If {@code filter} collection is empty or
     *      {@code null} - no elements are lost.
     * @param <T> Type of collections.
     * @return Collection of remaining elements
     */
    public static <T0, T extends T0> Collection<T> lose(Collection<T> c, boolean cp,
        @Nullable Collection<T0> filter) {
        A.notNull(c, "c");

        return lose(c, cp, F0.in(filter));
    }

    /**
     * Loses all elements in input collection that are evaluated to {@code true} by
     * all given predicates.
     *
     * @param c Input collection.
     * @param cp If {@code true} method creates new collection without modifying the input one,
     *      otherwise does <tt>in-place</tt> modifications.
     * @param p Predicates to filter by. If no predicates provided - no elements are lost.
     * @param <T> Type of collections.
     * @return Collection of remaining elements.
     */
    @Deprecated
    public static <T> Collection<T> lose(Collection<T> c, boolean cp, @Nullable IgnitePredicate<? super T>... p) {
        A.notNull(c, "c");

        Collection<T> res;

        if (!cp) {
            res = c;

            if (isEmpty(p))
                res.clear();
            else if (!isAlwaysFalse(p))
                for (Iterator<T> iter = res.iterator(); iter.hasNext();)
                    if (isAll(iter.next(), p))
                        iter.remove();
        }
        else {
            res = new LinkedList<>();

            if (!isEmpty(p) && !isAlwaysTrue(p))
                for (T t : c)
                    if (!isAll(t, p))
                        res.add(t);
        }

        return res;
    }

    /**
     * Loses all entries in input map that are evaluated to {@code true} by all given predicates.
     *
     * @param m Map to filter.
     * @param cp If {@code true} method creates new map not modifying input, otherwise does
     *      <tt>in-place</tt> modifications.
     * @param p Optional set of predicates to use for filtration. If none provided - original map
     *  will (or its copy) be returned.
     * @param <K> Type of the free variable for the predicate and type of map's keys.
     * @param <V> Type of the free variable for the predicate and type of map's values.
     * @return Filtered map.
     */
    @SuppressWarnings({"unchecked"})
    @Deprecated
    public static <K, V> Map<K, V> lose(Map<K, V> m, boolean cp,
        @Nullable IgnitePredicate<? super Map.Entry<K, V>>... p) {
        A.notNull(m, "m");

        Map<K, V> res;

        if (!cp) {
            res = m;

            if (isEmpty(p))
                res.clear();
            else if (!isAlwaysFalse(p))
                for (Iterator<Map.Entry<K, V>> iter = m.entrySet().iterator(); iter.hasNext();)
                    if (isAll(iter.next(), p))
                        iter.remove();
        }
        else {
            res = U.newHashMap(m.size());

            if (!isEmpty(p) && !isAlwaysTrue(p))
                for (Map.Entry<K, V> e : m.entrySet())
                    if (!F.isAll(e, p))
                        res.put(e.getKey(), e.getValue());
        }

        return res;
    }

    /**
     * Loses all elements in input list that are contained in {@code filter} collection.
     *
     * @param c Input list.
     * @param cp If {@code true} method creates new list not modifying input,
     *      otherwise does <tt>in-place</tt> modifications.
     * @param filter Filter collection. If {@code filter} collection is empty or
     *      {@code null} - no elements are lost.
     * @param <T> Type of list.
     * @return List of remaining elements
     */
    @SuppressWarnings("SuspiciousMethodCalls")
    public static <T> List<T> loseList(List<T> c, boolean cp, @Nullable Collection<? super T> filter) {
        A.notNull(c, "c");

        List<T> res;

        if (!cp) {
            res = c;

            if (filter != null)
                res.removeAll(filter);
        }
        else {
            res = new LinkedList<>();

            for (T t : c) {
                if (filter == null || !filter.contains(t))
                    res.add(t);
            }
        }

        return res;
    }

    /**
     * Loses all elements in input list for which any of the predicates evaluate to {@code true}.
     *
     * @param c Input list.
     * @param cp If {@code true} method creates new list not modifying input,
     *      otherwise does <tt>in-place</tt> modifications.
     * @param p Looses all elements for which any of the predicates evaluate to {@code true}.
     * @param <T> Type of list.
     * @return List of remaining elements
     */
    @Deprecated
    public static <T> List<T> filterList(List<T> c, boolean cp, @Nullable IgnitePredicate<T>... p) {
        A.notNull(c, "c");

        List<T> res;

        if (!cp) {
            res = c;

            if (p != null)
                for (Iterator<T> it = c.iterator(); it.hasNext();)
                    if (isAny(it.next(), p))
                        it.remove();
        }
        else {
            res = new ArrayList<>(c.size());

            for (T t : c)
                if (!isAny(t, p))
                    res.add(t);
        }

        return res;
    }

    /**
     * Gets closure which converts node to node ID.
     *
     * @return Closure which converts node to node ID.
     */
    public static IgniteClosure<ClusterNode, UUID> node2id() {
        return NODE2ID;
    }

    /**
     * Creates grid node predicate evaluating on the given node ID.
     *
     * @param nodeId Node ID for which returning predicate will evaluate to {@code true}.
     * @return Grid node predicate evaluating on the given node ID.
     * @see #idForNodeId(UUID)
     * @see #nodeIds(Collection)
     */
    public static <T extends ClusterNode> IgnitePredicate<T> nodeForNodeId(final UUID nodeId) {
        A.notNull(nodeId, "nodeId");

        return new EqualsClusterNodeIdPredicate<>(nodeId);
    }

    /**
     * Creates grid node predicate evaluating on the given node IDs.
     *
     * @param nodeIds Collection of node IDs.
     * @return Grid node predicate evaluating on the given node IDs.
     * @see #idForNodeId(UUID)
     * @see #nodeIds(Collection)
     */
    public static <T extends ClusterNode> IgnitePredicate<T> nodeForNodeIds(@Nullable final Collection<UUID>
        nodeIds) {
        if (isEmpty(nodeIds))
            return alwaysFalse();

        return new ContainsNodeIdsPredicate<>(nodeIds);
    }

    /**
     * Creates {@link UUID} predicate evaluating on the given node ID.
     *
     * @param nodeId Node ID for which returning predicate will evaluate to {@code true}.
     * @return {@link UUID} predicate evaluating on the given node ID.
     * @see #nodeForNodeId(UUID)
     * @see #nodeIds(Collection)
     */
    public static IgnitePredicate<UUID> idForNodeId(final UUID nodeId) {
        A.notNull(nodeId, "nodeId");

        return new EqualsUuidPredicate(nodeId);
    }

    /**
     * Creates predicates that evaluates to {@code true} for each node in given collection.
     * Note that if collection is empty the result predicate will always evaluate to {@code false}.
     * Implementation simply creates {@link GridNodePredicate} instance.
     *
     * @param nodes Collection of nodes. If none provided - result predicate will always
     *      return {@code false}.
     * @return Predicates that evaluates to {@code true} for each node in given collection.
     */
    public static IgnitePredicate<ClusterNode> nodeForNodes(ClusterNode... nodes) {
        return new GridNodePredicate(nodes);
    }

    /**
     * Retains all elements in input collection that are contained in {@code filter}.
     *
     * @param c Input collection.
     * @param cp If {@code true} method creates collection not modifying input, otherwise does
     *      <tt>in-place</tt> modifications.
     * @param filter Filter collection. If filter collection is {@code null} or empty -
     *      an empty collection will be returned.
     * @param <T> Type of collections.
     * @return Collection of retain elements.
     */
    @Deprecated
    public static <T0, T extends T0> Collection<T> retain(Collection<T> c, boolean cp,
        @Nullable Collection<? extends T0> filter) {
        A.notNull(c, "c");

        return retain(c, cp, F0.in(filter));
    }

    /**
     * Retains all elements in input collection that are evaluated to {@code true}
     * by all given predicates.
     *
     * @param c Input collection.
     * @param cp If {@code true} method creates collection not modifying input, otherwise does
     *      <tt>in-place</tt> modifications.
     * @param p Predicates to filter by. If no predicates provides - all elements
     *      will be retained.
     * @param <T> Type of collections.
     * @return Collection of retain elements.
     */
    public static <T> Collection<T> retain(Collection<T> c, boolean cp, @Nullable IgnitePredicate<? super T>... p) {
        A.notNull(c, "c");

        return lose(c, cp, not(p));
    }

    /**
     * Retains only up to first {@code num} elements in the input collection.
     *
     * @param c Input collection.
     * @param cp If {@code true} method creates collection not modifying input, otherwise does
     *      <tt>in-place</tt> modifications.
     * @param num Maximum number of elements to retain (the actual number can be
     *      less if the input collection contains less elements).
     * @param <T> Type of the collections.
     * @return Collection contains up to {@code num} first elements from the input collection.
     */
    public static <T> Collection<T> retain(Collection<T> c, boolean cp, int num) {
        A.notNull(c, "c");
        A.ensure(num >= 0, "num >= 0");

        Collection<T> res;

        if (!cp) {
            res = c;

            if (num < res.size()) {
                int i = 0;

                for (Iterator<T> iter = res.iterator(); iter.hasNext();) {
                    iter.next();

                    if (i++ >= num)
                        iter.remove();
                }
            }
        }
        else {
            res = new ArrayList<>(num);

            Iterator<? extends T> iter = c.iterator();

            for (int i = 0; i < num && iter.hasNext(); i++)
                res.add(iter.next());
        }

        return res;
    }

    /**
     * Converts array to {@link List}. Note that resulting list cannot
     * be altered in size, as it it based on the passed in array -
     * only current elements can be changed.
     * <p>
     * Note that unlike {@link Arrays#asList(Object[])}, this method is
     * {@code null}-safe. If {@code null} is passed in, then empty list
     * will be returned.
     *
     * @param vals Array of values
     * @param <T> Array type.
     * @return {@link List} instance for array.
     */
    public static <T> List<T> asList(@Nullable T... vals) {
        return isEmpty(vals) ? Collections.<T>emptyList() : Arrays.asList(vals);
    }

    /**
     * Creates new empty iterator.
     *
     * @param <T> Type of the iterator.
     * @return Newly created empty iterator.
     */
    @Deprecated
    public static <T> GridIterator<T> emptyIterator() {
        return new GridEmptyIterator<>();
    }

    /**
     * Flattens collection-of-collections and returns collection over the
     * elements of the inner collections. This method doesn't create any
     * new collections or copies any elements.
     * <p>
     * Note that due to non-copying nature of implementation, the
     * {@link Collection#size() size()} method of resulting collection will have to
     * iterate over all elements to produce size. Method {@link Collection#isEmpty() isEmpty()},
     * however, is constant time and is much more preferable to use instead
     * of {@code 'size()'} method when checking if list is not empty.
     *
     * @param c Input collection of collections.
     * @param <T> Type of the inner collections.
     * @return Iterable over the elements of the inner collections.
     */
    public static <T> Collection<T> flatCollections(@Nullable final Collection<? extends Collection<T>> c) {
        if (F.isEmpty(c))
            return Collections.emptyList();

        return new FlatCollectionWrapper<>(c);
    }

    /**
     * Flattens iterable-of-iterables and returns iterable over the
     * elements of the inner collections. This method doesn't create any
     * new collections or copies any elements.
     *
     * @param c Input collection of collections.
     * @param <T> Type of the inner collections.
     * @return Iterable over the elements of the inner collections.
     */
    public static <T> GridIterator<T> flat(@Nullable final Iterable<? extends Iterable<T>> c) {
        return isEmpty(c) ? GridFunc.<T>emptyIterator() : new FlatIterator<T>(c);
    }

    /**
     * Flattens iterable-of-iterators and returns iterator over the
     * elements of the inner collections. This method doesn't create any
     * new collections or copies any elements.
     *
     * @param c Input iterable of iterators.
     * @return Iterator over the elements of given iterators.
     */
    public static <T> Iterator<T> flatIterators(@Nullable final Iterable<Iterator<T>> c) {
        return isEmpty(c) ? GridFunc.<T>emptyIterator() : new FlatIterator<T>(c);
    }

    /**
     * Converts given runnable to an absolute closure.
     *
     * @param r Runnable to convert to closure. If {@code null} - no-op closure is returned.
     * @return Closure that wraps given runnable. Note that wrapping closure always returns {@code null}.
     */
    @Deprecated
    public static GridAbsClosure as(@Nullable final Runnable r) {
        return new RunnableWrapperClosure(r);
    }

    /**
     * Gets size of the given collection with provided optional predicates.
     *
     * @param c Collection to size.
     * @param p Optional predicates that filters out elements from count.
     * @param <T> Type of the iterator.
     * @return Number of elements in the collection for which all given predicates
     *      evaluates to {@code true}. If no predicates is provided - all elements are counted.
     */
    public static <T> int size(@Nullable Collection<? extends T> c, @Nullable IgnitePredicate<? super T>... p) {
        return c == null || c.isEmpty() ? 0 : isEmpty(p) || isAlwaysTrue(p) ? c.size() : size(c.iterator(), p);
    }

    /**
     * Gets size of the given iterator with provided optional predicates. Iterator
     * will be traversed to get the count.
     *
     * @param it Iterator to size.
     * @param p Optional predicates that filters out elements from count.
     * @param <T> Type of the iterator.
     * @return Number of elements in the iterator for which all given predicates
     *      evaluates to {@code true}. If no predicates is provided - all elements are counted.
     */
    public static <T> int size(@Nullable Iterator<? extends T> it, @Nullable IgnitePredicate<? super T>... p) {
        if (it == null)
            return 0;

        int n = 0;

        if (!isAlwaysFalse(p)) {
            while (it.hasNext()) {
                if (isAll(it.next(), p))
                    n++;
            }
        }

        return n;
    }

    /**
     * Creates write-through light-weight view on given collection with provided predicates. Resulting
     * collection will only "have" elements for which all provided predicates, if any, evaluate
     * to {@code true}. Note that only wrapping collection will be created and no duplication of
     * data will occur. Also note that if array of given predicates is not empty then method
     * {@code size()} uses full iteration through the collection.
     *
     * @param c Input collection that serves as a base for the view.
     * @param p Optional predicates. If predicates are not provided - all elements will be in the view.
     * @param <T> Type of the collection.
     * @return Light-weight view on given collection with provided predicate.
     */
    @SafeVarargs
    public static <T> Collection<T> view(@Nullable final Collection<T> c,
        @Nullable final IgnitePredicate<? super T>... p) {
        if (isEmpty(c) || isAlwaysFalse(p))
            return Collections.emptyList();

        return isEmpty(p) || isAlwaysTrue(p) ? c : new PredicateCollectionView<>(c, p);
    }

    /**
     * Creates read-only light-weight view on given collection with transformation and provided
     * predicates. Resulting collection will only "have" {@code transformed} elements for which
     * all provided predicate, if any, evaluates to {@code true}. Note that only wrapping
     * collection will be created and no duplication of data will occur. Also note that if array
     * of given predicates is not empty then method {@code size()} uses full iteration through
     * the collection.
     *
     * @param c Input collection that serves as a base for the view.
     * @param trans Transformation closure.
     * @param p Optional predicated. If predicates are not provided - all elements will be in the view.
     * @param <T1> Type of the collection.
     * @return Light-weight view on given collection with provided predicate.
     */
    @SuppressWarnings("RedundantTypeArguments")
    @SafeVarargs
    public static <T1, T2> Collection<T2> viewReadOnly(@Nullable final Collection<? extends T1> c,
        final IgniteClosure<? super T1, T2> trans, @Nullable final IgnitePredicate<? super T1>... p) {
        A.notNull(trans, "trans");

        if (isEmpty(c) || isAlwaysFalse(p))
            return Collections.emptyList();

        return new TransformCollectionView<>(c, trans, p);
    }

    /**
     * Creates a view on given list with provided transformer and predicates.
     * Resulting list will only "have" elements for which all provided predicates, if any,
     * evaluate to {@code true}. Note that a new collection will be created and data will
     * be copied.
     *
     * @param c Input list that serves as a base for the view.
     * @param trans Transforming closure from T1 to T2.
     * @param p Optional predicates. If predicates are not provided - all elements will be in the view.
     * @return View on given list with provided predicate.
     */
    @Deprecated
    public static <T1, T2> List<T2> transformList(Collection<? extends T1> c,
        IgniteClosure<? super T1, T2> trans, @Nullable IgnitePredicate<? super T1>... p) {
        A.notNull(c, "c", trans, "trans");

        if (isAlwaysFalse(p))
            return Collections.emptyList();

        return new ArrayList<>(transform(retain(c, true, p), trans));
    }

    /**
     * Creates light-weight view on given map with provided predicates. Resulting map will
     * only "have" keys for which all provided predicates, if any, evaluates to {@code true}.
     * Note that only wrapping map will be created and no duplication of data will occur.
     * Also note that if array of given predicates is not empty then method {@code size()}
     * uses full iteration through the entry set.
     *
     * @param m Input map that serves as a base for the view.
     * @param p Optional predicates. If predicates are not provided - all will be in the view.
     * @param <K> Type of the key.
     * @param <V> Type of the value.
     * @return Light-weight view on given map with provided predicate.
     */
    public static <K0, K extends K0, V0, V extends V0> Map<K, V> view(@Nullable final Map<K, V> m,
        @Nullable final IgnitePredicate<? super K>... p) {
        if (isEmpty(m) || isAlwaysFalse(p))
            return Collections.emptyMap();

        return isEmpty(p) || isAlwaysTrue(p) ? m : new PredicateMapView<>(m, p);
    }

    /**
     * Read-only view on map that supports transformation of values and key filtering. Resulting map will
     * only "have" keys for which all provided predicates, if any, evaluates to {@code true}.
     * Note that only wrapping map will be created and no duplication of data will occur.
     * Also note that if array of given predicates is not empty then method {@code size()}
     * uses full iteration through the entry set.
     *
     * @param m Input map that serves as a base for the view.
     * @param trans Transformer for map value transformation.
     * @param p Optional predicates. If predicates are not provided - all will be in the view.
     * @param <K> Type of the key.
     * @param <V> Type of the input map value.
     * @param <V1> Type of the output map value.
     * @return Light-weight view on given map with provided predicate and transformer.
     */
    public static <K0, K extends K0, V0, V extends V0, V1> Map<K, V1> viewReadOnly(@Nullable final Map<K, V> m,
        final IgniteClosure<V, V1> trans, @Nullable final IgnitePredicate<? super K>... p) {
        A.notNull(trans, "trans");

        if (isEmpty(m) || isAlwaysFalse(p))
            return Collections.emptyMap();

        return new TransformMapView<>(m, trans, p);
    }

    /**
     * Read-only view on map that supports transformation of values and key filtering. Resulting map will
     * only "have" keys for which all provided predicates, if any, evaluates to {@code true}.
     * Note that only wrapping map will be created and no duplication of data will occur.
     * Also note that if array of given predicates is not empty then method {@code size()}
     * uses full iteration through the entry set.
     *
     * @param m Input map that serves as a base for the view.
     * @param trans Transformer for map value transformation.
     * @param p Optional predicates. If predicates are not provided - all will be in the view.
     * @param <K> Type of the key.
     * @param <V> Type of the input map value.
     * @param <V1> Type of the output map value.
     * @return Light-weight view on given map with provided predicate and transformer.
     */
    @Deprecated
    public static <K0, K extends K0, V0, V extends V0, V1> Map<K, V1> viewReadOnly(@Nullable final Map<K, V> m,
        final IgniteBiClosure<K, V, V1> trans, @Nullable final IgnitePredicate<? super K>... p) {
        A.notNull(trans, "trans");

        if (isEmpty(m) || isAlwaysFalse(p))
            return Collections.emptyMap();

        return new TransformMapView2<>(m, trans, p);
    }

    /**
     * Read-only map view of a collection. Resulting map is a lightweight view of an input collection,
     * with filtered elements of an input collection as keys, and closure execution results
     * as values. The map will only contain keys for which all provided predicates, if any, evaluate
     * to {@code true}. Note that only wrapping map will be created and no duplication of data will occur.
     * Also note that if array of given predicates is not empty then method {@code size()}
     * uses full iteration through the entry set.
     *
     * @param c Input collection.
     * @param mapClo Mapping closure, that maps key to value.
     * @param p Optional predicates to filter input collection. If predicates are not provided - all
     *          elements will be in the view.
     * @param <K> Key type.
     * @param <V> Value type.
     * @return Light-weight view on given map with provided predicates and mapping.
     */
    @SuppressWarnings("TypeMayBeWeakened")
    public static <K0, K extends K0, V0, V extends V0> Map<K, V> viewAsMap(@Nullable final Set<K> c,
        final IgniteClosure<? super K, V> mapClo, @Nullable final IgnitePredicate<? super K>... p) {
        A.notNull(mapClo, "trans");

        if (isEmpty(c) || isAlwaysFalse(p))
            return Collections.emptyMap();

        return new PredicateSetView<>(c, mapClo, p);
    }

    /**
     * Tests if given string is {@code null} or empty.
     *
     * @param s String to test.
     * @return Whether or not the given string is {@code null} or empty.
     */
    public static boolean isEmpty(@Nullable String s) {
        return s == null || s.isEmpty();
    }

    /**
     * Tests if the given array is either {@code null} or empty.
     *
     * @param c Array to test.
     * @return Whether or not the given array is {@code null} or empty.
     */
    public static <T> boolean isEmpty(@Nullable T[] c) {
        return c == null || c.length == 0;
    }

    /**
     * Tests if the given array is {@code null}, empty or contains only {@code null} values.
     *
     * @param c Array to test.
     * @return Whether or not the given array is {@code null}, empty or contains only {@code null} values.
     */
    public static <T> boolean isEmptyOrNulls(@Nullable T[] c) {
        if (isEmpty(c))
            return true;

        for (T element : c)
            if (element != null)
                return false;

        return true;
    }

    /**
     * Tests if the given array is either {@code null} or empty.
     *
     * @param c Array to test.
     * @return Whether or not the given array is {@code null} or empty.
     */
    public static boolean isEmpty(@Nullable int[] c) {
        return c == null || c.length == 0;
    }

    /**
     * Tests if the given array is either {@code null} or empty.
     *
     * @param c Array to test.
     * @return Whether or not the given array is {@code null} or empty.
     */
    public static boolean isEmpty(@Nullable byte[] c) {
        return c == null || c.length == 0;
    }

    /**
     * Tests if the given array is either {@code null} or empty.
     *
     * @param c Array to test.
     * @return Whether or not the given array is {@code null} or empty.
     */
    public static boolean isEmpty(@Nullable long[] c) {
        return c == null || c.length == 0;
    }

    /**
     * Tests if the given collection is either {@code null} or empty.
     *
     * @param c Collection to test.
     * @return Whether or not the given collection is {@code null} or empty.
     */
    public static boolean isEmpty(@Nullable Iterable<?> c) {
        return c == null || (c instanceof Collection<?> ? ((Collection<?>) c).isEmpty() : !c.iterator().hasNext());
    }

    /**
     * Tests if the given collection is either {@code null} or empty.
     *
     * @param c Collection to test.
     * @return Whether or not the given collection is {@code null} or empty.
     */
    public static boolean isEmpty(@Nullable Collection<?> c) {
        return c == null || c.isEmpty();
    }

    /**
     * Tests if the given map is either {@code null} or empty.
     *
     * @param m Map to test.
     * @return Whether or not the given collection is {@code null} or empty.
     */
    public static boolean isEmpty(@Nullable Map<?, ?> m) {
        return m == null || m.isEmpty();
    }

    /**
<<<<<<< HEAD
     * Tests if the given path is not {@code null} and is an empty directory.
     *
     * @param dir Path to test.
     * @return Whether or not the given path is not {@code null} and is an empty directory.
     */
    public static boolean isEmptyDirectory(Path dir) {
        if (dir == null || !Files.isDirectory(dir))
            return false;
        try (DirectoryStream<Path> files = Files.newDirectoryStream(dir)) {
            return !files.iterator().hasNext();
        }
        catch (IOException e) {
            throw new IgniteException(e);
        }
    }

    /**
     * Tests if the given path is not {@code null} and is a not empty directory.
     *
     * @param dir Path to test.
     * @return Whether or not the given path is not {@code null} and is a not empty directory.
     */
    public static boolean isNotEmptyDirectory(Path dir) {
        if (dir == null || !Files.isDirectory(dir))
            return false;
        try (DirectoryStream<Path> files = Files.newDirectoryStream(dir)) {
            return files.iterator().hasNext();
        }
        catch (IOException e) {
            throw new IgniteException(e);
        }
    }

    /**
     * Converts collection of numbers to primitive {@code int[]} array.
     *
     * @param col Collection of numbers.
     * @return Array of integers.
     */
    public static int[] toIntArray(Collection<? extends Number> col) {
        if (col == null)
            return null;

        int[] res = new int[col.size()];

        Iterator<? extends Number> iter = col.iterator();

        for (int i = 0; i < res.length; i++)
            res[i] = iter.next().intValue();

        return res;
    }

    /**
     * Utility map getter. This method analogous to {@link #addIfAbsent(Map, Object, Callable)}
     * method but this one doesn't put the default value into the map when key is not found.
     *
     * @param map Map to get value from.
     * @param key Map key (can be {@code null}).
     * @param c Optional factory closure for the default value to be returned in
     *      when {@code key} is not found. If closure is not provided - {@code null} will be returned.
     * @param <K> Map key type.
     * @param <V> Map value type.
     * @return Value for the {@code key} or default value produced by {@code c} if key is not
     *      found (or {@code null} if key is not found and closure is not provided).
     * @throws GridClosureException Thrown in case when callable throws exception.
     * @see #newLinkedList()
     * @see #newList()
     * @see #newSet()
     * @see #newAtomicLong()
     * @see #newAtomicInt()
     * @see #newAtomicRef()
     * @see #newAtomicBoolean()
     */
    @Deprecated
    @Nullable public static <K, V> V returnIfAbsent(Map<? extends K, ? extends V> map, @Nullable K key,
        @Nullable Callable<V> c) {
        A.notNull(map, "map");

        try {
            return !map.containsKey(key) ? c == null ? null : c.call() : map.get(key);
        }
        catch (Exception e) {
            throw wrap(e);
        }
    }

    /**
=======
>>>>>>> 86c40587
     * Returns a factory closure that creates new {@link ConcurrentLinkedDeque8} instance.
     * Note that this method does not create a new closure but returns a static one.
     *
     * @param <T> Type parameters for the created {@link List}.
     * @return Factory closure that creates new {@link List} instance every
     *      time its {@link org.apache.ignite.lang.IgniteOutClosure#apply()} method is called.
     */
    @SuppressWarnings("unchecked")
    public static <T> IgniteCallable<ConcurrentLinkedDeque8<T>> newDeque() {
        return (IgniteCallable<ConcurrentLinkedDeque8<T>>)DEQUE_FACTORY;
    }

    /**
     * Returns a factory closure that creates new {@link AtomicInteger} instance
     * initialized to {@code zero}. Note that this method does not create a new
     * closure but returns a static one.
     *
     * @return Factory closure that creates new {@link AtomicInteger} instance
     *      initialized to {@code zero} every time its {@link org.apache.ignite.lang.IgniteOutClosure#apply()} method is called.
     */
    @Deprecated
    public static IgniteCallable<AtomicInteger> newAtomicInt() {
        return ATOMIC_INT_FACTORY;
    }

    /**
     * Returns a factory closure that creates new {@link Set} instance. Note that this
     * method does not create a new closure but returns a static one.
     *
     * @param <T> Type parameters for the created {@link Set}.
     * @return Factory closure that creates new {@link Set} instance every time
     *      its {@link org.apache.ignite.lang.IgniteOutClosure#apply()} method is called.
     */
    @SuppressWarnings("unchecked")
    public static <T> IgniteCallable<Set<T>> newSet() {
        return (IgniteCallable<Set<T>>)SET_FACTORY;
    }

    /**
     * Returns a factory closure that creates new {@link Map} instance. Note
     * that this method does not create a new closure but returns a static one.
     *
     * @param <K> Type of the key for the created {@link Map}.
     * @param <V> Type of the value for the created {@link Map}.
     * @return Factory closure that creates new {@link Map} instance every
     *      time its {@link org.apache.ignite.lang.IgniteOutClosure#apply()} method is called.
     */
    @SuppressWarnings("unchecked")
    @Deprecated
    public static <K, V> IgniteCallable<Map<K, V>> newMap() {
        return (IgniteCallable<Map<K, V>>)MAP_FACTORY;
    }

    /**
     * Returns a factory closure that creates new {@link ConcurrentMap} instance.
     * Note that this method does not create a new closure but returns a static one.
     *
     * @param <K> Type of the key for the created {@link ConcurrentMap}.
     * @param <V> Type of the value for the created {@link ConcurrentMap}.
     * @return Factory closure that creates new {@link Map} instance every
     *      time its {@link org.apache.ignite.lang.IgniteOutClosure#apply()} method is called.
     */
    @SuppressWarnings("unchecked")
    public static <K, V> IgniteCallable<ConcurrentMap<K, V>> newCMap() {
        return (IgniteCallable<ConcurrentMap<K, V>>)CONCURRENT_MAP_FACTORY;
    }

    /**
     * Returns a factory closure that creates new {@link GridConcurrentHashSet} instance.
     * Note that this method does not create a new closure but returns a static one.
     *
     * @return Factory closure that creates new {@link GridConcurrentHashSet} instance every
     *      time its {@link org.apache.ignite.lang.IgniteOutClosure#apply()} method is called.
     */
    @SuppressWarnings("unchecked")
    public static <E> IgniteCallable<Set<E>> newCSet() {
        return (IgniteCallable<Set<E>>)CONCURRENT_SET_FACTORY;
    }

    /**
     * Creates and returns iterator from given collection and optional filtering predicates.
     * Returned iterator will only have elements for which all given predicates evaluates to
     * {@code true} (if provided). Note that this method will not create new collection but
     * will simply "skip" elements in the provided collection that given predicates doesn't
     * evaluate to {@code true} for.
     *
     * @param c Input collection.
     * @param readOnly If {@code true}, then resulting iterator will not allow modifications
     *      to the underlying collection.
     * @param p Optional filtering predicates.
     * @param <T> Type of the collection elements.
     * @return Iterator from given collection and optional filtering predicate.
     */
    @SuppressWarnings({"unchecked"})
    public static <T> GridIterator<T> iterator0(Iterable<? extends T> c, boolean readOnly,
        IgnitePredicate<? super T>... p) {
        return F.iterator(c, IDENTITY, readOnly, p);
    }

    /**
     * Creates and returns transforming iterator from given collection and optional
     * filtering predicates. Returned iterator will only have elements for which all
     * given predicates evaluates to {@code true} ( if provided). Note that this method
     * will not create new collection but will simply "skip" elements in the provided
     * collection that given predicates doesn't evaluate to {@code true} for.
     *
     * @param c Input collection.
     * @param trans Transforming closure to convert from T1 to T2.
     * @param readOnly If {@code true}, then resulting iterator will not allow modifications
     *      to the underlying collection.
     * @param p Optional filtering predicates.
     * @param <T1> Type of the collection elements.
     * @param <T2> Type of returned elements.
     * @return Iterator from given collection and optional filtering predicate.
     */
    public static <T1, T2> GridIterator<T2> iterator(final Iterable<? extends T1> c,
        final IgniteClosure<? super T1, T2> trans, final boolean readOnly,
        @Nullable final IgnitePredicate<? super T1>... p) {
        A.notNull(c, "c", trans, "trans");

        if (isAlwaysFalse(p))
            return F.emptyIterator();

        return new TransformFilteringIterator<>(c.iterator(), trans, readOnly, p);
    }

    /**
     * @param c Input iterator.
     * @param trans Transforming closure to convert from T1 to T2.
     * @param readOnly If {@code true}, then resulting iterator will not allow modifications
     *      to the underlying collection.
     * @param p Optional filtering predicates.
     * @return Iterator from given iterator and optional filtering predicate.
     */
    public static <T1, T2> Iterator<T2> iterator(final Iterator<? extends T1> c,
        final IgniteClosure<? super T1, T2> trans,
        final boolean readOnly,
        @Nullable final IgnitePredicate<? super T1>... p)
    {
        A.notNull(c, "c", trans, "trans");

        if (isAlwaysFalse(p))
            return F.emptyIterator();

        return new TransformFilteringIterator<>(c, trans, readOnly, p);
    }

    /**
     * Gets predicate that always returns {@code true}. This method returns
     * constant predicate.
     *
     * @param <T> Type of the free variable, i.e. the element the predicate is called on.
     * @return Predicate that always returns {@code true}.
     */
    @SuppressWarnings( {"unchecked", "RedundantCast"})
    public static <T> IgnitePredicate<T> alwaysTrue() {
        return (IgnitePredicate<T>)ALWAYS_TRUE;
    }

    /**
     * Gets predicate that always returns {@code false}. This method returns
     * constant predicate.
     *
     * @param <T> Type of the free variable, i.e. the element the predicate is called on.
     * @return Predicate that always returns {@code false}.
     */
    @SuppressWarnings( {"unchecked", "RedundantCast"})
    public static <T> IgnitePredicate<T> alwaysFalse() {
        return (IgnitePredicate<T>)ALWAYS_FALSE;
    }

    /**
     * Tests whether or not given predicate is the one returned from
     * {@link #alwaysTrue()} method.
     *
     * @param p Predicate to check.
     * @return {@code true} if given predicate is {@code ALWAYS_TRUE} predicate.
     */
    @Deprecated
    public static boolean isAlwaysTrue(IgnitePredicate p) {
        return p == ALWAYS_TRUE;
    }

    /**
     * Tests whether or not given set of predicates consists only of one predicate returned from
     * {@link #alwaysTrue()} method.
     *
     * @param p Predicate to check.
     * @return {@code true} if given contains only {@code ALWAYS_TRUE} predicate.
     */
    public static boolean isAlwaysTrue(@Nullable IgnitePredicate[] p) {
        return p != null && p.length == 1 && isAlwaysTrue(p[0]);
    }

    /**
     * Tests whether or not given predicate is the one returned from
     * {@link #alwaysFalse()} method.
     *
     * @param p Predicate to check.
     * @return {@code true} if given predicate is {@code ALWAYS_FALSE} predicate.
     */
    @Deprecated
    public static boolean isAlwaysFalse(IgnitePredicate p) {
        return p == ALWAYS_FALSE;
    }

    /**
     * Tests whether or not given set of predicates consists only of one predicate returned from
     * {@link #alwaysFalse()} method.
     *
     * @param p Predicate to check.
     * @return {@code true} if given contains only {@code ALWAYS_FALSE} predicate.
     */
    @Deprecated
    public static boolean isAlwaysFalse(@Nullable IgnitePredicate[] p) {
        return p != null && p.length == 1 && isAlwaysFalse(p[0]);
    }

    /**
     * Gets predicate that evaluates to {@code true} if its free variable is not {@code null}.
     *
     * @param <T> Type of the free variable, i.e. the element the predicate is called on.
     * @return Predicate that evaluates to {@code true} if its free variable is not {@code null}.
     */
    public static <T> IgnitePredicate<T> notNull() {
        return (IgnitePredicate<T>) IS_NOT_NULL;
    }

    /**
     * Negates given predicates.
     * <p>
     * Gets predicate that evaluates to {@code true} if any of given predicates
     * evaluates to {@code false}. If all predicates evaluate to {@code true} the
     * result predicate will evaluate to {@code false}.
     *
     * @param p Predicate to negate.
     * @param <T> Type of the free variable, i.e. the element the predicate is called on.
     * @return Negated predicate.
     */
    @SafeVarargs
    public static <T> IgnitePredicate<T> not(@Nullable final IgnitePredicate<? super T>... p) {
        return isAlwaysFalse(p) ? F.<T>alwaysTrue() : isAlwaysTrue(p) ? F.<T>alwaysFalse() : new IsNotAllPredicate<>(p);
    }

    /**
     * Gets predicate that evaluates to {@code true} if its free variable is equal
     * to {@code target} or both are {@code null}.
     *
     * @param target Object to compare free variable to.
     * @param <T> Type of the free variable, i.e. the element the predicate is called on.
     * @return Predicate that evaluates to {@code true} if its free variable is equal to
     *      {@code target} or both are {@code null}.
     */
    @Deprecated
    public static <T> IgnitePredicate<T> equalTo(@Nullable final T target) {
        return new NotEqualPredicate<>(target);
    }

    /**
     * Gets predicate that evaluates to {@code true} if its free variable is not equal
     * to {@code target} or both are {@code null}.
     *
     * @param target Object to compare free variable to.
     * @param <T> Type of the free variable, i.e. the element the predicate is called on.
     * @return Predicate that evaluates to {@code true} if its free variable is not equal
     *      to {@code target} or both are {@code null}.
     */
    public static <T> IgnitePredicate<T> notEqualTo(@Nullable final T target) {
        return new NotEqualPredicate<>(target);
    }

    /**
     * Gets first element from given collection or returns {@code null} if the collection is empty.
     *
     * @param c A collection.
     * @param <T> Type of the collection.
     * @return Collections' first element or {@code null} in case if the collection is empty.
     */
    public static <T> T first(@Nullable Iterable<? extends T> c) {
        if (c == null)
            return null;

        if (c instanceof List)
            return first((List<? extends T>)c);

        Iterator<? extends T> it = c.iterator();

        return it.hasNext() ? it.next() : null;
    }

    /**
     * Gets first element from given list or returns {@code null} if list is empty.
     *
     * @param list List.
     * @return List' first element or {@code null} in case if list is empty.
     */
    public static <T> T first(List<? extends T> list) {
        if (list.isEmpty())
            return null;

        return list.get(0);
    }

    /**
     * Gets last element from given collection or returns {@code null} if the collection is empty.
     *
     * @param c A collection.
     * @param <T> Type of the collection.
     * @return Collections' first element or {@code null} in case if the collection is empty.
     */
    @Deprecated
    @Nullable public static <T> T last(@Nullable Iterable<? extends T> c) {
        if (c == null)
            return null;

        if (c instanceof RandomAccess && c instanceof List) {
            List<T> l = (List<T>)c;

            return l.get(l.size() - 1);
        }
        else if (c instanceof NavigableSet) {
            NavigableSet<T> s = (NavigableSet<T>)c;

            return s.last();
        }

        T last = null;

        for (T t : c)
            last = t;

        return last;
    }

    /**
     * Gets first value from given map or returns {@code null} if the map is empty.
     *
     * @param m A map.
     * @param <V> Value type.
     * @return Maps' first value or {@code null} in case if the map is empty.
     */
    @Nullable public static <V> V firstValue(Map<?, V> m) {
        Iterator<V> it = m.values().iterator();

        return it.hasNext() ? it.next() : null;
    }

    /**
     * Gets first key from given map or returns {@code null} if the map is empty.
     *
     * @param m A map.
     * @param <K> Key type.
     * @return Maps' first key or {@code null} in case if the map is empty.
     */
    @Deprecated
    @Nullable public static <K> K firstKey(Map<K, ?> m) {
        Iterator<K> it = m.keySet().iterator();

        return it.hasNext() ? it.next() : null;
    }

    /**
     * Gets first key from given map or returns {@code null} if the map is empty.
     *
     * @param m A map.
     * @param <K> Key type.
     * @param <V> Value type.
     * @return Map's first entry or {@code null} in case if the map is empty.
     */
    @Nullable public static <K, V> Map.Entry<K, V> firstEntry(Map<K, V> m) {
        Iterator<Map.Entry<K, V>> it = m.entrySet().iterator();

        return it.hasNext() ? it.next() : null;
    }

    /**
     * Get a predicate that evaluates to {@code true} if each of its component predicates
     * evaluates to {@code true}. The components are evaluated in order they are supplied.
     * Evaluation will be stopped as soon as first predicate evaluates to {@code false}.
     * Passed in predicates are NOT copied. If no predicates are passed in the returned
     * predicate will always evaluate to {@code false}.
     *
     * @param ps Passed in predicate. If none provided - always-{@code false} predicate is
     *      returned.
     * @param <T> Type of the free variable, i.e. the element the predicate is called on.
     * @return Predicate that evaluates to {@code true} if each of its component predicates
     *      evaluates to {@code true}.
     */
    @SuppressWarnings({"unchecked", "ConfusingArgumentToVarargsMethod"})
    public static <T> IgnitePredicate<T> and(@Nullable final IgnitePredicate<? super T>... ps) {
        if (isEmpty(ps))
            return F.alwaysTrue();

        if (isAlwaysFalse(ps))
            return F.alwaysFalse();

        if (isAlwaysTrue(ps))
            return F.alwaysTrue();

        if (F0.isAllNodePredicates(ps)) {
            Set<UUID> ids = new HashSet<>();

            for (IgnitePredicate<? super T> p : ps) {
                if (p != null) {
                    Collection<UUID> list = ((GridNodePredicate)p).nodeIds();

                    if (ids.isEmpty())
                        ids.addAll(list);
                    else
                        ids.retainAll(list);
                }
            }

            // T must be <T extends ClusterNode>.
            return (IgnitePredicate<T>)new GridNodePredicate(ids);
        }
        else
            return new IsAllPredicate<>(ps);
    }

    /**
     * Gets identity closure, i.e. the closure that returns its variable value.
     *
     * @param <T> Type of the variable and return value for the closure.
     * @return Identity closure, i.e. the closure that returns its variable value.
     */
    @SuppressWarnings({"unchecked"})
    public static <T> IgniteClosure<T, T> identity() {
        return IDENTITY;
    }

    /**
     * Gets closure that return {@code toString()} value for its free variable.
     *
     * @param <T> Type of the free variable for the closure.
     * @return Closure that return {@code toString()} value for its free variable.
     */
    @Deprecated
    public static <T> IgniteClosure<T, String> string() {
        return new ToStringClosure<>();
    }

    /**
     * Gets predicate that returns {@code true} if its free variable is not
     * contained in given collection.
     *
     * @param c Collection to check for containment.
     * @param <T> Type of the free variable for the predicate and type of the
     *      collection elements.
     * @return Predicate that returns {@code true} if its free variable is not
     *      contained in given collection.
     */
    public static <T> IgnitePredicate<T> notIn(@Nullable final Collection<? extends T> c) {
        return isEmpty(c) ? GridFunc.<T>alwaysTrue() : new NotContainsPredicate<>(c);
    }

    /**
     * @param c Target collection.
     * @param it Iterable to fetch.
     * @return Modified target collection.
     */
    @SuppressWarnings("unchecked")
    @Deprecated
    public static <T, C extends Collection<T>> C addAll(C c, Iterable<? extends T> it) {
        if (it == null)
            return c;

        if (it instanceof Collection<?>) {
            c.addAll((Collection<? extends T>)it);

            return c;
        }

        return addAll(c, it.iterator());
    }

    /**
     * @param c Target collection.
     * @param it Iterator to fetch.
     * @return Modified target collection.
     */
    @Deprecated
    public static <T, C extends Collection<T>> C addAll(C c, Iterator<? extends T> it) {
        if (it != null) {
            while (it.hasNext())
                c.add(it.next());
        }

        return c;
    }

    /**
     * Gets the value with given key. If that value does not exist, calls given
     * closure to get the default value, puts it into the map and returns it. If
     * closure is {@code null} return {@code null}.
     *
     * @param map Concurrent hash map.
     * @param key Key to get the value for.
     * @param c Default value producing closure.
     * @param <K> Key type.
     * @param <V> Value type.
     * @return Value for the key or the value produced by the closure if key
     *      does not exist in the map. Return {@code null} if key is not found and
     *      closure is {@code null}.
     */
    public static <K, V>  V addIfAbsent(ConcurrentMap<K, V> map, K key, @Nullable Callable<V> c) {
        A.notNull(map, "map", key, "key");

        V v = map.get(key);

        if (v == null && c != null) {
            try {
                v = c.call();
            }
            catch (Exception e) {
                throw F.wrap(e);
            }

            V v0 = map.putIfAbsent(key, v);

            if (v0 != null)
                v = v0;
        }

        return v;
    }

    /**
     * Gets the value with given key. If that value does not exist, puts given
     * value into the map and returns it.
     *
     * @param map Map.
     * @param key Key.
     * @param val Value to put if one does not exist.
     * @param <K> Key type.
     * @param <V> Value type.
     * @return Current mapping for a given key.
     */
    public static <K, V> V addIfAbsent(ConcurrentMap<K, V> map, K key, V val) {
        A.notNull(map, "map", key, "key", val, "val");

        V v = map.putIfAbsent(key, val);

        if (v != null)
            val = v;

        return val;
    }

    /**
     * Utility map getter.
     *
     * @param map Map to get value from.
     * @param key Map key (can be {@code null}).
     * @param c Optional factory closure for the default value to be put in when {@code key}
     *      is not found. If closure is not provided - {@code null} will be put into the map.
     * @param <K> Map key type.
     * @param <V> Map value type.
     * @return Value for the {@code key} or default value produced by {@code c} if key is not
     *      found (or {@code null} if key is not found and closure is not provided). Note that
     *      in case when key is not found the default value will be put into the map.
     * @throws GridClosureException Thrown in case when callable throws exception.
     * @see #newSet()
     * @see #newAtomicInt()
     */
    @Nullable public static <K, V> V addIfAbsent(Map<? super K, V> map, @Nullable K key,
        @Nullable Callable<? extends V> c) {
        A.notNull(map, "map");

        try {
            if (!map.containsKey(key)) {
                V v = c == null ? null : c.call();

                map.put(key, v);

                return v;
            }
            else
                return map.get(key);
        }
        catch (Exception e) {
            throw wrap(e);
        }
    }

    /**
     * Utility map getter.
     *
     * @param map Map to get value from.
     * @param key Map key (can be {@code null}).
     * @param v Optional value to be put in when {@code key} is not found.
     *      If not provided - {@code null} will be put into the map.
     * @param <K> Map key type.
     * @param <V> Map value type.
     * @return Value for the {@code key} or default value {@code c} if key is not
     *      found (or {@code null} if key is not found and value is not provided). Note that
     *      in case when key is not found the default value will be put into the map.
     */
    @Nullable public static <K, V> V addIfAbsent(Map<K, V> map, @Nullable K key, @Nullable V v) {
        A.notNull(map, "map");

        try {
            if (!map.containsKey(key)) {
                map.put(key, v);

                return v;
            }
            else
                return map.get(key);
        }
        catch (Exception e) {
            throw wrap(e);
        }
    }

    /**
     * Calls given {@code side-effect only} closure over the each element of the provided
     * collection.
     *
     * @param c Collection to call closure over.
     * @param f Side-effect only closure to call over the collection.
     * @param p Optional set of predicates. Only if collection element evaluates
     *      to {@code true} for given predicates the closure will be applied to it.
     *      If no predicates provided - closure will be applied to all collection
     *      elements.
     * @param <X> Type of the free variable for the closure and type of the
     *      collection elements.
     */
    @Deprecated
    public static <X> void forEach(Iterable<? extends X> c, IgniteInClosure<? super X> f,
        @Nullable IgnitePredicate<? super X>... p) {
        A.notNull(c, "c", f, "f");

        for (X x : c)
            if (isAll(x, p))
                f.apply(x);
    }

    /**
     * Calls given {@code side-effect only} closure over the each element of the provided array.
     *
     * @param c Array to call closure over.
     * @param f Side-effect only closure to call over the array.
     * @param p Optional set of predicates. Only if collection element evaluates
     *      to {@code true} for given predicates the closure will be applied to it.
     *      If no predicates provided - closure will be applied to all collection
     *      elements.
     * @param <X> Type of the free variable for the closure and type of the array
     *      elements.
     */
    @SuppressWarnings("RedundantTypeArguments")
    @Deprecated
    public static <X> void forEach(X[] c, IgniteInClosure<? super X> f, @Nullable IgnitePredicate<? super X>... p) {
        A.notNull(c, "c", f, "f");

        F.<X>forEach(asList(c), f, p);
    }

    /**
     * Adds (copies) to given collection all elements in <tt>'from'</tt> array.
     *
     * @param to Collection to copy to.
     * @param from Array to copy from.
     * @param <T> Type of the free variable for the predicate and type of the collection elements.
     * @return Collection to copy to.
     */
    @Deprecated
    public static <T> Collection<T> copy(Collection<T> to, T... from) {
        A.notNull(to, "to", from, "from");

        copy(to, asList(from));

        return to;
    }

    /**
     * Adds (copies) to given collection using provided predicates. Element is copied if all
     * predicates evaluate to {@code true}.
     *
     * @param to Collection to copy to.
     * @param from Collection to copy from.
     * @param p Optional set of predicates to use for filtration.
     * @param <T> Type of the free variable for the predicate and type of the collection elements.
     * @return Collection to copy to.
     */
    @Deprecated
    public static <T> Collection<T> copy(Collection<T> to, Iterable<? extends T> from,
        @Nullable IgnitePredicate<? super T>... p) {
        A.notNull(to, "to", from, "from");

        if (!isAlwaysFalse(p)) {
            for (T t : from) {
                if (isAll(t, p))
                    to.add(t);
            }
        }

        return to;
    }

    /**
     * Transforms one collection to another using provided closure. New collection will be created.
     *
     * @param c Initial collection to transform.
     * @param f Closure to use for transformation.
     * @param <X> Type of the free variable for the closure and type of the collection elements.
     * @param <Y> Type of the closure's return value.
     * @return Transformed newly created collection.
     */
    public static <X, Y> Collection<Y> transform(Collection<? extends X> c, IgniteClosure<? super X, Y> f) {
        A.notNull(c, "c", f, "f");

        Collection<Y> d = new ArrayList<>(c.size());

        for (X x : c)
            d.add(f.apply(x));

        return d;
    }

    /**
     * Transforms an array to read only collection using provided closure.
     *
     * @param c Initial array to transform.
     * @param f Closure to use for transformation.
     * @param <X> Type of the free variable for the closure and type of the array elements.
     * @param <Y> Type of the closure's return value.
     * @return Transformed read only collection.
     */
    @Deprecated
    public static <X, Y> Collection<Y> transform(X[] c, IgniteClosure<? super X, Y> f) {
        A.notNull(c, "c", f, "f");

        return viewReadOnly(asList(c), f);
    }

    /**
     * Tests if all provided predicates evaluate to {@code true} for given value. Note that
     * evaluation will be short-circuit when first predicate evaluated to {@code false} is found.
     *
     * @param t Value to test.
     * @param p Optional set of predicates to use for evaluation. If no predicates provides
     *      this method will always return {@code true}.
     * @param <T> Type of the value and free variable of the predicates.
     * @return Returns {@code true} if given set of predicates is {@code null}, is empty, or all predicates
     *      evaluate to {@code true} for given value, {@code false} otherwise.
     */
    public static <T> boolean isAll(@Nullable T t, @Nullable IgnitePredicate<? super T>... p) {
        if (p != null)
            for (IgnitePredicate<? super T> r : p)
                if (r != null && !r.apply(t))
                    return false;

        return true;
    }

    /**
     * Tests if any of provided predicates evaluate to {@code true} for given value. Note
     * that evaluation will be short-circuit when first predicate evaluated to {@code true}
     * is found.
     *
     * @param t Value to test.
     * @param p Optional set of predicates to use for evaluation.
     * @param <T> Type of the value and free variable of the predicates.
     * @return Returns {@code true} if any of predicates evaluates to {@code true} for given
     *      value, {@code false} otherwise. Returns {@code false} if given set of predicates
     *      is {@code null} or empty.
     */
    @Deprecated
    public static <T> boolean isAny(@Nullable T t, @Nullable IgnitePredicate<? super T>... p) {
        if (p != null)
            for (IgnitePredicate<? super T> r : p)
                if (r != null && r.apply(t))
                    return true;

        return false;
    }

    /**
     * Creates an absolute (no-arg) closure that does nothing.
     *
     * @return Absolute (no-arg) closure that does nothing.
     */
    @Deprecated
    public static GridAbsClosure noop() {
        return NOOP;
    }

    /**
     * Finds and returns first element in given collection for which any of the
     * provided predicates evaluates to {@code true}.
     *
     * @param c Input collection.
     * @param dfltVal Default value to return when no element is found.
     * @param p Optional set of finder predicates.
     * @param <V> Type of the collection elements.
     * @return First element in given collection for which predicate evaluates to
     *      {@code true} - or {@code null} if such element cannot be found.
     */
    @SafeVarargs
    @Nullable public static <V> V find(Iterable<? extends V> c, @Nullable V dfltVal,
        @Nullable IgnitePredicate<? super V>... p) {
        A.notNull(c, "c");

        if (!isEmpty(p) && !isAlwaysFalse(p)) {
            for (V v : c) {
                if (isAny(v, p))
                    return v;
            }
        }

        return dfltVal;
    }

    /**
     * Finds, transforms and returns first element in given collection for which any of
     * the provided predicates evaluates to {@code true}.
     *
     * @param c Input collection.
     * @param dfltVal Default value to return when no element is found.
     * @param f Transforming closure.
     * @param p Optional set of finder predicates.
     * @param <V> Type of the collection elements.
     * @return First element in given collection for which predicate evaluates to
     *      {@code true} - or {@code null} if such element cannot be found.
     */
    @Deprecated
    public static <V, Y> Y find(Iterable<? extends V> c, @Nullable Y dfltVal, IgniteClosure<? super V, Y> f,
        @Nullable IgnitePredicate<? super V>... p) {
        A.notNull(c, "c", f, "f");

        if (isAlwaysTrue(p) && c.iterator().hasNext())
            return f.apply(c.iterator().next());

        if (!isEmpty(p) && !isAlwaysFalse(p)) {
            for (V v : c) {
                if (isAny(v, p))
                    return f.apply(v);
            }
        }

        return dfltVal;
    }

    /**
     * Checks if collection {@code c1} contains any elements from collection {@code c2}.
     *
     * @param c1 Collection to check for containment. If {@code null} - this method returns {@code false}.
     * @param c2 Collection of elements to check. If {@code null} - this method returns {@code false}.
     * @param <T> Type of the elements.
     * @return {@code true} if collection {@code c1} contains at least one element from collection
     *      {@code c2}.
     */
    @Deprecated
    public static <T> boolean containsAny(@Nullable Collection<? extends T> c1, @Nullable Iterable<? extends T> c2) {
        if (c1 != null && !c1.isEmpty() && c2 != null && c2.iterator().hasNext())
            for (T t : c2)
                if (c1.contains(t))
                    return true;

        return false;
    }

    /**
     * Checks if collection {@code c1} contains any elements from array {@code c2}.
     *
     * @param c1 Collection to check for containment. If {@code null} - this method returns {@code false}.
     * @param c2 Collection of elements to check. If {@code null} - this method returns {@code false}.
     * @param <T> Type of the elements.
     * @return {@code true} if collection {@code c1} contains at least one element from collection
     *      {@code c2}.
     */
    public static <T> boolean containsAny(@Nullable Collection<? extends T> c1, @Nullable T... c2) {
        if (c1 != null && !c1.isEmpty() && c2 != null && c2.length > 0)
            for (T t : c2)
                if (c1.contains(t))
                    return true;

        return false;
    }

    /**
     * Checks if collection {@code c1} contains all elements from collection {@code c2}.
     *
     * @param c1 Collection to check for containment. If {@code null} - this method returns {@code false}.
     * @param c2 Collection of elements to check. If {@code null} - this method returns {@code true}
     *      meaning that {@code null}-collection is treated as empty collection.
     * @param <T> Type of the elements.
     * @return {@code true} if collection {@code c1} contains all elements from collection
     *      {@code c2}.
     */
    @Deprecated
    public static <T> boolean containsAll(@Nullable Collection<? extends T> c1, @Nullable Iterable<? extends T> c2) {
        if (c1 == null)
            return false;

        if (c2 != null)
            for (T t : c2)
                if (!c1.contains(t))
                    return false;

        return true;
    }

    /**
     * Creates pair out of given two objects.
     *
     * @param t1 First object in pair.
     * @param t2 Second object in pair.
     * @param <T> Type of objects in pair.
     * @return Pair of objects.
     */
    @Deprecated
    public static <T> IgnitePair<T> pair(@Nullable T t1, @Nullable T t2) {
        return new IgnitePair<>(t1, t2);
    }

    /**
     * Partitions input collection in two: first containing elements for which given
     * predicate evaluates to {@code true} - and second containing the elements for which
     * predicate evaluates to {@code false}.
     *
     * @param c Input collection.
     * @param p Partitioning predicate.
     * @param <V> Type of the collection elements.
     * @return Tuple of two collections: first containing elements for which given predicate
     *      evaluates to {@code true} - and second containing the elements for which predicate
     *      evaluates to {@code false}.
     */
    @Deprecated
    public static <V> IgniteBiTuple<Collection<V>, Collection<V>> partition(Iterable<? extends V> c,
        IgnitePredicate<? super V> p) {
        A.notNull(c, "c", p, "p");

        Collection<V> c1 = new LinkedList<>();
        Collection<V> c2 = new LinkedList<>();

        for (V v : c) {
            if (p.apply(v))
                c1.add(v);
            else
                c2.add(v);
        }

        return t(c1, c2);
    }

    /**
     * Checks for existence of the element in input collection for which all provided predicates
     * evaluate to {@code true}.
     *
     * @param c Input collection.
     * @param p Optional set of checking predicates.
     * @param <V> Type of the collection elements.
     * @return {@code true} if input collection contains element for which all the provided
     *      predicates evaluates to {@code true} - otherwise returns {@code false}.
     */
    public static <V> boolean exist(Iterable<? extends V> c, @Nullable IgnitePredicate<? super V>... p) {
        A.notNull(c, "c");

        if (isAlwaysFalse(p))
            return false;
        else if (isAlwaysTrue(p))
            return true;
        else if (isEmpty(p))
            return true;
        else
            for (V v : c)
                if (isAll(v, p))
                    return true;

        return false;
    }

    /**
     * Applies all given predicates to all elements in given input collection and returns
     * {@code true} if all of them evaluate to {@code true} for all elements. Returns
     * {@code false} otherwise.
     *
     * @param c Input collection.
     * @param p Optional set of checking predicates. If none provided - {@code true} is returned.
     * @param <V> Type of the collection element.
     * @return Returns {@code true} if all given predicates evaluate to {@code true} for
     *      all elements. Returns {@code false} otherwise.
     */
    @Deprecated
    public static <V> boolean forAll(Iterable<? extends V> c, @Nullable IgnitePredicate<? super V>... p) {
        A.notNull(c, "c");

        if (isAlwaysFalse(p))
            return false;
        else if (isAlwaysTrue(p))
            return true;
        else if (!isEmpty(p)) {
            for (V v : c) {
                if (!isAll(v, p))
                    return false;
            }
        }

        return true;
    }

    /**
     * Applies given predicates to all entries in given input map and returns {@code true}
     * if all of them evaluates to {@code true} for all entries. Returns {@code false} otherwise.
     *
     * @param m Input map.
     * @param p Optional set of checking predicate.
     * @param <K> Type of the map keys.
     * @param <V> Type of the map values.
     * @return Returns {@code true} if all given predicate evaluates to {@code true} for all
     *      entries. Returns {@code false} otherwise.
     */
    @Deprecated
    public static <K1, K extends K1, V1, V extends V1> boolean forAll(Map<K, V> m,
        @Nullable IgnitePredicate<? super Map.Entry<K, V>>... p) {
        A.notNull(m, "m");

        if (isAlwaysFalse(p))
            return false;
        else if (isAlwaysTrue(p))
            return true;
        else if (!isEmpty(p))
            for (Map.Entry<K, V> e : m.entrySet())
                if (!isAll(e, p))
                    return false;

        return true;
    }

    /**
     * Applies all given predicates to all elements in given input collection and returns
     * {@code true} if all predicates evaluate to {@code true} for at least one element. Returns
     * {@code false} otherwise. Processing will short-circuit after first element evaluates to
     * {@code true} for all predicates.
     *
     * @param c Input collection.
     * @param p Optional set of checking predicates. If none provided - {@code true} is returned.
     * @param <V> Type of the collection element.
     * @return Returns {@code true} if all given predicates evaluate to {@code true} for
     *      at least one element. Returns {@code false} otherwise.
     */
    @Deprecated
    public static <V> boolean forAny(Iterable<? extends V> c, @Nullable IgnitePredicate<? super V>... p) {
        A.notNull(c, "c");

        if (!c.iterator().hasNext())
            return false;
        else if (isEmpty(p))
            return true;
        else if (isAlwaysFalse(p))
            return false;
        else if (isAlwaysTrue(p))
            return true;
        else {
            for (V v : c)
                if (isAll(v, p))
                    return true;

            return false;
        }
    }

    /**
     * Folds-right given collection using provided closure. If input collection contains <tt>a<sub>1</sub>,
     * a<sub>2</sub>, ..., a<sub>n</sub></tt> result value will be
     * <tt>...f(f(f(b,a<sub>1</sub>),a<sub>2</sub>),a<sub>3</sub>)...</tt>
     * where {@code f(x)} is the result of applying each closure from {@code fs} set to the
     * element {@code x} of the input collection {@code c}.
     * <p>
     * For example:
     * <pre name="code" class="java">
     * ...
     *
     * Collection&lt;Integer&gt; nums = new ArrayList&lt;Integer&gt;(size);
     *
     * // Search max value.
     * Integer max = F.fold(nums, F.first(nums), new C2&lt;Integer, Integer, Integer&gt;() {
     *     public Integer apply(Integer n, Integer max) { return Math.max(n, max); }
     * });
     *
     * ...
     * </pre>
     *
     * @param c Input collection.
     * @param b Optional first folding pair element.
     * @param fs Optional set of folding closures.
     * @param <D> Type of the input collection elements and type of the free variable for the closure.
     * @param <B> Type of the folding value and return type of the closure.
     * @return Value representing folded collection.
     */
    @Deprecated
    @Nullable public static <D, B> B fold(Iterable<? extends D> c, @Nullable B b,
        @Nullable IgniteBiClosure<? super D, ? super B, B>... fs) {
        A.notNull(c, "c");

        if (!isEmpty(fs))
            for (D e : c) {
                for (IgniteBiClosure<? super D, ? super B, B> f : fs)
                    b = f.apply(e, b);
            }

        return b;
    }

    /**
     * Factory method returning new tuple with given parameter.
     *
     * @param v Parameter for tuple.
     * @param <V> Type of the tuple.
     * @return Newly created tuple.
     */
    public static <V> GridTuple<V> t(@Nullable V v) {
        return new GridTuple<>(v);
    }

    /**
     * Factory method returning empty tuple.
     *
     * @param <V> Type of the tuple.
     * @return Newly created empty tuple.
     */
    @Deprecated
    public static <V> GridTuple<V> t1() {
        return new GridTuple<>();
    }

    /**
     * Factory method returning new tuple with given parameters.
     *
     * @param v1 1st parameter for tuple.
     * @param v2 2nd parameter for tuple.
     * @param <V1> Type of the 1st tuple parameter.
     * @param <V2> Type of the 2nd tuple parameter.
     * @return Newly created tuple.
     */
    public static <V1, V2> IgniteBiTuple<V1, V2> t(@Nullable V1 v1, @Nullable V2 v2) {
        return new IgniteBiTuple<>(v1, v2);
    }

    /**
     * Factory method returning new empty tuple.
     *
     * @param <V1> Type of the 1st tuple parameter.
     * @param <V2> Type of the 2nd tuple parameter.
     * @return Newly created empty tuple.
     */
    @Deprecated
    public static <V1, V2> IgniteBiTuple<V1, V2> t2() {
        return new IgniteBiTuple<>();
    }

    /**
     * Factory method returning new tuple with given parameters.
     *
     * @param v1 1st parameter for tuple.
     * @param v2 2nd parameter for tuple.
     * @param v3 3rd parameter for tuple.
     * @param <V1> Type of the 1st tuple parameter.
     * @param <V2> Type of the 2nd tuple parameter.
     * @param <V3> Type of the 3rd tuple parameter.
     * @return Newly created tuple.
     */
    public static <V1, V2, V3> GridTuple3<V1, V2, V3> t(@Nullable V1 v1, @Nullable V2 v2, @Nullable V3 v3) {
        return new GridTuple3<>(v1, v2, v3);
    }

    /**
     * Factory method returning new tuple with given parameters.
     *
     * @param v1 1st parameter for tuple.
     * @param v2 2nd parameter for tuple.
     * @param v3 3rd parameter for tuple.
     * @param v4 4th parameter for tuple.
     * @param <V1> Type of the 1st tuple parameter.
     * @param <V2> Type of the 2nd tuple parameter.
     * @param <V3> Type of the 3rd tuple parameter.
     * @param <V4> Type of the 4th tuple parameter.
     * @return Newly created tuple.
     */
    @Deprecated
    public static <V1, V2, V3, V4> GridTuple4<V1, V2, V3, V4> t(@Nullable V1 v1, @Nullable V2 v2, @Nullable V3 v3,
        @Nullable V4 v4) {
        return new GridTuple4<>(v1, v2, v3, v4);
    }

    /**
     * Factory method returning new tuple with given parameters.
     *
     * @param v1 1st parameter for tuple.
     * @param v2 2nd parameter for tuple.
     * @param v3 3rd parameter for tuple.
     * @param v4 4th parameter for tuple.
     * @param v5 5th parameter for tuple.
     * @param <V1> Type of the 1st tuple parameter.
     * @param <V2> Type of the 2nd tuple parameter.
     * @param <V3> Type of the 3rd tuple parameter.
     * @param <V4> Type of the 4th tuple parameter.
     * @param <V5> Type of the 5th tuple parameter.
     * @return Newly created tuple.
     */
    @Deprecated
    public static <V1, V2, V3, V4, V5> GridTuple5<V1, V2, V3, V4, V5> t(@Nullable V1 v1, @Nullable V2 v2,
        @Nullable V3 v3, @Nullable V4 v4, @Nullable V5 v5) {
        return new GridTuple5<>(v1, v2, v3, v4, v5);
    }

    /**
     * Factory method returning new tuple with given parameters.
     *
     * @param v1 1st parameter for tuple.
     * @param v2 2nd parameter for tuple.
     * @param v3 3rd parameter for tuple.
     * @param v4 4th parameter for tuple.
     * @param v5 5th parameter for tuple.
     * @param v6 5th parameter for tuple.
     * @param <V1> Type of the 1st tuple parameter.
     * @param <V2> Type of the 2nd tuple parameter.
     * @param <V3> Type of the 3rd tuple parameter.
     * @param <V4> Type of the 4th tuple parameter.
     * @param <V5> Type of the 5th tuple parameter.
     * @param <V6> Type of the 6th tuple parameter.
     * @return Newly created tuple.
     */
    @Deprecated
    public static <V1, V2, V3, V4, V5, V6> GridTuple6<V1, V2, V3, V4, V5, V6> t(@Nullable V1 v1, @Nullable V2 v2,
        @Nullable V3 v3, @Nullable V4 v4, @Nullable V5 v5, @Nullable V6 v6) {
        return new GridTuple6<>(v1, v2, v3, v4, v5, v6);
    }

    /**
     * Factory method returning new empty tuple.
     *
     * @param <V1> Type of the 1st tuple parameter.
     * @param <V2> Type of the 2nd tuple parameter.
     * @param <V3> Type of the 3rd tuple parameter.
     * @return Newly created empty tuple.
     */
    @Deprecated
    public static <V1, V2, V3> GridTuple3<V1, V2, V3> t3() {
        return new GridTuple3<>();
    }

    /**
     * Factory method returning new empty tuple.
     *
     * @param <V1> Type of the 1st tuple parameter.
     * @param <V2> Type of the 2nd tuple parameter.
     * @param <V3> Type of the 3rd tuple parameter.
     * @param <V4> Type of the 4th tuple parameter.
     * @return Newly created empty tuple.
     */
    @Deprecated
    public static <V1, V2, V3, V4> GridTuple4<V1, V2, V3, V4> t4() {
        return new GridTuple4<>();
    }

    /**
     * Factory method returning new empty tuple.
     *
     * @param <V1> Type of the 1st tuple parameter.
     * @param <V2> Type of the 2nd tuple parameter.
     * @param <V3> Type of the 3rd tuple parameter.
     * @param <V4> Type of the 4th tuple parameter.
     * @param <V5> Type of the 5th tuple parameter.
     * @return Newly created empty tuple.
     */
    @Deprecated
    public static <V1, V2, V3, V4, V5> GridTuple5<V1, V2, V3, V4, V5> t5() {
        return new GridTuple5<>();
    }

    /**
     * Factory method returning new empty tuple.
     *
     * @param <V1> Type of the 1st tuple parameter.
     * @param <V2> Type of the 2nd tuple parameter.
     * @param <V3> Type of the 3rd tuple parameter.
     * @param <V4> Type of the 4th tuple parameter.
     * @param <V5> Type of the 5th tuple parameter.
     * @param <V6> Type of the 6th tuple parameter.
     * @return Newly created empty tuple.
     */
    @Deprecated
    public static <V1, V2, V3, V4, V5, V6> GridTuple6<V1, V2, V3, V4, V5, V6> t6() {
        return new GridTuple6<>();
    }

    /**
     * Converts collection to map using collection values as keys and
     * passed in default value as values.
     *
     * @param keys Map keys.
     * @param dfltVal Default value.
     * @param <K> Key type.
     * @param <V> Value type.
     * @return Resulting map.
     */
    @Deprecated
    public static <K, V> Map<K, V> zip(Collection<? extends K> keys, V dfltVal) {
        A.notNull(keys, "keys");

        Map<K, V> m = new HashMap<>(keys.size(), 1.0f);

        for (K k : keys)
            m.put(k, dfltVal);

        return m;
    }

    /**
     * Creates map with given values.
     *
     * @param k Key.
     * @param v Value.
     * @param <K> Key's type.
     * @param <V> Value's type.
     * @return Created map.
     */
    public static <K, V> Map<K, V> asMap(K k, V v) {
        Map<K, V> map = new GridLeanMap<>(1);

        map.put(k, v);

        return map;
    }

    /**
     * Creates map with given values.
     *
     * @param k1 Key 1.
     * @param v1 Value 1.
     * @param k2 Key 2.
     * @param v2 Value 2.
     * @param <K> Key's type.
     * @param <V> Value's type.
     * @return Created map.
     */
    public static <K, V> Map<K, V> asMap(K k1, V v1, K k2, V v2) {
        Map<K, V> map = new GridLeanMap<>(2);

        map.put(k1, v1);
        map.put(k2, v2);

        return map;
    }

    /**
     * Creates map with given values.
     *
     * @param k1 Key 1.
     * @param v1 Value 1.
     * @param k2 Key 2.
     * @param v2 Value 2.
     * @param k3 Key 3.
     * @param v3 Value 3.
     * @param <K> Key's type.
     * @param <V> Value's type.
     * @return Created map.
     */
    @Deprecated
    public static <K, V> Map<K, V> asMap(K k1, V v1, K k2, V v2, K k3, V v3) {
        Map<K, V> map = new GridLeanMap<>(3);

        map.put(k1, v1);
        map.put(k2, v2);
        map.put(k3, v3);

        return map;
    }

    /**
     * Creates map with given values.
     *
     * @param k1 Key 1.
     * @param v1 Value 1.
     * @param k2 Key 2.
     * @param v2 Value 2.
     * @param k3 Key 3.
     * @param v3 Value 3.
     * @param k4 Key 4.
     * @param v4 Value 4.
     * @param <K> Key's type.
     * @param <V> Value's type.
     * @return Created map.
     */
    @Deprecated
    public static <K, V> Map<K, V> asMap(K k1, V v1, K k2, V v2, K k3, V v3, K k4, V v4) {
        Map<K, V> map = new GridLeanMap<>(4);

        map.put(k1, v1);
        map.put(k2, v2);
        map.put(k3, v3);
        map.put(k4, v4);

        return map;
    }

    /**
     * Creates map with given values.
     *
     * @param k1 Key 1.
     * @param v1 Value 1.
     * @param k2 Key 2.
     * @param v2 Value 2.
     * @param k3 Key 3.
     * @param v3 Value 3.
     * @param k4 Key 4.
     * @param v4 Value 4.
     * @param k5 Key 5.
     * @param v5 Value 5.
     * @param <K> Key's type.
     * @param <V> Value's type.
     * @return Created map.
     */
    @Deprecated
    public static <K, V> Map<K, V> asMap(K k1, V v1, K k2, V v2, K k3, V v3, K k4, V v4, K k5, V v5) {
        Map<K, V> map = new GridLeanMap<>(5);

        map.put(k1, v1);
        map.put(k2, v2);
        map.put(k3, v3);
        map.put(k4, v4);
        map.put(k5, v5);

        return map;
    }

    /**
     * Convenience method to convert multiple elements into array.
     *
     * @param t Elements to convert into array.
     * @param <T> Element type.
     * @return Array of elements.
     */
    public static <T> T[] asArray(T... t) {
        return t;
    }

    /**
     * Creates read-only list with given values.
     *
     * @param t Element (if {@code null}, then empty list is returned).
     * @param <T> Element's type.
     * @return Created list.
     */
    public static <T> List<T> asList(@Nullable T t) {
        return t == null ? Collections.<T>emptyList() : Collections.singletonList(t);
    }

    /**
     * Creates read-only set with given value.
     *
     * @param t Element (if {@code null}, then empty set is returned).
     * @param <T> Element's type.
     * @return Created set.
     */
    @Deprecated
    public static <T> Set<T> asSet(@Nullable T t) {
        return t == null ? Collections.<T>emptySet() : Collections.singleton(t);
    }

    /**
     * Creates read-only set with given values.
     *
     * @param t Element (if {@code null}, then empty set is returned).
     * @param <T> Element's type.
     * @return Created set.
     */
    @SuppressWarnings({"RedundantTypeArguments"})
    @Deprecated
    public static <T> Set<T> asSet(@Nullable T... t) {
        if (t == null || t.length == 0)
            return Collections.<T>emptySet();

        if (t.length == 1)
            return Collections.singleton(t[0]);

        return new GridLeanSet<>(asList(t));
    }

    /**
     * Checks if value is contained in the collection passed in. If the collection
     * is {@code null}, then {@code false} is returned.
     *
     * @param c Collection to check.
     * @param t Value to check for containment.
     * @param <T> Value type.
     * @return {@code True} if collection is not {@code null} and contains given
     *      value, {@code false} otherwise.
     */
    public static <T> boolean contains(@Nullable Collection<T> c, @Nullable T t) {
        return c != null && c.contains(t);
    }

    /**
     * Provides predicate which returns {@code true} if it receives an element
     * that is contained in the passed in collection.
     *
     * @param c Collection used for predicate filter.
     * @param <T> Element type.
     * @return Predicate which returns {@code true} if it receives an element
     *  that is contained in the passed in collection.
     */
    public static <T> IgnitePredicate<T> contains(@Nullable final Collection<T> c) {
        return c == null || c.isEmpty() ? GridFunc.<T>alwaysFalse() : new ContainsPredicate(c);
    }

    /**
     * Provides predicate which returns {@code true} if it receives an element
     * that is not contained in the passed in collection.
     *
     * @param c Collection used for predicate filter.
     * @param <T> Element type.
     * @return Predicate which returns {@code true} if it receives an element
     *  that is not contained in the passed in collection.
     */
    public static <T> IgnitePredicate<T> notContains(@Nullable final Collection<T> c) {
        return c == null || c.isEmpty() ? GridFunc.<T>alwaysTrue() : new NotContainsPredicate(c);
    }

    /**
     * @param arr Array.
     * @param val Value to find.
     * @return {@code True} if array contains given value.
     */
    @SuppressWarnings("ForLoopReplaceableByForEach")
    public static boolean contains(int[] arr, int val) {
        for (int i = 0; i < arr.length; i++) {
            if (arr[i] == val)
                return true;
        }

        return false;
    }

    /**
     * @param arr Array.
     * @param val Value to find.
     * @return {@code True} if array contains given value.
     */
    @Deprecated
    public static boolean contains(Integer[] arr, int val) {
        for (Integer el : arr) {
            if (el == val)
                return true;
        }

        return false;
    }

    /**
     * @param arr Array.
     * @param val Value to find.
     * @return {@code True} if array contains given value.
     */
    @SuppressWarnings("ForLoopReplaceableByForEach")
    @Deprecated
    public static boolean contains(long[] arr, long val) {
        for (int i = 0; i < arr.length; i++) {
            if (arr[i] == val)
                return true;
        }

        return false;
    }

    /**
     * Tests whether specified arguments are equal, or both {@code null}.
     *
     * @param o1 Object to compare.
     * @param o2 Object to compare.
     * @return Returns {@code true} if the specified arguments are equal, or both {@code null}.
     */
    public static boolean eq(@Nullable Object o1, @Nullable Object o2) {
        return o1 == null ? o2 == null : o2 != null && (o1 == o2 || o1.equals(o2));
    }

    /**
     * Checks if both collections have equal elements in the same order.
     *
     * @param c1 First collection.
     * @param c2 Second collection.
     * @return {@code True} if both collections have equal elements in the same order.
     */
    @Deprecated
    public static boolean eqOrdered(@Nullable Collection<?> c1, @Nullable Collection<?> c2) {
        if (c1 == c2)
            return true;

        if (c1 == null || c2 == null)
            return false;

        if (c1.size() != c2.size())
            return false;

        Iterator<?> it1 = c1.iterator();
        Iterator<?> it2 = c2.iterator();

        while (it1.hasNext() && it2.hasNext())
            if (!eq(it1.next(), it2.next()))
                return false;

        return it1.hasNext() == it2.hasNext();
    }

    /**
     * Checks if both collections have equal elements in any order.
     * <p>
     * Implementation of this method takes optimization steps based on the actual type
     * of the collections. Dups are allowed in the collection. Note that if collections
     * allow fixed-time random access (implementing {@link RandomAccess} marker interface
     * - having them pre-sorted dramatically improves the performance.
     *
     * @param c1 First collection.
     * @param c2 Second collection.
     * @return {@code True} if both collections have equal elements in any order.
     */
    public static boolean eqNotOrdered(@Nullable Collection<?> c1, @Nullable Collection<?> c2) {
        if (c1 == c2)
            return true;

        if (c1 == null || c2 == null)
            return false;

        if (c1.size() != c2.size())
            return false;

        // Random index access is fixed time (at least for one), dups are allowed.
        // Optimize to 'n * log(n)' complexity. Pre-sorting of random accessed collection
        // helps HUGE as it will reduce complexity to 'n'.
        if (c1 instanceof RandomAccess || c2 instanceof RandomAccess) {
            Collection<?> col;
            List<?> lst;

            if (c1 instanceof RandomAccess) {
                col = c2;
                lst = (List<?>)c1;
            }
            else {
                col = c1;
                lst = (List<?>)c2;
            }

            int p = 0;

            // Collections are of the same size.
            int size = c1.size();

            for (Object o1 : col) {
                boolean found = false;

                for (int i = p; i < size; i++) {
                    if (F.eq(lst.get(i), o1)) {
                        found = true;

                        if (i == p)
                            p++;

                        break;
                    }
                }

                if (!found)
                    return false;
            }
        }
        else if (c1 instanceof Set && c2 instanceof Set) {
            // Sets don't have dups - we can skip cross checks.
            // Access is fixed-time - can do 'k*n' complexity.
            for (Object o : c1)
                if (!c2.contains(o))
                    return false;
        }
        // Non-sets, non random access and collections of different types
        // will do full cross-checks of '2k*n*n' complexity.
        else {
            // Dups are possible and no fixed-time random access...
            // Have to do '2k*n*n' complexity in worst case.
            for (Object o : c1)
                if (!c2.contains(o))
                    return false;

            for (Object o : c2)
                if (!c1.contains(o))
                    return false;

        }

        return true;
    }

    /**
     * Compares two maps. Unlike {@code java.util.AbstractMap#equals(...)} method this implementation
     * checks not only entry sets, but also the keys. Some optimization checks are also used.
     *
     * @param m1 First map to check.
     * @param m2 Second map to check
     * @return {@code True} is maps are equal, {@code False} otherwise.
     */
    public static <K, V> boolean eqNotOrdered(@Nullable Map<K, V> m1, @Nullable Map<K, V> m2) {
        if (m1 == m2)
            return true;

        if (m1 == null || m2 == null)
            return false;

        if (m1.size() != m2.size())
            return false;

        for (Map.Entry<K, V> e : m1.entrySet()) {
            V v1 = e.getValue();
            V v2 = m2.get(e.getKey());

            if (v1 == v2)
                return true;

            if (v1 == null || v2 == null)
                return false;

            if (v1 instanceof Collection && v2 instanceof Collection) {
                if (!eqNotOrdered((Collection)v1, (Collection)v2))
                    return false;
            }
            else {
                if (v1 instanceof Map && v2 instanceof Map) {
                    if (!eqNotOrdered((Map)v1, (Map)v2))
                        return false;
                }
                else {
                    if (!eq(v1, v2))
                        return false;
                }
            }
        }

        return true;
    }

    /**
     * Compares two {@link org.apache.ignite.cluster.ClusterNode} instances for equality.
     * <p>
     * Since introduction of {@link org.apache.ignite.cluster.ClusterNode} in Apache Ignite 3.0 the semantic of equality between
     * grid nodes has changed. Since rich node wraps thin node instance and in the same time
     * implements {@link org.apache.ignite.cluster.ClusterNode} interface, the proper semantic of comparing two grid node is
     * to ignore their runtime types and compare only by their IDs. This method implements this logic.
     * <p>
     * End users rarely, if ever, need to directly compare two grid nodes for equality. This method is
     * intended primarily for discovery SPI developers that provide implementations of {@link org.apache.ignite.cluster.ClusterNode}
     * interface.
     *
     * @param n1 Grid node 1.
     * @param n2 Grid node 2
     * @return {@code true} if two grid node have the same IDs (ignoring their runtime types),
     *      {@code false} otherwise.
     */
    public static boolean eqNodes(Object n1, Object n2) {
        return n1 == n2 || !(n1 == null || n2 == null) && !(!(n1 instanceof ClusterNode) || !(n2 instanceof ClusterNode))
            && ((ClusterNode)n1).id().equals(((ClusterNode)n2).id());
    }

    /**
     * Gets closure that returns value for an entry. The closure internally
     * delegates to {@link javax.cache.Cache.Entry#get(Object)} method.
     *
     * @param <K> Key type.
     * @param <V> Value type.
     * @return Closure that returns value for an entry.
     */
    @SuppressWarnings({"unchecked"})
    public static <K, V> IgniteClosure<Cache.Entry<K, V>, V> cacheEntry2Get() {
        return (IgniteClosure<Cache.Entry<K, V>, V>)CACHE_ENTRY_VAL_GET;
    }

    /**
     * Gets predicate which returns {@code true} if entry has peek value.
     *
     * @param <K> Cache key type.
     * @param <V> Cache value type.
     * @return Predicate which returns {@code true} if entry has peek value.
     */
    @SuppressWarnings({"unchecked"})
    public static <K, V> IgnitePredicate<Cache.Entry<K, V>> cacheHasPeekValue() {
        return (IgnitePredicate<Cache.Entry<K, V>>)CACHE_ENTRY_HAS_PEEK_VAL;
    }

    /**
     * Shortcut method that creates an instance of {@link GridClosureException}.
     *
     * @param e Exception to wrap.
     * @return Newly created instance of {@link GridClosureException}.
     */
    public static GridClosureException wrap(Throwable e) {
        return new GridClosureException(e);
    }

    /**
     * Waits until all passed futures will be executed.
     *
     * @param futs Futures. If none provided - this method is no-op.
     * @throws IgniteCheckedException If any of the futures failed.
     */
    @Deprecated
    public static <T> void awaitAll(@Nullable Collection<IgniteInternalFuture<T>> futs) throws IgniteCheckedException {
        awaitAll(0, null, futs);
    }

    /**
     * Waits until all passed futures will be executed.
     *
     * @param timeout Timeout for waiting ({@code 0} for forever).
     * @param futs Futures. If none provided - this method is no-op.
     * @throws IgniteCheckedException If any of the futures failed.
     */
    @Deprecated
    public static <T> void awaitAll(long timeout, @Nullable Collection<IgniteInternalFuture<T>> futs)
        throws IgniteCheckedException {
        awaitAll(timeout, null, futs);
    }

    /**
     * Awaits for all futures to complete and optionally reduces all results into one.
     *
     * @param timeout Timeout for waiting ({@code 0} for forever).
     * @param rdc Optional reducer. If not {@code null}, then results will be reduced into one.
     * @param futs List of futures to wait for.
     * @param <T> Return type of the futures.
     * @param <R> Return type of the reducer.
     * @return Reduced result if reducer is provided, {@code null} otherwise.
     * @throws IgniteCheckedException If any of the futures failed.
     */
    @Deprecated
    @Nullable public static <T, R> R awaitAll(long timeout, @Nullable IgniteReducer<T, R> rdc,
        @Nullable Collection<IgniteInternalFuture<T>> futs) throws IgniteCheckedException {
        if (futs == null || futs.isEmpty())
            return null;

        long end = timeout == 0 ? Long.MAX_VALUE : U.currentTimeMillis() + timeout;

        // Overflow.
        if (end < 0)
            end = Long.MAX_VALUE;

        // Note that it is important to wait in the natural order of collection and
        // not via listen method, because caller may actually add to this collection
        // concurrently while this method is in progress.
        for (IgniteInternalFuture<T> fut : futs) {
            T t;

            if (timeout > 0) {
                long left = end - U.currentTimeMillis();

                if (left <= 0 && !fut.isDone())
                    throw new IgniteFutureTimeoutCheckedException("Timed out waiting for all futures: " + futs);

                if (fut.isDone() && left < 0)
                    left = 0;

                t = fut.get(left);
            }
            else
                t = fut.get();

            if (rdc != null)
                rdc.collect(t);
        }

        return rdc == null ? null : rdc.reduce();
    }
}<|MERGE_RESOLUTION|>--- conflicted
+++ resolved
@@ -1218,7 +1218,6 @@
     }
 
     /**
-<<<<<<< HEAD
      * Tests if the given path is not {@code null} and is an empty directory.
      *
      * @param dir Path to test.
@@ -1253,62 +1252,6 @@
     }
 
     /**
-     * Converts collection of numbers to primitive {@code int[]} array.
-     *
-     * @param col Collection of numbers.
-     * @return Array of integers.
-     */
-    public static int[] toIntArray(Collection<? extends Number> col) {
-        if (col == null)
-            return null;
-
-        int[] res = new int[col.size()];
-
-        Iterator<? extends Number> iter = col.iterator();
-
-        for (int i = 0; i < res.length; i++)
-            res[i] = iter.next().intValue();
-
-        return res;
-    }
-
-    /**
-     * Utility map getter. This method analogous to {@link #addIfAbsent(Map, Object, Callable)}
-     * method but this one doesn't put the default value into the map when key is not found.
-     *
-     * @param map Map to get value from.
-     * @param key Map key (can be {@code null}).
-     * @param c Optional factory closure for the default value to be returned in
-     *      when {@code key} is not found. If closure is not provided - {@code null} will be returned.
-     * @param <K> Map key type.
-     * @param <V> Map value type.
-     * @return Value for the {@code key} or default value produced by {@code c} if key is not
-     *      found (or {@code null} if key is not found and closure is not provided).
-     * @throws GridClosureException Thrown in case when callable throws exception.
-     * @see #newLinkedList()
-     * @see #newList()
-     * @see #newSet()
-     * @see #newAtomicLong()
-     * @see #newAtomicInt()
-     * @see #newAtomicRef()
-     * @see #newAtomicBoolean()
-     */
-    @Deprecated
-    @Nullable public static <K, V> V returnIfAbsent(Map<? extends K, ? extends V> map, @Nullable K key,
-        @Nullable Callable<V> c) {
-        A.notNull(map, "map");
-
-        try {
-            return !map.containsKey(key) ? c == null ? null : c.call() : map.get(key);
-        }
-        catch (Exception e) {
-            throw wrap(e);
-        }
-    }
-
-    /**
-=======
->>>>>>> 86c40587
      * Returns a factory closure that creates new {@link ConcurrentLinkedDeque8} instance.
      * Note that this method does not create a new closure but returns a static one.
      *
