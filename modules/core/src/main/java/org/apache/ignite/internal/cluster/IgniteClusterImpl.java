--- conflicted
+++ resolved
@@ -28,7 +28,6 @@
 import java.util.Collection;
 import java.util.Collections;
 import java.util.HashMap;
-import java.util.List;
 import java.util.Map;
 import java.util.Set;
 import java.util.UUID;
@@ -320,17 +319,7 @@
 
     /** */
     private Collection<BaselineNode> baselineNodes() {
-<<<<<<< HEAD
-        Collection<ClusterNode> srvNodes = ctx.cluster().get().forServers().nodes();
-
-        List<BaselineNode> baselineNodes = new ArrayList<>(srvNodes.size());
-
-        baselineNodes.addAll(srvNodes);
-
-        return baselineNodes;
-=======
         return new ArrayList<>(ctx.cluster().get().forServers().nodes());
->>>>>>> 17cb55f1
     }
 
     /** {@inheritDoc} */
@@ -352,14 +341,7 @@
         guard();
 
         try {
-<<<<<<< HEAD
-            if (isInMemoryMode())
-                return;
-
-            ctx.state().validateBeforeBaselineChange(baselineTop);
-=======
             validateBeforeBaselineChange(baselineTop);
->>>>>>> 17cb55f1
 
             ctx.state().changeGlobalState(true, baselineTop, true).get();
         }
