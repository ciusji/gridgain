--- conflicted
+++ resolved
@@ -56,11 +56,7 @@
 import static org.apache.ignite.internal.processors.cache.GridCacheOperation.TRANSFORM;
 import static org.apache.ignite.internal.processors.cache.GridCacheOperation.UPDATE;
 import static org.apache.ignite.internal.processors.tracing.MTC.TraceSurroundings;
-<<<<<<< HEAD
 import static org.apache.ignite.internal.processors.tracing.SpanType.CACHE_API_UPDATE_MAP;
-=======
-import static org.apache.ignite.internal.processors.tracing.SpanType.CACHE_API_NEAR_UPDATE_WAIT_AND_REMAP;
->>>>>>> 80f98ab9
 
 /**
  * DHT atomic cache near update future.
@@ -358,55 +354,41 @@
      * @param remapTopVer New topology version.
      */
     private void waitAndRemap(AffinityTopologyVersion remapTopVer) {
-        try (TraceSurroundings ignored =
-                MTC.supportContinual(cctx.kernalContext().tracing().create(CACHE_API_NEAR_UPDATE_WAIT_AND_REMAP,
-                    span))) {
-            if (topLocked) {
-                CachePartialUpdateCheckedException e =
-                    new CachePartialUpdateCheckedException("Failed to update keys (retry update if possible).");
-
-                ClusterTopologyCheckedException cause = new ClusterTopologyCheckedException(
-                    "Failed to update keys, topology changed while execute atomic update inside transaction.");
-
-                cause.retryReadyFuture(cctx.shared().exchange().affinityReadyFuture(remapTopVer));
-
-                e.add(Collections.singleton(cctx.toCacheKeyObject(key)), cause);
-
-                completeFuture(null, e, null);
-
-                return;
-            }
-
-            IgniteInternalFuture<AffinityTopologyVersion> fut = cctx.shared().exchange().affinityReadyFuture(remapTopVer);
-
-            if (fut == null)
-                fut = new GridFinishedFuture<>(remapTopVer);
-
-<<<<<<< HEAD
-        fut.listen(new CI1<IgniteInternalFuture<AffinityTopologyVersion>>() {
-            @Override public void apply(final IgniteInternalFuture<AffinityTopologyVersion> fut) {
-                cctx.kernalContext().closure().runLocalSafe(new GridPlainRunnable() {
-                    @Override public void run() {
-                        try (TraceSurroundings ignored =
-                                  MTC.support(cctx.kernalContext().tracing().create(CACHE_API_UPDATE_MAP, MTC.span()))) {
-                            mapOnTopology();
-                        }
-                    }
-                });
-            }
-        });
-=======
+        if (topLocked) {
+            CachePartialUpdateCheckedException e =
+                new CachePartialUpdateCheckedException("Failed to update keys (retry update if possible).");
+
+            ClusterTopologyCheckedException cause = new ClusterTopologyCheckedException(
+                "Failed to update keys, topology changed while execute atomic update inside transaction.");
+
+            cause.retryReadyFuture(cctx.shared().exchange().affinityReadyFuture(remapTopVer));
+
+            e.add(Collections.singleton(cctx.toCacheKeyObject(key)), cause);
+
+            completeFuture(null, e, null);
+
+            return;
+        }
+
+        IgniteInternalFuture<AffinityTopologyVersion> fut = cctx.shared().exchange().affinityReadyFuture(remapTopVer);
+
+        if (fut == null)
+            fut = new GridFinishedFuture<>(remapTopVer);
+
             fut.listen(new CI1<IgniteInternalFuture<AffinityTopologyVersion>>() {
                 @Override public void apply(final IgniteInternalFuture<AffinityTopologyVersion> fut) {
                     cctx.kernalContext().closure().runLocalSafe(new GridPlainRunnable() {
                         @Override public void run() {
-                            mapOnTopology();
+                            try (TraceSurroundings ignored =
+                                     MTC.support(cctx.kernalContext().tracing().create(CACHE_API_UPDATE_MAP,
+                                         MTC.span()))) {
+                                mapOnTopology();
+                            }
                         }
                     });
                 }
             });
         }
->>>>>>> 80f98ab9
     }
 
     /**
