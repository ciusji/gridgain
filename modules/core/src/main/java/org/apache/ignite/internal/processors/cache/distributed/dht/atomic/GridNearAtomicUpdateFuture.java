--- conflicted
+++ resolved
@@ -624,14 +624,7 @@
         AffinityTopologyVersion topVer;
 
         if (cache.topology().stopping()) {
-<<<<<<< HEAD
-                onDone(new CacheStoppedException(
-                    cache.name()));
-=======
-            completeFuture(null,
-                new IgniteCheckedException("Failed to perform cache operation (cache is stopped): " + cache.name()),
-                null);
->>>>>>> a04aa10a
+            completeFuture(null,new CacheStoppedException(cache.name()), null);
 
             return;
         }
