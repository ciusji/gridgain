--- conflicted
+++ resolved
@@ -65,11 +65,7 @@
 import static org.apache.ignite.internal.processors.cache.GridCacheOperation.TRANSFORM;
 import static org.apache.ignite.internal.processors.cache.GridCacheOperation.UPDATE;
 import static org.apache.ignite.internal.processors.tracing.MTC.TraceSurroundings;
-<<<<<<< HEAD
 import static org.apache.ignite.internal.processors.tracing.SpanType.CACHE_API_UPDATE_MAP;
-=======
-import static org.apache.ignite.internal.processors.tracing.SpanType.CACHE_API_NEAR_UPDATE_WAIT_AND_REMAP;
->>>>>>> 80f98ab9
 
 /**
  * DHT atomic cache near update future.
@@ -479,59 +475,44 @@
     }
 
     private void waitAndRemap(AffinityTopologyVersion remapTopVer) {
-        try (TraceSurroundings ignored =
-                 MTC.supportContinual(cctx.kernalContext().tracing().create(CACHE_API_NEAR_UPDATE_WAIT_AND_REMAP,
-                     span))) {
-            assert remapTopVer != null;
-
-            if (topLocked) {
-                assert !F.isEmpty(remapKeys) : remapKeys;
-
-                CachePartialUpdateCheckedException e =
-                    new CachePartialUpdateCheckedException("Failed to update keys (retry update if possible).");
-
-                ClusterTopologyCheckedException cause = new ClusterTopologyCheckedException(
-                    "Failed to update keys, topology changed while execute atomic update inside transaction.");
-
-                cause.retryReadyFuture(cctx.shared().exchange().affinityReadyFuture(remapTopVer));
-
-                e.add(remapKeys, cause);
-
-                completeFuture(null, e, null);
-
-                return;
-            }
+        assert remapTopVer != null;
+
+        if (topLocked) {
+            assert !F.isEmpty(remapKeys) : remapKeys;
+
+            CachePartialUpdateCheckedException e =
+                new CachePartialUpdateCheckedException("Failed to update keys (retry update if possible).");
+
+            ClusterTopologyCheckedException cause = new ClusterTopologyCheckedException(
+                "Failed to update keys, topology changed while execute atomic update inside transaction.");
+
+            cause.retryReadyFuture(cctx.shared().exchange().affinityReadyFuture(remapTopVer));
+
+            e.add(remapKeys, cause);
+
+            completeFuture(null, e, null);
+
+            return;
+        }
 
             IgniteInternalFuture<AffinityTopologyVersion> fut = cctx.shared().exchange().affinityReadyFuture(remapTopVer);
 
             if (fut == null)
                 fut = new GridFinishedFuture<>(remapTopVer);
 
-<<<<<<< HEAD
         fut.listen(new CI1<IgniteInternalFuture<AffinityTopologyVersion>>() {
             @Override public void apply(final IgniteInternalFuture<AffinityTopologyVersion> fut) {
                 cctx.kernalContext().closure().runLocalSafe(new GridPlainRunnable() {
                     @Override public void run() {
                         try (TraceSurroundings ignored =
-                                MTC.support(cctx.kernalContext().tracing().create(CACHE_API_UPDATE_MAP, MTC.span()))) {
+                                 MTC.support(cctx.kernalContext().tracing().create(CACHE_API_UPDATE_MAP, MTC.span()))) {
                             mapOnTopology();
                         }
                     }
                 });
             }
         });
-=======
-            fut.listen(new CI1<IgniteInternalFuture<AffinityTopologyVersion>>() {
-                @Override public void apply(final IgniteInternalFuture<AffinityTopologyVersion> fut) {
-                    cctx.kernalContext().closure().runLocalSafe(new GridPlainRunnable() {
-                        @Override public void run() {
-                            mapOnTopology();
-                        }
-                    });
-                }
-            });
-        }
->>>>>>> 80f98ab9
+    }
     }
 
     /**
@@ -755,11 +736,7 @@
 
     /** {@inheritDoc} */
     @Override protected void map(AffinityTopologyVersion topVer) {
-<<<<<<< HEAD
         span.addTag("topology.version", () -> Objects.toString(topVer));
-=======
-        MTC.span().addTag("topology.version", () -> Objects.toString(topVer));
->>>>>>> 80f98ab9
 
         map(topVer, null);
     }
