--- conflicted
+++ resolved
@@ -85,22 +85,6 @@
     /** A mode when data nodes throttle update rate regarding to DR sender load. */
     DR_DATA_NODE_SMART_THROTTLING(19),
 
-<<<<<<< HEAD
-    /**
-     * Support enabling DR events from  Web Console.
-     */
-    WC_DR_EVENTS(20),
-
-    /**
-     * Support rolling upgrade status task for Web Console.
-     */
-    WC_ROLLING_UPGRADE_STATUS(21),
-
-    /**
-     * Support for chain parameter in snapshot delete task for Web Console.
-     */
-    WC_SNAPSHOT_CHAIN_MODE(22)
-=======
     /** Support of DR events from  Web Console. */
     WC_DR_EVENTS(20),
 
@@ -112,7 +96,6 @@
 
     /** Support of baseline auto adjustment for Web Console. */
     WC_BASELINE_AUTO_ADJUSTMENT(23)
->>>>>>> c5099a2a
     ;
 
     /**
