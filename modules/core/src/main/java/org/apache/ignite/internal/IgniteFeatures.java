/*
 * Copyright 2019 GridGain Systems, Inc. and Contributors.
 *
 * Licensed under the GridGain Community Edition License (the "License");
 * you may not use this file except in compliance with the License.
 * You may obtain a copy of the License at
 *
 *     https://www.gridgain.com/products/software/community-edition/gridgain-community-edition-license
 *
 * Unless required by applicable law or agreed to in writing, software
 * distributed under the License is distributed on an "AS IS" BASIS,
 * WITHOUT WARRANTIES OR CONDITIONS OF ANY KIND, either express or implied.
 * See the License for the specific language governing permissions and
 * limitations under the License.
 */

package org.apache.ignite.internal;

import java.util.BitSet;
import org.apache.ignite.cluster.ClusterNode;
import org.apache.ignite.internal.processors.ru.RollingUpgradeStatus;
import org.apache.ignite.spi.communication.tcp.TcpCommunicationSpi;
import org.apache.ignite.spi.communication.tcp.messages.HandshakeWaitMessage;

import static org.apache.ignite.IgniteSystemProperties.getBoolean;
import static org.apache.ignite.internal.IgniteNodeAttributes.ATTR_IGNITE_FEATURES;

/**
 * Defines supported features and check its on other nodes.
 */
public enum IgniteFeatures {
    /**
     * Support of {@link HandshakeWaitMessage} by {@link TcpCommunicationSpi}.
     */
    TCP_COMMUNICATION_SPI_HANDSHAKE_WAIT_MESSAGE(0),

    /** Cache metrics v2 support. */
    CACHE_METRICS_V2(1),

    /** Data paket compression. */
    DATA_PACKET_COMPRESSION(3),

    /** Support of different rebalance size for nodes.  */
    DIFFERENT_REBALANCE_POOL_SIZE(4),

    /** Support of splitted cache configurations to avoid broken deserialization on non-affinity nodes. */
    SPLITTED_CACHE_CONFIGURATIONS(5),

    /**
     * Support of providing thread dump of thread that started transaction. Used for dumping
     * long running transactions.
     */
    TRANSACTION_OWNER_THREAD_DUMP_PROVIDING(6),

    /** Displaying versbose transaction information: --info option of --tx control script command. */
    TX_INFO_COMMAND(7),

    /** Command which allow to detect and cleanup garbage which could left after destroying caches in shared groups */
    FIND_AND_DELETE_GARBAGE_COMMAND(8),

    /** Distributed metastorage. */
<<<<<<< HEAD
    DISTRIBUTED_METASTORAGE(11);
=======
    DISTRIBUTED_METASTORAGE(11),

    /** Supports tracking update counter for transactions. */
    TX_TRACKING_UPDATE_COUNTER(12),

    /** Support new security processor */
    IGNITE_SECURITY_PROCESSOR(13);
>>>>>>> b9ef4bdc

    /**
     * Unique feature identifier.
     */
    private final int featureId;

    /**
     * @param featureId Feature ID.
     */
    IgniteFeatures(int featureId) {
        this.featureId = featureId;
    }

    /**
     * @return Feature ID.
     */
    public int getFeatureId() {
        return featureId;
    }

    /**
     * Checks that feature supported by node.
     *
     * @param ctx Kernal context.
     * @param clusterNode Cluster node to check.
     * @param feature Feature to check.
     * @return {@code True} if feature is declared to be supported by remote node.
     */
    public static boolean nodeSupports(GridKernalContext ctx, ClusterNode clusterNode, IgniteFeatures feature) {
        if (ctx != null) {
            RollingUpgradeStatus status = ctx.rollingUpgrade().getStatus();

            if (status.isEnabled() && !status.isForcedModeEnabled())
                return status.getSupportedFeatures().contains(feature);
        }

        return nodeSupports(clusterNode.attribute(ATTR_IGNITE_FEATURES), feature);
    }

    /**
     * Checks that feature supported by node.
     *
     * @param featuresAttrBytes Byte array value of supported features node attribute.
     * @param feature Feature to check.
     * @return {@code True} if feature is declared to be supported by remote node.
     */
    public static boolean nodeSupports(byte[] featuresAttrBytes, IgniteFeatures feature) {
        if (featuresAttrBytes == null)
            return false;

        int featureId = feature.getFeatureId();

        // Same as "BitSet.valueOf(features).get(featureId)"

        int byteIdx = featureId >>> 3;

        if (byteIdx >= featuresAttrBytes.length)
            return false;

        int bitIdx = featureId & 0x7;

        return (featuresAttrBytes[byteIdx] & (1 << bitIdx)) != 0;
    }

    /**
     * Checks that feature supported by all nodes.
     *
     * @param ctx Kernal context.
     * @param nodes cluster nodes to check their feature support.
     * @return if feature is declared to be supported by all nodes
     */
    public static boolean allNodesSupports(GridKernalContext ctx, Iterable<ClusterNode> nodes, IgniteFeatures feature) {
        if (ctx != null && nodes.iterator().hasNext()) {
            RollingUpgradeStatus status = ctx.rollingUpgrade().getStatus();

            if (status.isEnabled() && !status.isForcedModeEnabled())
                return status.getSupportedFeatures().contains(feature);
        }

        for (ClusterNode next : nodes) {
            if (!nodeSupports(next.attribute(ATTR_IGNITE_FEATURES), feature))
                return false;
        }

        return true;
    }

    /**
     * Features supported by the current node.
     *
     * @return Byte array representing all supported features by current node.
     */
    public static byte[] allFeatures() {
        final BitSet set = new BitSet();

        for (IgniteFeatures value : IgniteFeatures.values()) {
            // After rolling upgrade, our security has more strict validation. This may come as a surprise to customers.
            if (IGNITE_SECURITY_PROCESSOR == value && !getBoolean(IGNITE_SECURITY_PROCESSOR.name(), true))
                continue;

            final int featureId = value.getFeatureId();

            assert !set.get(featureId) : "Duplicate feature ID found for [" + value + "] having same ID ["
                + featureId + "]";

            set.set(featureId);
        }

        return set.toByteArray();
    }
}<|MERGE_RESOLUTION|>--- conflicted
+++ resolved
@@ -59,9 +59,6 @@
     FIND_AND_DELETE_GARBAGE_COMMAND(8),
 
     /** Distributed metastorage. */
-<<<<<<< HEAD
-    DISTRIBUTED_METASTORAGE(11);
-=======
     DISTRIBUTED_METASTORAGE(11),
 
     /** Supports tracking update counter for transactions. */
@@ -69,7 +66,6 @@
 
     /** Support new security processor */
     IGNITE_SECURITY_PROCESSOR(13);
->>>>>>> b9ef4bdc
 
     /**
      * Unique feature identifier.
