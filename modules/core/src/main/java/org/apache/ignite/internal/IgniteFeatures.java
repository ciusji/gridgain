--- conflicted
+++ resolved
@@ -168,10 +168,6 @@
     /** Snapshots without PME. */
     EXCHANGELESS_SNAPSHOT(43),
 
-<<<<<<< HEAD
-    /** Incremental DR. */
-    INCREMENTAL_DR(44);
-=======
     /** Optimization of recovery protocol for cluster which doesn't contain MVCC caches. */
     MVCC_TX_RECOVERY_PROTOCOL_V2(44),
 
@@ -182,8 +178,10 @@
     SPLITTED_CACHE_CONFIGURATIONS_V2(46),
 
     /** Snapshots upload via sftp. */
-    SNAPSHOT_SFTP_UPLOAD(47);
->>>>>>> de4d2f8b
+    SNAPSHOT_SFTP_UPLOAD(47),
+
+    /** Incremental DR. */
+    INCREMENTAL_DR(48);
 
     /**
      * Unique feature identifier.
