--- conflicted
+++ resolved
@@ -156,14 +156,12 @@
     /** Remove metadata from cluster for specified type. */
     REMOVE_METADATA(39),
 
-<<<<<<< HEAD
+    /** Support policy of shutdown. */
+    SHUTDOWN_POLICY(40),
+
     /** Snapshots upload via sttp. */
     SNAPSHOT_SFTP_UPLOAD(42);
 
-=======
-    /** Support policy of shutdown. */
-    SHUTDOWN_POLICY(40);
->>>>>>> 24b088e4
     /**
      * Unique feature identifier.
      */
