--- conflicted
+++ resolved
@@ -193,13 +193,11 @@
     /** Cache encryption key change. See {@link IgniteEncryption#changeCacheGroupKey(Collection)}. */
     CACHE_GROUP_KEY_CHANGE(50),
 
-<<<<<<< HEAD
+    /** Possibility to safe deactivation, take into account pure in memory caches with possible data loss.*/
+    SAFE_CLUSTER_DEACTIVATION(51),
+
     /** Point-in-time distributed property. */
-    POINT_IN_TIME_DISTRIBUTED_PROPERTY(51);
-=======
-    /** Possibility to safe deactivation, take into account pure in memory caches with possible data loss.*/
-    SAFE_CLUSTER_DEACTIVATION(51);
->>>>>>> 2a6d7ec5
+    POINT_IN_TIME_DISTRIBUTED_PROPERTY(52);
 
     /**
      * Unique feature identifier.
