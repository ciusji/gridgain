/*
 * Licensed to the Apache Software Foundation (ASF) under one or more
 * contributor license agreements.  See the NOTICE file distributed with
 * this work for additional information regarding copyright ownership.
 * The ASF licenses this file to You under the Apache License, Version 2.0
 * (the "License"); you may not use this file except in compliance with
 * the License.  You may obtain a copy of the License at
 *
 *      http://www.apache.org/licenses/LICENSE-2.0
 *
 * Unless required by applicable law or agreed to in writing, software
 * distributed under the License is distributed on an "AS IS" BASIS,
 * WITHOUT WARRANTIES OR CONDITIONS OF ANY KIND, either express or implied.
 * See the License for the specific language governing permissions and
 * limitations under the License.
 */

package org.apache.ignite.internal;

import java.util.BitSet;
import org.apache.ignite.cluster.ClusterNode;
import org.apache.ignite.cluster.ClusterState;
import org.apache.ignite.internal.managers.encryption.GridEncryptionManager;
import org.apache.ignite.spi.communication.tcp.TcpCommunicationSpi;
import org.apache.ignite.spi.communication.tcp.messages.HandshakeWaitMessage;

import static org.apache.ignite.IgniteSystemProperties.IGNITE_PME_FREE_SWITCH_DISABLED;
import static org.apache.ignite.IgniteSystemProperties.getBoolean;
import static org.apache.ignite.internal.IgniteNodeAttributes.ATTR_IGNITE_FEATURES;

/**
 * Defines supported features and check its on other nodes.
 */
public enum IgniteFeatures {
    /**
     * Support of {@link HandshakeWaitMessage} by {@link TcpCommunicationSpi}.
     */
    TCP_COMMUNICATION_SPI_HANDSHAKE_WAIT_MESSAGE(0),

    /** Cache metrics v2 support. */
    CACHE_METRICS_V2(1),

    /** Data paket compression. */
    DATA_PACKET_COMPRESSION(3),

    /** Support of different rebalance size for nodes.  */
    DIFFERENT_REBALANCE_POOL_SIZE(4),

    /** Support of splitted cache configurations to avoid broken deserialization on non-affinity nodes. */
    SPLITTED_CACHE_CONFIGURATIONS(5),

    /**
     * Support of providing thread dump of thread that started transaction. Used for dumping
     * long running transactions.
     */
    TRANSACTION_OWNER_THREAD_DUMP_PROVIDING(6),

    /** Displaying versbose transaction information: --info option of --tx control script command. */
    TX_INFO_COMMAND(7),

    /** Command which allow to detect and cleanup garbage which could left after destroying caches in shared groups */
    FIND_AND_DELETE_GARBAGE_COMMAND(8),

    /** Support of cluster read-only mode. */
    CLUSTER_READ_ONLY_MODE(9),

    /** Support of suspend/resume operations for pessimistic transactions. */
    SUSPEND_RESUME_PESSIMISTIC_TX(10),

    /** Distributed metastorage. */
    DISTRIBUTED_METASTORAGE(11),

    /** The node can communicate with others via socket channel. */
    CHANNEL_COMMUNICATION(12),

    /** Replacing TcpDiscoveryNode field with nodeId field in discovery messages. */
    TCP_DISCOVERY_MESSAGE_NODE_COMPACT_REPRESENTATION(14),

    /** LRT system and user time dump settings.  */
    LRT_SYSTEM_USER_TIME_DUMP_SETTINGS(18),

    /** Partition Map Exchange-free switch on baseline node left at fully rebalanced cluster.  */
    PME_FREE_SWITCH(19),

    /** Master key change. See {@link GridEncryptionManager#changeMasterKey(String)}. */
    MASTER_KEY_CHANGE(20),

    /** ContinuousQuery with security subject id support. */
    CONT_QRY_SECURITY_AWARE(21),

    /**
     * Preventing loss of in-memory data when deactivating the cluster.
     *
     * @see ClusterState#INACTIVE
     */
    SAFE_CLUSTER_DEACTIVATION(22),

    /** Persistence caches can be snapshot.  */
    PERSISTENCE_CACHE_SNAPSHOT(23),

<<<<<<< HEAD
    /** Tracing. */
    TRACING(26),

    /** Long operations dump timeout. */
    LONG_OPERATIONS_DUMP_TIMEOUT(30);
=======
    /** Distributed change timeout for dump long operations. */
    DISTRIBUTED_CHANGE_LONG_OPERATIONS_DUMP_TIMEOUT(30),

    /** Check secondary indexes inline size on join/by control utility request. */
    CHECK_INDEX_INLINE_SIZES(36),

    /** Distributed propagation of tx collisions dump interval. */
    DISTRIBUTED_TX_COLLISIONS_DUMP(37);
>>>>>>> 832cf801

    /**
     * Unique feature identifier.
     */
    private final int featureId;

    /**
     * @param featureId Feature ID.
     */
    IgniteFeatures(int featureId) {
        this.featureId = featureId;
    }

    /**
     * @return Feature ID.
     */
    public int getFeatureId() {
        return featureId;
    }

    /**
     * Checks that feature supported by node.
     *
     * @param clusterNode Cluster node to check.
     * @param feature Feature to check.
     * @return {@code True} if feature is declared to be supported by remote node.
     */
    public static boolean nodeSupports(ClusterNode clusterNode, IgniteFeatures feature) {
        final byte[] features = clusterNode.attribute(ATTR_IGNITE_FEATURES);

        if (features == null)
            return false;

        return nodeSupports(features, feature);
    }

    /**
     * Checks that feature supported by node.
     *
     * @param featuresAttrBytes Byte array value of supported features node attribute.
     * @param feature Feature to check.
     * @return {@code True} if feature is declared to be supported by remote node.
     */
    public static boolean nodeSupports(byte[] featuresAttrBytes, IgniteFeatures feature) {
        int featureId = feature.getFeatureId();

        // Same as "BitSet.valueOf(features).get(featureId)"

        int byteIdx = featureId >>> 3;

        if (byteIdx >= featuresAttrBytes.length)
            return false;

        int bitIdx = featureId & 0x7;

        return (featuresAttrBytes[byteIdx] & (1 << bitIdx)) != 0;
    }

    /**
     * Checks that feature supported by all nodes.
     *
     * @param nodes cluster nodes to check their feature support.
     * @return if feature is declared to be supported by all nodes
     */
    public static boolean allNodesSupports(Iterable<ClusterNode> nodes, IgniteFeatures feature) {
        for (ClusterNode next : nodes) {
            if (!nodeSupports(next, feature))
                return false;
        }

        return true;
    }

    /**
     * Features supported by the current node.
     *
     * @return Byte array representing all supported features by current node.
     */
    public static byte[] allFeatures() {
        final BitSet set = new BitSet();

        for (IgniteFeatures value : IgniteFeatures.values()) {
            if (value == PME_FREE_SWITCH && getBoolean(IGNITE_PME_FREE_SWITCH_DISABLED))
                continue;

            final int featureId = value.getFeatureId();

            assert !set.get(featureId) : "Duplicate feature ID found for [" + value + "] having same ID ["
                + featureId + "]";

            set.set(featureId);
        }

        return set.toByteArray();
    }
}<|MERGE_RESOLUTION|>--- conflicted
+++ resolved
@@ -98,13 +98,9 @@
     /** Persistence caches can be snapshot.  */
     PERSISTENCE_CACHE_SNAPSHOT(23),
 
-<<<<<<< HEAD
     /** Tracing. */
     TRACING(26),
 
-    /** Long operations dump timeout. */
-    LONG_OPERATIONS_DUMP_TIMEOUT(30);
-=======
     /** Distributed change timeout for dump long operations. */
     DISTRIBUTED_CHANGE_LONG_OPERATIONS_DUMP_TIMEOUT(30),
 
@@ -113,7 +109,6 @@
 
     /** Distributed propagation of tx collisions dump interval. */
     DISTRIBUTED_TX_COLLISIONS_DUMP(37);
->>>>>>> 832cf801
 
     /**
      * Unique feature identifier.
