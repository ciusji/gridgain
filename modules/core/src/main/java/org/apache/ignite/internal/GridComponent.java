--- conflicted
+++ resolved
@@ -76,17 +76,13 @@
         SERVICE_PROC,
 
         /** Distributed MetaStorage processor. */
-<<<<<<< HEAD
         META_STORAGE,
 
         /** Transactional data replication processor. */
-        TX_DR_PROC
-=======
-        META_STORAGE;
+        TX_DR_PROC;
 
         /** Cached values array. */
         public static final DiscoveryDataExchangeType[] VALUES = values();
->>>>>>> dcd651e3
     }
 
     /**
