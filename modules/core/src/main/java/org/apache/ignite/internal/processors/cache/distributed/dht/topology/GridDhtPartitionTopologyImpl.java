/*
 * Copyright 2019 GridGain Systems, Inc. and Contributors.
 *
 * Licensed under the GridGain Community Edition License (the "License");
 * you may not use this file except in compliance with the License.
 * You may obtain a copy of the License at
 *
 *     https://www.gridgain.com/products/software/community-edition/gridgain-community-edition-license
 *
 * Unless required by applicable law or agreed to in writing, software
 * distributed under the License is distributed on an "AS IS" BASIS,
 * WITHOUT WARRANTIES OR CONDITIONS OF ANY KIND, either express or implied.
 * See the License for the specific language governing permissions and
 * limitations under the License.
 */

package org.apache.ignite.internal.processors.cache.distributed.dht.topology;

import java.util.ArrayList;
import java.util.Collection;
import java.util.Collections;
import java.util.HashMap;
import java.util.HashSet;
import java.util.Iterator;
import java.util.List;
import java.util.Map;
import java.util.NoSuchElementException;
import java.util.Set;
import java.util.TreeSet;
import java.util.UUID;
import java.util.concurrent.atomic.AtomicReferenceArray;
import java.util.stream.Collectors;
import org.apache.ignite.IgniteCheckedException;
import org.apache.ignite.IgniteException;
import org.apache.ignite.IgniteLogger;
import org.apache.ignite.cluster.ClusterNode;
import org.apache.ignite.events.DiscoveryEvent;
import org.apache.ignite.events.EventType;
import org.apache.ignite.internal.IgniteInterruptedCheckedException;
import org.apache.ignite.internal.managers.discovery.DiscoCache;
import org.apache.ignite.internal.pagemem.wal.WALPointer;
import org.apache.ignite.internal.pagemem.wal.record.RollbackRecord;
import org.apache.ignite.internal.processors.affinity.AffinityAssignment;
import org.apache.ignite.internal.processors.affinity.AffinityTopologyVersion;
import org.apache.ignite.internal.processors.cache.CacheGroupContext;
import org.apache.ignite.internal.processors.cache.ExchangeDiscoveryEvents;
import org.apache.ignite.internal.processors.cache.GridCacheContext;
import org.apache.ignite.internal.processors.cache.GridCacheSharedContext;
import org.apache.ignite.internal.processors.cache.distributed.dht.GridDhtCacheEntry;
import org.apache.ignite.internal.processors.cache.distributed.dht.GridDhtTopologyFuture;
import org.apache.ignite.internal.processors.cache.distributed.dht.preloader.CachePartitionFullCountersMap;
import org.apache.ignite.internal.processors.cache.distributed.dht.preloader.CachePartitionPartialCountersMap;
import org.apache.ignite.internal.processors.cache.distributed.dht.preloader.GridDhtPartitionExchangeId;
import org.apache.ignite.internal.processors.cache.distributed.dht.preloader.GridDhtPartitionFullMap;
import org.apache.ignite.internal.processors.cache.distributed.dht.preloader.GridDhtPartitionMap;
import org.apache.ignite.internal.processors.cache.distributed.dht.preloader.GridDhtPartitionsExchangeFuture;
import org.apache.ignite.internal.processors.cluster.GridClusterStateProcessor;
import org.apache.ignite.internal.util.F0;
import org.apache.ignite.internal.util.GridAtomicLong;
import org.apache.ignite.internal.util.GridLongList;
import org.apache.ignite.internal.util.GridPartitionStateMap;
import org.apache.ignite.internal.util.StripedCompositeReadWriteLock;
import org.apache.ignite.internal.util.tostring.GridToStringExclude;
import org.apache.ignite.internal.util.typedef.F;
import org.apache.ignite.internal.util.typedef.X;
import org.apache.ignite.internal.util.typedef.internal.CU;
import org.apache.ignite.internal.util.typedef.internal.S;
import org.apache.ignite.internal.util.typedef.internal.SB;
import org.apache.ignite.internal.util.typedef.internal.U;
import org.jetbrains.annotations.NotNull;
import org.jetbrains.annotations.Nullable;

import static org.apache.ignite.cache.PartitionLossPolicy.IGNORE;
import static org.apache.ignite.events.EventType.EVT_CACHE_REBALANCE_PART_DATA_LOST;
import static org.apache.ignite.events.EventType.EVT_NODE_JOINED;
import static org.apache.ignite.internal.events.DiscoveryCustomEvent.EVT_DISCOVERY_CUSTOM_EVT;
import static org.apache.ignite.internal.processors.cache.distributed.dht.preloader.ExchangeType.ALL;
import static org.apache.ignite.internal.processors.cache.distributed.dht.preloader.ExchangeType.NONE;
import static org.apache.ignite.internal.processors.cache.distributed.dht.topology.GridDhtPartitionState.EVICTED;
import static org.apache.ignite.internal.processors.cache.distributed.dht.topology.GridDhtPartitionState.LOST;
import static org.apache.ignite.internal.processors.cache.distributed.dht.topology.GridDhtPartitionState.MOVING;
import static org.apache.ignite.internal.processors.cache.distributed.dht.topology.GridDhtPartitionState.OWNING;
import static org.apache.ignite.internal.processors.cache.distributed.dht.topology.GridDhtPartitionState.RENTING;

/**
 * Partition topology.
 */
@GridToStringExclude
public class GridDhtPartitionTopologyImpl implements GridDhtPartitionTopology {
    /** */
    private static final GridDhtPartitionState[] MOVING_STATES = new GridDhtPartitionState[] {MOVING};

    /** Flag to control amount of output for full map. */
    private static final boolean FULL_MAP_DEBUG = false;

    /** */
    private static final boolean FAST_DIFF_REBUILD = false;

    /** */
    private final GridCacheSharedContext ctx;

    /** */
    private final CacheGroupContext grp;

    /** Logger. */
    private final IgniteLogger log;

    /** Time logger. */
    private final IgniteLogger timeLog;

    /** */
    private final AtomicReferenceArray<GridDhtLocalPartition> locParts;

    /** Node to partition map. */
    private GridDhtPartitionFullMap node2part;

    /** */
    private Set<Integer> lostParts;

    /** */
    private final Map<Integer, Set<UUID>> diffFromAffinity = new HashMap<>();

    /** */
    private volatile AffinityTopologyVersion diffFromAffinityVer = AffinityTopologyVersion.NONE;

    /** Last started exchange version (always >= readyTopVer). */
    private volatile AffinityTopologyVersion lastTopChangeVer = AffinityTopologyVersion.NONE;

    /** Last finished exchange version. */
    private volatile AffinityTopologyVersion readyTopVer = AffinityTopologyVersion.NONE;

    /** Discovery cache. */
    private volatile DiscoCache discoCache;

    /** */
    private volatile boolean stopping;

    /** A future that will be completed when topology with version topVer will be ready to use. */
    private volatile GridDhtTopologyFuture topReadyFut;

    /** */
    private final GridAtomicLong updateSeq = new GridAtomicLong(1);

    /** Lock. */
    private final StripedCompositeReadWriteLock lock = new StripedCompositeReadWriteLock(16);

    /** Partition update counter. */
    private final CachePartitionFullCountersMap cntrMap;

    /** */
    private volatile Map<Integer, Long> globalPartSizes;

    /** */
    private volatile AffinityTopologyVersion rebalancedTopVer = AffinityTopologyVersion.NONE;

    /** Factory used for re-creating partition during it's lifecycle. */
    private PartitionFactory partFactory;

    /**
     * @param ctx Cache shared context.
     * @param grp Cache group.
     */
    public GridDhtPartitionTopologyImpl(
        GridCacheSharedContext ctx,
        CacheGroupContext grp
    ) {
        assert ctx != null;
        assert grp != null;

        this.ctx = ctx;
        this.grp = grp;

        log = ctx.logger(getClass());

        timeLog = ctx.logger(GridDhtPartitionsExchangeFuture.EXCHANGE_LOG);

        locParts = new AtomicReferenceArray<>(grp.affinityFunction().partitions());

        cntrMap = new CachePartitionFullCountersMap(locParts.length());

        partFactory = GridDhtLocalPartition::new;
    }

    /**
     * Set partition factory to use. Currently is used for tests.
     *
     * @param factory Factory.
     */
    public void partitionFactory(PartitionFactory factory) {
        this.partFactory = factory;
    }

    /** {@inheritDoc} */
    @Override public int partitions() {
        return grp.affinityFunction().partitions();
    }

    /** {@inheritDoc} */
    @Override public int groupId() {
        return grp.groupId();
    }

    /**
     *
     */
    public void onReconnected() {
        lock.writeLock().lock();

        try {
            node2part = null;

            diffFromAffinity.clear();

            updateSeq.set(1);

            topReadyFut = null;

            diffFromAffinityVer = AffinityTopologyVersion.NONE;

            rebalancedTopVer = AffinityTopologyVersion.NONE;

            readyTopVer = AffinityTopologyVersion.NONE;

            lastTopChangeVer = AffinityTopologyVersion.NONE;

            discoCache = ctx.discovery().discoCache();
        }
        finally {
            lock.writeLock().unlock();
        }
    }

    /**
     * @return Full map string representation.
     */
    private String fullMapString() {
        return node2part == null ? "null" : FULL_MAP_DEBUG ? node2part.toFullString() : node2part.toString();
    }

    /**
     * @param map Map to get string for.
     * @return Full map string representation.
     */
    private String mapString(GridDhtPartitionMap map) {
        return map == null ? "null" : FULL_MAP_DEBUG ? map.toFullString() : map.toString();
    }

    /** {@inheritDoc} */
    @SuppressWarnings({"LockAcquiredButNotSafelyReleased"})
    @Override public void readLock() {
        lock.readLock().lock();
    }

    /** {@inheritDoc} */
    @Override public void readUnlock() {
        lock.readLock().unlock();
    }

    /** {@inheritDoc} */
    @Override public boolean holdsLock() {
        return lock.isWriteLockedByCurrentThread() || lock.getReadHoldCount() > 0;
    }

    /** {@inheritDoc} */
    @Override public void updateTopologyVersion(
        GridDhtTopologyFuture exchFut,
        @NotNull DiscoCache discoCache,
        long updSeq,
        boolean stopping
    ) throws IgniteInterruptedCheckedException {
        U.writeLock(lock);

        try {
            AffinityTopologyVersion exchTopVer = exchFut.initialVersion();

            assert exchTopVer.compareTo(readyTopVer) > 0 : "Invalid topology version [grp=" + grp.cacheOrGroupName() +
                ", topVer=" + readyTopVer +
                ", exchTopVer=" + exchTopVer +
                ", discoCacheVer=" + (this.discoCache != null ? this.discoCache.version() : "None") +
                ", exchDiscoCacheVer=" + discoCache.version() +
                ", fut=" + exchFut + ']';

            this.stopping = stopping;

            updateSeq.setIfGreater(updSeq);

            topReadyFut = exchFut;

            rebalancedTopVer = AffinityTopologyVersion.NONE;

            lastTopChangeVer = exchTopVer;

            this.discoCache = discoCache;
        }
        finally {
            lock.writeLock().unlock();
        }
    }

    /** {@inheritDoc} */
    @Override public boolean initialized() {
        AffinityTopologyVersion topVer = readyTopVer;

        assert topVer != null;

        return topVer.initialized();
    }

    /** {@inheritDoc} */
    @Override public AffinityTopologyVersion readyTopologyVersion() {
        AffinityTopologyVersion topVer = this.readyTopVer;

        assert topVer.topologyVersion() > 0 : "Invalid topology version [topVer=" + topVer +
            ", group=" + grp.cacheOrGroupName() + ']';

        return topVer;
    }

    /** {@inheritDoc} */
    @Override public AffinityTopologyVersion lastTopologyChangeVersion() {
        AffinityTopologyVersion topVer = this.lastTopChangeVer;

        assert topVer.topologyVersion() > 0 : "Invalid topology version [topVer=" + topVer +
            ", group=" + grp.cacheOrGroupName() + ']';

        return topVer;
    }

    /** {@inheritDoc} */
    @Override public GridDhtTopologyFuture topologyVersionFuture() {
        GridDhtTopologyFuture topReadyFut0 = topReadyFut;

        assert topReadyFut0 != null;

        if (!topReadyFut0.changedAffinity()) {
            GridDhtTopologyFuture lastFut = ctx.exchange().lastFinishedFuture();

            if (lastFut != null)
                return lastFut;
        }

        return topReadyFut0;
    }

    /** {@inheritDoc} */
    @Override public boolean stopping() {
        return stopping;
    }

    /** {@inheritDoc} */
    @Override public boolean initPartitionsWhenAffinityReady(AffinityTopologyVersion affVer,
        GridDhtPartitionsExchangeFuture exchFut)
        throws IgniteInterruptedCheckedException
    {
        boolean needRefresh;

        ctx.database().checkpointReadLock();

        try {
            U.writeLock(lock);

            try {
                if (stopping)
                    return false;

                long updateSeq = this.updateSeq.incrementAndGet();

                needRefresh = initPartitions(affVer, grp.affinity().readyAssignments(affVer), exchFut, updateSeq);

                consistencyCheck();
            }
            finally {
                lock.writeLock().unlock();
            }
        }
        finally {
            ctx.database().checkpointReadUnlock();
        }

        return needRefresh;
    }

    /**
     * Creates and initializes partitions using given {@code affVer} and {@code affAssignment}.
     *
     * @param affVer Affinity version to use.
     * @param affAssignment Affinity assignment to use.
     * @param exchFut Exchange future.
     * @param updateSeq Update sequence.
     * @return {@code True} if partitions must be refreshed.
     */
    private boolean initPartitions(
        AffinityTopologyVersion affVer,
        List<List<ClusterNode>> affAssignment,
        GridDhtPartitionsExchangeFuture exchFut,
        long updateSeq
    ) {
        boolean needRefresh = false;

        if (grp.affinityNode()) {
            ClusterNode loc = ctx.localNode();

            ClusterNode oldest = discoCache.oldestAliveServerNode();

            GridDhtPartitionExchangeId exchId = exchFut.exchangeId();

            int partitions = grp.affinity().partitions();

            if (grp.rebalanceEnabled()) {
                boolean added = exchFut.cacheGroupAddedOnExchange(grp.groupId(), grp.receivedFrom());

                boolean first = added || (loc.equals(oldest) && loc.id().equals(exchId.nodeId()) && exchId.isJoined())
                    || exchFut.activateCluster();

                if (first) {
                    assert exchId.isJoined() || added || exchFut.activateCluster();

                    if (log.isDebugEnabled()) {
                        String reason;

                        if (exchId.isJoined())
                            reason = "First node in cluster";
                        else if (added)
                            reason = "Cache group added";
                        else
                            reason = "Cluster activate";

                        log.debug("Initialize partitions (" + reason + ")" + " [grp=" + grp.cacheOrGroupName() + "]");
                    }

                    for (int p = 0; p < partitions; p++) {
                        if (localNode(p, affAssignment)) {
                            // Partition is created first time, so it's safe to own it.
                            boolean shouldOwn = locParts.get(p) == null;

                            GridDhtLocalPartition locPart = getOrCreatePartition(p);

                            if (shouldOwn) {
                                locPart.own();

                                if (log.isDebugEnabled())
                                    log.debug("Partition has been owned (created first time) " +
                                        "[grp=" + grp.cacheOrGroupName() + ", p=" + locPart.id() + ']');
                            }

                            needRefresh = true;

                            updateSeq = updateLocal(p, locPart.state(), updateSeq, affVer);
                        }
                        else {
                            // Apply partitions not belonging by affinity to partition map.
                            GridDhtLocalPartition locPart = locParts.get(p);

                            if (locPart != null) {
                                needRefresh = true;

                                updateSeq = updateLocal(p, locPart.state(), updateSeq, affVer);
                            }
                        }
                    }
                }
                else
                    createPartitions(affVer, affAssignment, updateSeq);
            }
            else {
                // If preloader is disabled, then we simply clear out
                // the partitions this node is not responsible for.
                for (int p = 0; p < partitions; p++) {
                    GridDhtLocalPartition locPart = localPartition0(p, affVer, false, true);

                    boolean belongs = localNode(p, affAssignment);

                    if (locPart != null) {
                        if (!belongs) {
                            GridDhtPartitionState state = locPart.state();

                            if (state.active()) {
                                locPart.rent();

                                updateSeq = updateLocal(p, locPart.state(), updateSeq, affVer);

                                if (log.isDebugEnabled()) {
                                    log.debug("Evicting partition with rebalancing disabled (it does not belong to " +
                                        "affinity) [grp=" + grp.cacheOrGroupName() + ", part=" + locPart + ']');
                                }
                            }
                        }
                        else {
                            locPart.own();

                            // Make sure partition map is initialized.
                            updateSeq = updateLocal(p, locPart.state(), updateSeq, affVer);
                        }
                    }
                    else if (belongs) {
                        locPart = getOrCreatePartition(p);

                        locPart.own();

                        updateLocal(p, locPart.state(), updateSeq, affVer);
                    }
                }
            }
        }

        updateRebalanceVersion(affVer, affAssignment);

        return needRefresh;
    }

    /**
     * Creates non-existing partitions belong to given affinity {@code aff}.
     *
     * @param affVer Affinity version.
     * @param aff Affinity assignments.
     * @param updateSeq Update sequence.
     */
    private void createPartitions(
        AffinityTopologyVersion affVer,
        List<List<ClusterNode>> aff,
        long updateSeq
    ) {
        if (!grp.affinityNode())
            return;

        int partitions = grp.affinity().partitions();

        if (log.isDebugEnabled())
            log.debug("Create non-existing partitions [grp=" + grp.cacheOrGroupName() + "]");

        for (int p = 0; p < partitions; p++) {
            if (node2part != null && node2part.valid()) {
                if (localNode(p, aff)) {
                    GridDhtLocalPartition locPart = locParts.get(p);

                    if (locPart != null) {
                        if (locPart.state() == RENTING) {
                            if (lostPartitions().contains(locPart.id()))
                                locPart.markLost(); // Preserve LOST state.
                            else
                                locPart.moving();
                        }

                        if (locPart.state() == EVICTED)
                            locPart = getOrCreatePartition(p);
                    }
                    else
                        locPart = getOrCreatePartition(p);

                    updateSeq = updateLocal(p, locPart.state(), updateSeq, affVer);
                }
            }
            // If this node's map is empty, we pre-create local partitions,
            // so local map will be sent correctly during exchange.
            else if (localNode(p, aff))
                getOrCreatePartition(p);
        }
    }

    /** {@inheritDoc} */
    @Override public void beforeExchange(
        GridDhtPartitionsExchangeFuture exchFut,
        boolean affReady,
        boolean updateMoving
    ) throws IgniteCheckedException {
        ctx.database().checkpointReadLock();

        try {
            U.writeLock(lock);

            try {
                if (stopping)
                    return;

                assert lastTopChangeVer.equals(exchFut.initialVersion()) : "Invalid topology version [topVer=" + lastTopChangeVer +
                    ", exchId=" + exchFut.exchangeId() + ']';

                ExchangeDiscoveryEvents evts = exchFut.context().events();

                if (affReady) {
                    assert grp.affinity().lastVersion().equals(evts.topologyVersion()) : "Invalid affinity version [" +
                        "grp=" + grp.cacheOrGroupName() +
                        ", affVer=" + grp.affinity().lastVersion() +
                        ", evtsVer=" + evts.topologyVersion() + ']';

                    lastTopChangeVer = readyTopVer = evts.topologyVersion();

                    discoCache = evts.discoveryCache();
                }

                if (log.isDebugEnabled()) {
                    log.debug("Partition map beforeExchange [grp=" + grp.cacheOrGroupName() +
                        ", exchId=" + exchFut.exchangeId() + ", fullMap=" + fullMapString() + ']');
                }

                long updateSeq = this.updateSeq.incrementAndGet();

                cntrMap.clear();

                initializeFullMap(updateSeq);

                boolean grpStarted = exchFut.cacheGroupAddedOnExchange(grp.groupId(), grp.receivedFrom());

                if (evts.hasServerLeft()) {
                    for (DiscoveryEvent evt : evts.events()) {
                        if (ExchangeDiscoveryEvents.serverLeftEvent(evt))
                            removeNode(evt.eventNode().id());
                    }
                }
                else if (affReady && grpStarted && exchFut.exchangeType() == NONE) {
                    assert !exchFut.context().mergeExchanges() : exchFut;
                    assert node2part != null && node2part.valid() : exchFut;

                    // Initialize node maps if group was started from joining client.
                    final List<ClusterNode> nodes = exchFut.firstEventCache().cacheGroupAffinityNodes(grp.groupId());

                    for (ClusterNode node : nodes) {
                        if (!node2part.containsKey(node.id()) && ctx.discovery().alive(node)) {
                            final GridDhtPartitionMap partMap = new GridDhtPartitionMap(node.id(),
                                1L,
                                exchFut.initialVersion(),
                                new GridPartitionStateMap(),
                                false);

                            final AffinityAssignment aff = grp.affinity().cachedAffinity(exchFut.initialVersion());

                            for (Integer p0 : aff.primaryPartitions(node.id()))
                                partMap.put(p0, OWNING);

                            for (Integer p0 : aff.backupPartitions(node.id()))
                                partMap.put(p0, OWNING);

                            node2part.put(node.id(), partMap);
                        }
                    }
                }

                if (grp.affinityNode()) {
                    if (grpStarted ||
                        exchFut.firstEvent().type() == EVT_DISCOVERY_CUSTOM_EVT ||
                        exchFut.serverNodeDiscoveryEvent()) {

                        AffinityTopologyVersion affVer;
                        List<List<ClusterNode>> affAssignment;

                        if (affReady) {
                            affVer = evts.topologyVersion();

                            assert grp.affinity().lastVersion().equals(affVer) :
                                    "Invalid affinity [topVer=" + grp.affinity().lastVersion() +
                                            ", grp=" + grp.cacheOrGroupName() +
                                            ", affVer=" + affVer +
                                            ", fut=" + exchFut + ']';

                            affAssignment = grp.affinity().readyAssignments(affVer);
                        }
                        else {
                            assert !exchFut.context().mergeExchanges();

                            affVer = exchFut.initialVersion();
                            affAssignment = grp.affinity().idealAssignmentRaw();
                        }

                        initPartitions(affVer, affAssignment, exchFut, updateSeq);
                    }
                }

                consistencyCheck();

                if (updateMoving) {
                    assert grp.affinity().lastVersion().equals(evts.topologyVersion());

                    createMovingPartitions(grp.affinity().readyAffinity(evts.topologyVersion()));
                }

                if (log.isDebugEnabled()) {
                    log.debug("Partition map after beforeExchange [grp=" + grp.cacheOrGroupName() + ", " +
                        "exchId=" + exchFut.exchangeId() + ", fullMap=" + fullMapString() + ']');
                }

                if (log.isTraceEnabled()) {
                    log.trace("Partition states after beforeExchange [grp=" + grp.cacheOrGroupName()
                        + ", exchId=" + exchFut.exchangeId() + ", states=" + dumpPartitionStates() + ']');
                }
            }
            finally {
                lock.writeLock().unlock();
            }
        }
        finally {
            ctx.database().checkpointReadUnlock();
        }
    }

    /**
     * Initializes full map if current full map is empty or invalid in case of coordinator or cache groups start.
     *
     * @param updateSeq Update sequence to initialize full map.
     */
    private void initializeFullMap(long updateSeq) {
        if (!(topReadyFut instanceof GridDhtPartitionsExchangeFuture))
            return;

        GridDhtPartitionsExchangeFuture exchFut = (GridDhtPartitionsExchangeFuture) topReadyFut;

        boolean grpStarted = exchFut.cacheGroupAddedOnExchange(grp.groupId(), grp.receivedFrom());

        ClusterNode oldest = discoCache.oldestAliveServerNode();

        // If this is the oldest node.
        if (oldest != null && (ctx.localNode().equals(oldest) || grpStarted)) {
            if (node2part == null) {
                node2part = new GridDhtPartitionFullMap(oldest.id(), oldest.order(), updateSeq);

                if (log.isDebugEnabled()) {
                    log.debug("Created brand new full topology map on oldest node [" +
                        "grp=" + grp.cacheOrGroupName() + ", exchId=" + exchFut.exchangeId() +
                        ", fullMap=" + fullMapString() + ']');
                }
            }
            else if (!node2part.valid()) {
                node2part = new GridDhtPartitionFullMap(oldest.id(),
                    oldest.order(),
                    updateSeq,
                    node2part,
                    false);

                if (log.isDebugEnabled()) {
                    log.debug("Created new full topology map on oldest node [" +
                        "grp=" + grp.cacheOrGroupName() + ", exchId=" + exchFut.exchangeId() +
                        ", fullMap=" + node2part + ']');
                }
            }
            else if (!node2part.nodeId().equals(ctx.localNode().id())) {
                node2part = new GridDhtPartitionFullMap(oldest.id(),
                    oldest.order(),
                    updateSeq,
                    node2part,
                    false);

                if (log.isDebugEnabled()) {
                    log.debug("Copied old map into new map on oldest node (previous oldest node left) [" +
                        "grp=" + grp.cacheOrGroupName() + ", exchId=" + exchFut.exchangeId() +
                        ", fullMap=" + fullMapString() + ']');
                }
            }
        }
    }

    /**
     * @param p Partition number.
     * @param topVer Topology version.
     * @return {@code True} if given partition belongs to local node.
     */
    private boolean partitionLocalNode(int p, AffinityTopologyVersion topVer) {
        return grp.affinity().nodes(p, topVer).contains(ctx.localNode());
    }

    /** {@inheritDoc} */
    @Override public void afterStateRestored(AffinityTopologyVersion topVer) {
<<<<<<< HEAD
        lock.writeLock().lock();

        try {
            long updateSeq = this.updateSeq.incrementAndGet();

            initializeFullMap(updateSeq);

            for (int p = 0; p < grp.affinity().partitions(); p++) {
                GridDhtLocalPartition locPart = locParts.get(p);

                if (locPart == null)
                    updateLocal(p, EVICTED, updateSeq, topVer);
                else {
                    GridDhtPartitionState state = locPart.state();

                    updateLocal(p, state, updateSeq, topVer);

                    if (state == RENTING) // Restart cleaning.
                        locPart.clearAsync();
                    else if (state == OWNING && locPart.hasTombstones())
                        locPart.clearTombstonesAsync();  // Restart tombstones cleaning.
                }
            }
        }
        finally {
            lock.writeLock().unlock();
        }
=======
        // No-op. If some partitions are restored in RENTING state clearing will be started after PME.
        // Otherwise it's possible RENTING will be finished while node2part is not ready and a partition
        // map will not be updated.
>>>>>>> 259f3d97
    }

    /** {@inheritDoc} */
    @Override public boolean afterExchange(GridDhtPartitionsExchangeFuture exchFut) {
        boolean changed = false;

        int partitions = grp.affinity().partitions();

        AffinityTopologyVersion topVer = exchFut.context().events().topologyVersion();

        assert grp.affinity().lastVersion().equals(topVer) : "Affinity is not initialized " +
            "[grp=" + grp.cacheOrGroupName() +
            ", topVer=" + topVer +
            ", affVer=" + grp.affinity().lastVersion() +
            ", fut=" + exchFut + ']';

        ctx.database().checkpointReadLock();

        try {

            lock.writeLock().lock();

            try {
                if (stopping)
                    return false;

                assert readyTopVer.initialized() : readyTopVer;
                assert lastTopChangeVer.equals(readyTopVer);

                if (log.isDebugEnabled()) {
                    log.debug("Partition map before afterExchange [grp=" + grp.cacheOrGroupName() +
                        ", exchId=" + exchFut.exchangeId() +
                        ", fullMap=" + fullMapString() + ']');
                }

                if (log.isTraceEnabled()) {
                    log.trace("Partition states before afterExchange [grp=" + grp.cacheOrGroupName()
                        + ", exchVer=" + exchFut.exchangeId() + ", states=" + dumpPartitionStates() + ']');
                }

                long updateSeq = this.updateSeq.incrementAndGet();

                // Skip partition updates in case of not real exchange.
                if (!ctx.localNode().isClient() && exchFut.exchangeType() == ALL) {
                    for (int p = 0; p < partitions; p++) {
                        GridDhtLocalPartition locPart = localPartition0(p, topVer, false, true);

                        if (partitionLocalNode(p, topVer)) {
                            // Prepare partition to rebalance if it's not happened on full map update phase.
                            if (locPart == null || locPart.state() == RENTING || locPart.state() == EVICTED)
                                locPart = rebalancePartition(p, true, exchFut);

                            GridDhtPartitionState state = locPart.state();

                            if (state == MOVING) {
                                if (grp.rebalanceEnabled()) {
                                    Collection<ClusterNode> owners = owners(p);

                                    // If an owner node left during exchange, then new exchange should be started with detecting lost partitions.
                                    if (!F.isEmpty(owners)) {
                                        if (log.isDebugEnabled())
                                            log.debug("Will not own partition (there are owners to rebalance from) " +
                                                "[grp=" + grp.cacheOrGroupName() + ", p=" + p + ", owners = " + owners + ']');
                                    }
                                }
                                else
                                    updateSeq = updateLocal(p, locPart.state(), updateSeq, topVer);
                            }
                        }
                        else {
                            if (locPart != null) {
                                GridDhtPartitionState state = locPart.state();

                                if (state == MOVING) {
                                    locPart.rent();

                                    updateSeq = updateLocal(p, locPart.state(), updateSeq, topVer);

                                    changed = true;

                                    if (log.isDebugEnabled()) {
                                        log.debug("Evicting MOVING partition (it does not belong to affinity) [" +
                                            "grp=" + grp.cacheOrGroupName() + ", p=" + locPart.id() + ']');
                                    }
                                }
                            }
                        }
                    }
                }

                AffinityAssignment aff = grp.affinity().readyAffinity(topVer);

                if (node2part != null && node2part.valid())
                    changed |= checkEvictions(updateSeq, aff);

                updateRebalanceVersion(aff.topologyVersion(), aff.assignment());

                consistencyCheck();

                if (log.isTraceEnabled()) {
                    log.trace("Partition states after afterExchange [grp=" + grp.cacheOrGroupName()
                        + ", exchVer=" + exchFut.exchangeId() + ", states=" + dumpPartitionStates() + ']');
                }
            }
            finally {
                lock.writeLock().unlock();
            }
        }
        finally {
            ctx.database().checkpointReadUnlock();
        }

        return changed;
    }

    /** {@inheritDoc} */
    @Nullable @Override public GridDhtLocalPartition localPartition(int p, AffinityTopologyVersion topVer,
        boolean create)
        throws GridDhtInvalidPartitionException {
        return localPartition0(p, topVer, create, false);
    }

    /** {@inheritDoc} */
    @Nullable @Override public GridDhtLocalPartition localPartition(int p, AffinityTopologyVersion topVer,
        boolean create, boolean showRenting) throws GridDhtInvalidPartitionException {
        return localPartition0(p, topVer, create, showRenting);
    }

    /**
     * Creates partition with id {@code p} if it doesn't exist or evicted.
     * In other case returns existing partition.
     *
     * @param p Partition number.
     * @return Partition.
     */
    public GridDhtLocalPartition getOrCreatePartition(int p) {
        assert lock.isWriteLockedByCurrentThread();

        assert ctx.database().checkpointLockIsHeldByThread();

        GridDhtLocalPartition loc = locParts.get(p);

        if (loc == null || loc.state() == EVICTED) {
            boolean recreate = false;

            // Make sure that after eviction partition is destroyed.
            if (loc != null)
                recreate = true;

            locParts.set(p, loc = partFactory.create(ctx, grp, p, false));

            if (recreate)
                loc.resetUpdateCounter();

            long updCntr = cntrMap.updateCounter(p);

            if (updCntr != 0)
                loc.updateCounter(updCntr);

            // Create a partition in lost state.
            if (lostParts != null && lostParts.contains(p))
                loc.markLost();

            if (ctx.pageStore() != null) {
                try {
                    ctx.pageStore().onPartitionCreated(grp.groupId(), p);
                }
                catch (IgniteCheckedException e) {
                    // TODO ignite-db
                    throw new IgniteException(e);
                }
            }
        }

        return loc;
    }

    /** {@inheritDoc} */
    @Override public GridDhtLocalPartition forceCreatePartition(int p) throws IgniteCheckedException {
        lock.writeLock().lock();

        try {
            GridDhtLocalPartition part = locParts.get(p);

            boolean recreate = false;

            if (part != null) {
                if (part.state() != EVICTED)
                    return part;
                else
                    recreate = true;
            }

            part = partFactory.create(ctx, grp, p, true);

            if (recreate)
                part.resetUpdateCounter();

            locParts.set(p, part);

            return part;
        }
        finally {
            lock.writeLock().unlock();
        }
    }

    /**
     * @param p Partition number.
     * @param topVer Topology version.
     * @param create If {@code true} create partition if it doesn't exists or evicted.
     * @param showRenting If {@code true} return partition in RENTING state if exists.
     * @return Local partition.
     */
    @SuppressWarnings("TooBroadScope")
    private GridDhtLocalPartition localPartition0(int p,
        AffinityTopologyVersion topVer,
        boolean create,
        boolean showRenting) {
        GridDhtLocalPartition loc;

        loc = locParts.get(p);

        GridDhtPartitionState state = loc != null ? loc.state() : null;

        if (loc != null && state != EVICTED && (state != RENTING || showRenting))
            return loc;

        if (!create)
            return null;

        boolean created = false;

        ctx.database().checkpointReadLock();

        try {
            lock.writeLock().lock();

            try {
                loc = locParts.get(p);

                state = loc != null ? loc.state() : null;

                boolean belongs = partitionLocalNode(p, topVer);

                boolean recreate = false;

                if (loc != null && state == EVICTED) {
                    recreate = true;

                    locParts.set(p, loc = null);

                    if (!belongs) {
                        throw new GridDhtInvalidPartitionException(p, "Adding entry to evicted partition " +
                            "(often may be caused by inconsistent 'key.hashCode()' implementation) " +
                            "[grp=" + grp.cacheOrGroupName() + ", part=" + p + ", topVer=" + topVer +
                            ", this.topVer=" + this.readyTopVer + ']');
                    }
                }
                else if (loc != null && state == RENTING && !showRenting) {
                    boolean belongsNow = topVer.equals(this.readyTopVer) ? belongs : partitionLocalNode(p, this.readyTopVer);

                    throw new GridDhtInvalidPartitionException(p, "Adding entry to partition that is concurrently " +
                        "evicted [grp=" + grp.cacheOrGroupName() + ", part=" + p + ", belongsNow=" + belongsNow
                        + ", belongs=" + belongs + ", topVer=" + topVer + ", curTopVer=" + this.readyTopVer + "]");
                }

                if (loc == null) {
                    if (!belongs)
                        throw new GridDhtInvalidPartitionException(p, "Creating partition which does not belong to " +
                            "local node (often may be caused by inconsistent 'key.hashCode()' implementation) " +
                            "[grp=" + grp.cacheOrGroupName() + ", part=" + p + ", topVer=" + topVer +
                            ", this.topVer=" + this.readyTopVer + ']');

                    locParts.set(p, loc = partFactory.create(ctx, grp, p, false));

                    if (recreate)
                        loc.resetUpdateCounter();

                    this.updateSeq.incrementAndGet();

                    created = true;
                }
            }
            finally {
                lock.writeLock().unlock();
            }
        }
        finally {
            ctx.database().checkpointReadUnlock();
        }

        if (created && ctx.pageStore() != null) {
            try {
                ctx.pageStore().onPartitionCreated(grp.groupId(), p);
            }
            catch (IgniteCheckedException e) {
                // TODO ignite-db
                throw new IgniteException(e);
            }
        }

        return loc;
    }

    /** {@inheritDoc} */
    @Override public void releasePartitions(int... parts) {
        assert parts != null;
        assert parts.length > 0;

        for (int i = 0; i < parts.length; i++) {
            GridDhtLocalPartition part = locParts.get(parts[i]);

            if (part != null)
                part.release();
        }
    }

    /** {@inheritDoc} */
    @Override public GridDhtLocalPartition localPartition(int part) {
        return locParts.get(part);
    }

    /** {@inheritDoc} */
    @Override public List<GridDhtLocalPartition> localPartitions() {
        List<GridDhtLocalPartition> list = new ArrayList<>(locParts.length());

        for (int i = 0; i < locParts.length(); i++) {
            GridDhtLocalPartition part = locParts.get(i);

            if (part != null && part.state().active())
                list.add(part);
        }

        return list;
    }

    /** {@inheritDoc} */
    @Override public Iterable<GridDhtLocalPartition> currentLocalPartitions() {
        return new Iterable<GridDhtLocalPartition>() {
            @Override public Iterator<GridDhtLocalPartition> iterator() {
                return new CurrentPartitionsIterator();
            }
        };
    }

    /** {@inheritDoc} */
    @Override public void onRemoved(GridDhtCacheEntry e) {
        /*
         * Make sure not to acquire any locks here as this method
         * may be called from sensitive synchronization blocks.
         * ===================================================
         */

        GridDhtLocalPartition loc = localPartition(e.partition(), readyTopVer, false);

        if (loc != null)
            loc.onRemoved(e);
    }

    /** {@inheritDoc} */
    @Override public GridDhtPartitionMap localPartitionMap() {
        GridPartitionStateMap map = new GridPartitionStateMap(locParts.length());

        lock.readLock().lock();

        try {
            for (int i = 0; i < locParts.length(); i++) {
                GridDhtLocalPartition part = locParts.get(i);

                if (part == null)
                    continue;

                map.put(i, part.state());
            }

            GridDhtPartitionMap locPartMap = node2part != null ? node2part.get(ctx.localNodeId()) : null;

            return new GridDhtPartitionMap(ctx.localNodeId(),
                updateSeq.get(),
                locPartMap != null ? locPartMap.topologyVersion() : readyTopVer,
                map,
                true);
        }
        finally {
            lock.readLock().unlock();
        }
    }

    /** {@inheritDoc} */
    @Override public GridDhtPartitionState partitionState(UUID nodeId, int part) {
        lock.readLock().lock();

        try {
            GridDhtPartitionMap partMap = node2part.get(nodeId);

            if (partMap != null) {
                GridDhtPartitionState state = partMap.get(part);

                return state == null ? EVICTED : state;
            }

            return EVICTED;
        }
        finally {
            lock.readLock().unlock();
        }
    }

    /** {@inheritDoc} */
    @Nullable @Override public List<ClusterNode> nodes(int p,
        AffinityAssignment affAssignment,
        List<ClusterNode> affNodes) {
        return nodes0(p, affAssignment, affNodes);
    }

    /** {@inheritDoc} */
    @Override public List<ClusterNode> nodes(int p, AffinityTopologyVersion topVer) {
        AffinityAssignment affAssignment = grp.affinity().cachedAffinity(topVer);

        List<ClusterNode> affNodes = affAssignment.get(p);

        List<ClusterNode> nodes = nodes0(p, affAssignment, affNodes);

        return nodes != null ? nodes : affNodes;
    }

    /**
     * @param p Partition.
     * @param affAssignment Assignments.
     * @param affNodes Node assigned for given partition by affinity.
     * @return Nodes responsible for given partition (primary is first).
     */
    @Nullable private List<ClusterNode> nodes0(int p, AffinityAssignment affAssignment, List<ClusterNode> affNodes) {
        if (grp.isReplicated())
            return affNodes;

        AffinityTopologyVersion topVer = affAssignment.topologyVersion();

        lock.readLock().lock();

        try {
            assert node2part != null && node2part.valid() : "Invalid node-to-partitions map [topVer1=" + topVer +
                ", topVer2=" + readyTopVer +
                ", node=" + ctx.igniteInstanceName() +
                ", grp=" + grp.cacheOrGroupName() +
                ", node2part=" + node2part + ']';

            List<ClusterNode> nodes = null;

            AffinityTopologyVersion diffVer = diffFromAffinityVer;

            if (!diffVer.equals(topVer)) {
                if (log.isDebugEnabled()) {
                    log.debug("Requested topology version does not match calculated diff, need to check if " +
                        "affinity has changed [grp=" + grp.cacheOrGroupName() + ", topVer=" + topVer +
                        ", diffVer=" + diffVer + "]");
                }

                boolean affChanged;

                if (diffVer.compareTo(topVer) < 0)
                    affChanged = ctx.exchange().affinityChanged(diffVer, topVer);
                else
                    affChanged = ctx.exchange().affinityChanged(topVer, diffVer);

                if (affChanged) {
                    if (log.isDebugEnabled()) {
                        log.debug("Requested topology version does not match calculated diff, will require full iteration to" +
                            "calculate mapping [grp=" + grp.cacheOrGroupName() + ", topVer=" + topVer +
                            ", diffVer=" + diffVer + "]");
                    }

                    nodes = new ArrayList<>();

                    nodes.addAll(affNodes);

                    for (Map.Entry<UUID, GridDhtPartitionMap> entry : node2part.entrySet()) {
                        GridDhtPartitionState state = entry.getValue().get(p);

                        ClusterNode n = ctx.discovery().node(entry.getKey());

                        if (n != null && state != null && (state == MOVING || state == OWNING || state == RENTING)
                            && !nodes.contains(n) && (topVer.topologyVersion() < 0 || n.order() <= topVer.topologyVersion()))
                            nodes.add(n);
                    }
                }

                return nodes;
            }

            Collection<UUID> diffIds = diffFromAffinity.get(p);

            if (!F.isEmpty(diffIds)) {
                Collection<UUID> affIds = affAssignment.getIds(p);

                for (UUID nodeId : diffIds) {
                    if (affIds.contains(nodeId))
                        continue;

                    if (hasState(p, nodeId, OWNING, MOVING, RENTING)) {
                        ClusterNode n = ctx.discovery().node(nodeId);

                        if (n != null && (topVer.topologyVersion() < 0 || n.order() <= topVer.topologyVersion())) {
                            if (nodes == null) {
                                nodes = new ArrayList<>(affNodes.size() + diffIds.size());

                                nodes.addAll(affNodes);
                            }

                            nodes.add(n);
                        }
                    }
                }
            }

            return nodes;
        }
        finally {
            lock.readLock().unlock();
        }
    }

    /**
     * @param p Partition.
     * @param topVer Topology version ({@code -1} for all nodes).
     * @param state Partition state.
     * @param states Additional partition states.
     * @return List of nodes for the partition.
     */
    private List<ClusterNode> nodes(
        int p,
        AffinityTopologyVersion topVer,
        GridDhtPartitionState state,
        GridDhtPartitionState... states
    ) {
        Collection<UUID> allIds = F.nodeIds(discoCache.cacheGroupAffinityNodes(grp.groupId()));

        lock.readLock().lock();

        try {
            assert node2part != null && node2part.valid() : "Invalid node-to-partitions map [topVer=" + topVer +
                ", grp=" + grp.cacheOrGroupName() +
                ", allIds=" + allIds +
                ", node2part=" + node2part + ']';

            // Node IDs can be null if both, primary and backup, nodes disappear.
            // Empirical size to reduce growing of ArrayList.
            // We bear in mind that most of the time we filter OWNING partitions.
            List<ClusterNode> nodes = new ArrayList<>(allIds.size() / 2 + 1);
            for (UUID id : allIds) {
                if (hasState(p, id, state, states)) {
                    ClusterNode n = ctx.discovery().node(id);

                    if (n != null && (topVer.topologyVersion() < 0 || n.order() <= topVer.topologyVersion()))
                        nodes.add(n);
                }
            }

            return nodes;
        }
        finally {
            lock.readLock().unlock();
        }
    }

    /** {@inheritDoc} */
    @Override public List<ClusterNode> owners(int p, AffinityTopologyVersion topVer) {
        if (!grp.rebalanceEnabled())
            return ownersAndMoving(p, topVer);

        return nodes(p, topVer, OWNING, null);
    }

    /** {@inheritDoc} */
    @Override public List<ClusterNode> owners(int p) {
        return owners(p, AffinityTopologyVersion.NONE);
    }

    /** {@inheritDoc} */
    @Override public List<List<ClusterNode>> allOwners() {
        lock.readLock().lock();

        try {
            int parts = partitions();

            List<List<ClusterNode>> res = new ArrayList<>(parts);

            for (int i = 0; i < parts; i++)
                res.add(new ArrayList<>());

            List<ClusterNode> allNodes = discoCache.cacheGroupAffinityNodes(grp.groupId());

            for (int i = 0; i < allNodes.size(); i++) {
                ClusterNode node = allNodes.get(i);

                GridDhtPartitionMap nodeParts = node2part.get(node.id());

                if (nodeParts != null) {
                    for (Map.Entry<Integer, GridDhtPartitionState> e : nodeParts.map().entrySet()) {
                        if (e.getValue() == OWNING) {
                            int part = e.getKey();

                            List<ClusterNode> owners = res.get(part);

                            owners.add(node);
                        }
                    }
                }
            }

            return res;
        }
        finally {
            lock.readLock().unlock();
        }
    }

    /** {@inheritDoc} */
    @Override public List<ClusterNode> moving(int p) {
        if (!grp.rebalanceEnabled())
            return ownersAndMoving(p, AffinityTopologyVersion.NONE);

        return nodes(p, AffinityTopologyVersion.NONE, MOVING, null);
    }

    /**
     * @param p Partition.
     * @param topVer Topology version.
     * @return List of nodes in state OWNING or MOVING.
     */
    private List<ClusterNode> ownersAndMoving(int p, AffinityTopologyVersion topVer) {
        return nodes(p, topVer, OWNING, MOVING_STATES);
    }

    /** {@inheritDoc} */
    @Override public long updateSequence() {
        return updateSeq.get();
    }

    /** {@inheritDoc} */
    @Override public GridDhtPartitionFullMap partitionMap(boolean onlyActive) {
        lock.readLock().lock();

        try {
            if (node2part == null || stopping)
                return null;

            assert node2part.valid() : "Invalid node2part [node2part=" + node2part +
                ", grp=" + grp.cacheOrGroupName() +
                ", stopping=" + stopping +
                ", locNodeId=" + ctx.localNode().id() +
                ", locName=" + ctx.igniteInstanceName() + ']';

            GridDhtPartitionFullMap m = node2part;

            return new GridDhtPartitionFullMap(m.nodeId(), m.nodeOrder(), m.updateSequence(), m, onlyActive);
        }
        finally {
            lock.readLock().unlock();
        }
    }

    /**
     * Checks should current partition map overwritten by new partition map
     * Method returns true if topology version or update sequence of new map are greater than of current map
     *
     * @param currentMap Current partition map
     * @param newMap New partition map
     * @return True if current partition map should be overwritten by new partition map, false in other case
     */
    private boolean shouldOverridePartitionMap(GridDhtPartitionMap currentMap, GridDhtPartitionMap newMap) {
        return newMap != null && newMap.compareTo(currentMap) > 0;
    }

    /** {@inheritDoc} */
    @Override public boolean update(
        @Nullable AffinityTopologyVersion exchangeVer,
        GridDhtPartitionFullMap partMap,
        @Nullable CachePartitionFullCountersMap incomeCntrMap,
        Set<Integer> partsToReload,
        @Nullable Map<Integer, Long> partSizes,
        @Nullable AffinityTopologyVersion msgTopVer,
        @Nullable GridDhtPartitionsExchangeFuture exchFut,
        @Nullable Set<Integer> lostParts) {
        if (log.isDebugEnabled()) {
            log.debug("Updating full partition map " +
                "[grp=" + grp.cacheOrGroupName() + ", exchVer=" + exchangeVer + ", fullMap=" + fullMapString() + ']');
        }

        assert partMap != null;

        ctx.database().checkpointReadLock();

        try {
            lock.writeLock().lock();

            try {
                if (log.isTraceEnabled() && exchangeVer != null) {
                    log.trace("Partition states before full update [grp=" + grp.cacheOrGroupName()
                        + ", exchVer=" + exchangeVer + ", states=" + dumpPartitionStates() + ']');
                }

                if (stopping || !lastTopChangeVer.initialized() ||
                    // Ignore message not-related to exchange if exchange is in progress.
                    (exchangeVer == null && !lastTopChangeVer.equals(readyTopVer)))
                    return false;

                if (incomeCntrMap != null) {
                    // update local counters in partitions
                    for (int i = 0; i < locParts.length(); i++) {
                        cntrMap.updateCounter(i, incomeCntrMap.updateCounter(i));

                        GridDhtLocalPartition part = locParts.get(i);

                        if (part == null)
                            continue;

                        if (part.state() == OWNING || part.state() == MOVING) {
                            long updCntr = incomeCntrMap.updateCounter(part.id());
                            long curCntr = part.updateCounter();

                            // Avoid zero counter update to empty partition to prevent lazy init.
                            if (updCntr != 0 || curCntr != 0) {
                                part.updateCounter(updCntr);

                                if (updCntr > curCntr) {
                                    if (log.isDebugEnabled())
                                        log.debug("Partition update counter has updated [grp=" + grp.cacheOrGroupName() + ", p=" + part.id()
                                            + ", state=" + part.state() + ", prevCntr=" + curCntr + ", nextCntr=" + updCntr + "]");
                                }
                            }
                        }
                    }
                }

                // TODO FIXME https://issues.apache.org/jira/browse/IGNITE-11800
                if (exchangeVer != null) {
                    // Ignore if exchange already finished or new exchange started.
                    if (readyTopVer.after(exchangeVer) || lastTopChangeVer.after(exchangeVer)) {
                        U.warn(log, "Stale exchange id for full partition map update (will ignore) [" +
                            "grp=" + grp.cacheOrGroupName() +
                            ", lastTopChange=" + lastTopChangeVer +
                            ", readTopVer=" + readyTopVer +
                            ", exchVer=" + exchangeVer + ']');

                        return false;
                    }
                }

                boolean fullMapUpdated = node2part == null;

                if (node2part != null) {
                    // Merge maps.
                    for (GridDhtPartitionMap part : node2part.values()) {
                        GridDhtPartitionMap newPart = partMap.get(part.nodeId());

                        if (shouldOverridePartitionMap(part, newPart)) {
                            fullMapUpdated = true;

                            if (log.isDebugEnabled()) {
                                log.debug("Overriding partition map in full update map [" +
                                    "node=" + part.nodeId() +
                                    ", grp=" + grp.cacheOrGroupName() +
                                    ", exchVer=" + exchangeVer +
                                    ", curPart=" + mapString(part) +
                                    ", newPart=" + mapString(newPart) + ']');
                            }

                            if (newPart.nodeId().equals(ctx.localNodeId()))
                                updateSeq.setIfGreater(newPart.updateSequence());
                        }
                        else {
                            if (log.isDebugEnabled()) {
                                log.debug("Partitions map for the node keeps newer value than message [" +
                                    "node=" + part.nodeId() +
                                    ", grp=" + grp.cacheOrGroupName() +
                                    ", exchVer=" + exchangeVer +
                                    ", curPart=" + mapString(part) +
                                    ", newPart=" + mapString(newPart) + ']');
                            }

                            partMap.put(part.nodeId(), part);
                        }
                    }

                    // Check that we have new nodes.
                    for (GridDhtPartitionMap part : partMap.values()) {
                        if (fullMapUpdated)
                            break;

                        fullMapUpdated = !node2part.containsKey(part.nodeId());
                    }

                    GridDhtPartitionsExchangeFuture topFut =
                        exchFut == null ? ctx.exchange().lastFinishedFuture() : exchFut;

                    // topFut can be null if lastFinishedFuture has completed with error.
                    if (topFut != null) {
                        for (Iterator<UUID> it = partMap.keySet().iterator(); it.hasNext(); ) {
                            UUID nodeId = it.next();

                            final ClusterNode node = topFut.events().discoveryCache().node(nodeId);

                            if (node == null) {
                                if (log.isTraceEnabled())
                                    log.trace("Removing left node from full map update [grp=" + grp.cacheOrGroupName() +
                                        ", exchTopVer=" + exchangeVer + ", futVer=" + topFut.initialVersion() +
                                        ", nodeId=" + nodeId + ", partMap=" + partMap + ']');

                                it.remove();
                            }
                        }
                    }
                }
                else {
                    GridDhtPartitionMap locNodeMap = partMap.get(ctx.localNodeId());

                    if (locNodeMap != null)
                        updateSeq.setIfGreater(locNodeMap.updateSequence());
                }

                if (!fullMapUpdated) {
                    if (log.isTraceEnabled()) {
                        log.trace("No updates for full partition map (will ignore) [" +
                            "grp=" + grp.cacheOrGroupName() +
                            ", lastExch=" + lastTopChangeVer +
                            ", exchVer=" + exchangeVer +
                            ", curMap=" + node2part +
                            ", newMap=" + partMap + ']');
                    }

                    return false;
                }

                if (exchangeVer != null) {
                    assert exchangeVer.compareTo(readyTopVer) >= 0 && exchangeVer.compareTo(lastTopChangeVer) >= 0;

                    lastTopChangeVer = readyTopVer = exchangeVer;

                    // Apply lost partitions from full message.
                    if (lostParts != null) {
                        this.lostParts = new HashSet<>(lostParts);

                        for (Integer part : lostParts) {
                            GridDhtLocalPartition locPart = localPartition(part);

                            // EVICTED partitions should not be marked directly as LOST, or
                            // part.clearFuture lifecycle will be broken after resetting.
                            // New partition should be created instead.
                            if (locPart != null && locPart.state() != EVICTED) {
                                locPart.markLost();

                                GridDhtPartitionMap locMap = partMap.get(ctx.localNodeId());

                                locMap.put(part, LOST);
                            }
                        }
                    }
                }

                node2part = partMap;

                if (log.isDebugEnabled()) {
                    log.debug("Partition map after processFullMessage [grp=" + grp.cacheOrGroupName() +
                        ", exchId=" + (exchFut == null ? null : exchFut.exchangeId()) +
                        ", fullMap=" + fullMapString() + ']');
                }

                if (exchangeVer == null && !grp.isReplicated() &&
                        (readyTopVer.initialized() && readyTopVer.compareTo(diffFromAffinityVer) >= 0)) {
                    AffinityAssignment affAssignment = grp.affinity().readyAffinity(readyTopVer);

                    for (Map.Entry<UUID, GridDhtPartitionMap> e : partMap.entrySet()) {
                        for (Map.Entry<Integer, GridDhtPartitionState> e0 : e.getValue().entrySet()) {
                            int p = e0.getKey();

                            Set<UUID> diffIds = diffFromAffinity.get(p);

                            if ((e0.getValue() == MOVING || e0.getValue() == OWNING || e0.getValue() == RENTING) &&
                                !affAssignment.getIds(p).contains(e.getKey())) {

                                if (diffIds == null)
                                    diffFromAffinity.put(p, diffIds = U.newHashSet(3));

                                diffIds.add(e.getKey());
                            }
                            else {
                                if (diffIds != null && diffIds.remove(e.getKey())) {
                                    if (diffIds.isEmpty())
                                        diffFromAffinity.remove(p);
                                }
                            }
                        }
                    }

                    diffFromAffinityVer = readyTopVer;
                }

                boolean changed = false;

                GridDhtPartitionMap nodeMap = partMap.get(ctx.localNodeId());

                // Only in real exchange occurred.
                if (exchangeVer != null &&
                    nodeMap != null &&
                    grp.persistenceEnabled() &&
                    readyTopVer.initialized()) {

                    assert exchFut != null;

                    for (Map.Entry<Integer, GridDhtPartitionState> e : nodeMap.entrySet()) {
                        int p = e.getKey();
                        GridDhtPartitionState state = e.getValue();

                        if (state == OWNING) {
                            GridDhtLocalPartition locPart = locParts.get(p);

                            assert locPart != null : grp.cacheOrGroupName();

                            if (locPart.state() == MOVING) {
                                boolean success = locPart.own();

                                assert success : locPart;

                                changed |= success;
                            }
                        }
                        else if (state == MOVING) {
                            GridDhtLocalPartition locPart = locParts.get(p);

                            rebalancePartition(p, partsToReload.contains(p) ||
                                locPart != null && locPart.state() == MOVING && exchFut.localJoinExchange(), exchFut);

                            changed = true;
                        }
                    }
                }

                long updateSeq = this.updateSeq.incrementAndGet();

                if (readyTopVer.initialized() && readyTopVer.equals(lastTopChangeVer)) {
                    AffinityAssignment aff = grp.affinity().readyAffinity(readyTopVer);

                    // Check evictions while preloading.
                    // Evictions on exchange are checked in exchange worker thread before rebalancing.
                    if (exchangeVer == null)
                        changed |= checkEvictions(updateSeq, aff);

                    updateRebalanceVersion(aff.topologyVersion(), aff.assignment());
                }

                if (partSizes != null)
                    this.globalPartSizes = partSizes;

                consistencyCheck();

                if (log.isDebugEnabled()) {
                    log.debug("Partition map after full update [grp=" + grp.cacheOrGroupName() +
                        ", map=" + fullMapString() + ']');
                }

                if (log.isTraceEnabled() && exchangeVer != null) {
                    log.trace("Partition states after full update [grp=" + grp.cacheOrGroupName()
                        + ", exchVer=" + exchangeVer + ", states=" + dumpPartitionStates() + ']');
                }

                if (changed) {
                    if (log.isDebugEnabled())
                        log.debug("Partitions have been scheduled to resend [reason=" +
                            "Full map update [grp" + grp.cacheOrGroupName() + "]");

                    ctx.exchange().scheduleResendPartitions();
                }

                return changed;
            } finally {
                lock.writeLock().unlock();
            }
        }
        finally {
            ctx.database().checkpointReadUnlock();
        }
    }

    /** {@inheritDoc} */
    @Override public void collectUpdateCounters(CachePartitionPartialCountersMap cntrMap) {
        assert cntrMap != null;

        long nowNanos = System.nanoTime();

        lock.writeLock().lock();

        try {
            long acquiredNanos = System.nanoTime();

            if (acquiredNanos - nowNanos >= U.millisToNanos(100)) {
                if (timeLog.isInfoEnabled())
                    timeLog.info("Waited too long to acquire topology write lock " +
                        "[grp=" + grp.cacheOrGroupName() + ", waitTime=" +
                        U.nanosToMillis(acquiredNanos - nowNanos) + ']');
            }

            if (stopping)
                return;

            for (int i = 0; i < cntrMap.size(); i++) {
                int pId = cntrMap.partitionAt(i);

                long initialUpdateCntr = cntrMap.initialUpdateCounterAt(i);
                long updateCntr = cntrMap.updateCounterAt(i);

                if (this.cntrMap.updateCounter(pId) < updateCntr) {
                    this.cntrMap.initialUpdateCounter(pId, initialUpdateCntr);
                    this.cntrMap.updateCounter(pId, updateCntr);
                }
            }
        }
        finally {
            lock.writeLock().unlock();
        }
    }

    /** {@inheritDoc} */
    @Override public void applyUpdateCounters() {
        long nowNanos = System.nanoTime();

        lock.writeLock().lock();

        try {
            long acquiredNanos = System.nanoTime();

            if (acquiredNanos - nowNanos >= U.millisToNanos(100)) {
                if (timeLog.isInfoEnabled())
                    timeLog.info("Waited too long to acquire topology write lock " +
                        "[grp=" + grp.cacheOrGroupName() + ", waitTime=" +
                        U.nanosToMillis(acquiredNanos - nowNanos) + ']');
            }

            if (stopping)
                return;

            for (int i = 0; i < locParts.length(); i++) {
                GridDhtLocalPartition part = locParts.get(i);

                if (part == null)
                    continue;

                boolean reserve = part.reserve();

                try {
                    GridDhtPartitionState state = part.state();

                    if (!reserve || state == EVICTED || state == RENTING || state == LOST)
                        continue;

                    long updCntr = cntrMap.updateCounter(part.id());
                    long locUpdCntr = part.updateCounter();

                    if (updCntr != 0 || locUpdCntr != 0) { // Avoid creation of empty partition.
                        part.updateCounter(updCntr);

                        if (updCntr > locUpdCntr) {
                            if (log.isDebugEnabled())
                                log.debug("Partition update counter has updated [grp=" + grp.cacheOrGroupName() + ", p=" + part.id()
                                    + ", state=" + part.state() + ", prevCntr=" + locUpdCntr + ", nextCntr=" + updCntr + "]");
                        }
                    }

                    if (locUpdCntr > updCntr) {
                        cntrMap.initialUpdateCounter(part.id(), part.initialUpdateCounter());
                        cntrMap.updateCounter(part.id(), locUpdCntr);
                    }
                }
                finally {
                    if (reserve)
                        part.release();
                }
            }
        }
        finally {
            lock.writeLock().unlock();
        }
    }

    /**
     * Method checks is new partition map more stale than current partition map
     * New partition map is stale if topology version or update sequence are less or equal than of current map
     *
     * @param currentMap Current partition map
     * @param newMap New partition map
     * @return True if new partition map is more stale than current partition map, false in other case
     */
    private boolean isStaleUpdate(GridDhtPartitionMap currentMap, GridDhtPartitionMap newMap) {
        return currentMap != null && newMap.compareTo(currentMap) <= 0;
    }

    /** {@inheritDoc} */
    @Override public boolean update(
        @Nullable GridDhtPartitionExchangeId exchId,
        GridDhtPartitionMap parts,
        boolean force
    ) {
        if (log.isDebugEnabled()) {
            log.debug("Updating single partition map [grp=" + grp.cacheOrGroupName() + ", exchId=" + exchId +
                ", parts=" + mapString(parts) + ']');
        }

        if (!ctx.discovery().alive(parts.nodeId())) {
            if (log.isTraceEnabled()) {
                log.trace("Received partition update for non-existing node (will ignore) [grp=" + grp.cacheOrGroupName() +
                    ", exchId=" + exchId + ", parts=" + parts + ']');
            }

            return false;
        }

        ctx.database().checkpointReadLock();

        try {
            lock.writeLock().lock();

            try {
                if (stopping)
                    return false;

                if (!force) {
                    if (lastTopChangeVer.initialized() && exchId != null && lastTopChangeVer.compareTo(exchId.topologyVersion()) > 0) {
                        U.warn(log, "Stale exchange id for single partition map update (will ignore) [" +
                            "grp=" + grp.cacheOrGroupName() +
                            ", lastTopChange=" + lastTopChangeVer +
                            ", readTopVer=" + readyTopVer +
                            ", exch=" + exchId.topologyVersion() + ']');

                        return false;
                    }
                }

                if (node2part == null)
                    // Create invalid partition map.
                    node2part = new GridDhtPartitionFullMap();

                GridDhtPartitionMap cur = node2part.get(parts.nodeId());

                if (force) {
                    if (cur != null && cur.topologyVersion().initialized())
                        parts.updateSequence(cur.updateSequence(), cur.topologyVersion());
                }
                else if (isStaleUpdate(cur, parts)) {
                    assert cur != null;

                    String msg = "Stale update for single partition map update (will ignore) [" +
                        "nodeId=" + parts.nodeId() +
                        ", grp=" + grp.cacheOrGroupName() +
                        ", exchId=" + exchId +
                        ", curMap=" + cur +
                        ", newMap=" + parts + ']';

                    // This is usual situation when partition maps are equal, just print debug message.
                    if (cur.compareTo(parts) == 0) {
                        if (log.isTraceEnabled())
                            log.trace(msg);
                    }
                    else
                        U.warn(log, msg);

                    return false;
                }

                long updateSeq = this.updateSeq.incrementAndGet();

                node2part.newUpdateSequence(updateSeq);

                boolean changed = false;

                if (cur == null || !cur.equals(parts))
                    changed = true;

                node2part.put(parts.nodeId(), parts);

                // During exchange diff is calculated after all messages are received and affinity initialized.
                if (exchId == null && !grp.isReplicated()) {
                    if (readyTopVer.initialized() && readyTopVer.compareTo(diffFromAffinityVer) >= 0) {
                        AffinityAssignment affAssignment = grp.affinity().readyAffinity(readyTopVer);

                        // Add new mappings.
                        for (Map.Entry<Integer, GridDhtPartitionState> e : parts.entrySet()) {
                            int p = e.getKey();

                            Set<UUID> diffIds = diffFromAffinity.get(p);

                            if ((e.getValue() == MOVING || e.getValue() == OWNING || e.getValue() == RENTING)
                                && !affAssignment.getIds(p).contains(parts.nodeId())) {
                                if (diffIds == null)
                                    diffFromAffinity.put(p, diffIds = U.newHashSet(3));

                                if (diffIds.add(parts.nodeId()))
                                    changed = true;
                            }
                            else {
                                if (diffIds != null && diffIds.remove(parts.nodeId())) {
                                    changed = true;

                                    if (diffIds.isEmpty())
                                        diffFromAffinity.remove(p);
                                }
                            }
                        }

                        // Remove obsolete mappings.
                        if (cur != null) {
                            for (Integer p : F.view(cur.keySet(), F0.notIn(parts.keySet()))) {
                                Set<UUID> ids = diffFromAffinity.get(p);

                                if (ids != null && ids.remove(parts.nodeId())) {
                                    changed = true;

                                    if (ids.isEmpty())
                                        diffFromAffinity.remove(p);
                                }
                            }
                        }

                        diffFromAffinityVer = readyTopVer;
                    }
                }

                if (readyTopVer.initialized() && readyTopVer.equals(lastTopChangeVer)) {
                    AffinityAssignment aff = grp.affinity().readyAffinity(readyTopVer);

                    if (exchId == null)
                        changed |= checkEvictions(updateSeq, aff);

                    updateRebalanceVersion(aff.topologyVersion(), aff.assignment());
                }

                consistencyCheck();

                if (log.isDebugEnabled())
                    log.debug("Partition map after single update [grp=" + grp.cacheOrGroupName() + ", map=" + fullMapString() + ']');

                if (changed && exchId == null) {
                    if (log.isDebugEnabled())
                        log.debug("Partitions have been scheduled to resend [reason=" +
                            "Single map update [grp" + grp.cacheOrGroupName() + "]");

                    ctx.exchange().scheduleResendPartitions();
                }

                return changed;
            }
            finally {
                lock.writeLock().unlock();
            }
        }
        finally {
            ctx.database().checkpointReadUnlock();
        }
    }

    /** {@inheritDoc} */
    @Override public void onExchangeDone(@Nullable GridDhtPartitionsExchangeFuture fut,
        AffinityAssignment assignment,
        boolean updateRebalanceVer) {
        lock.writeLock().lock();

        try {
            assert !(topReadyFut instanceof GridDhtPartitionsExchangeFuture) ||
                assignment.topologyVersion().equals(((GridDhtPartitionsExchangeFuture)topReadyFut).context().events().topologyVersion());

            readyTopVer = lastTopChangeVer = assignment.topologyVersion();

            if (fut != null)
                discoCache = fut.events().discoveryCache();

            if (!grp.isReplicated()) {
                boolean rebuildDiff = fut == null || fut.localJoinExchange() || fut.serverNodeDiscoveryEvent() ||
                    fut.firstEvent().type() == EVT_DISCOVERY_CUSTOM_EVT || !diffFromAffinityVer.initialized();

                if (rebuildDiff) {
                    if (assignment.topologyVersion().compareTo(diffFromAffinityVer) >= 0)
                        rebuildDiff(assignment);
                }
                else
                    diffFromAffinityVer = readyTopVer;

                if (!updateRebalanceVer)
                    updateRebalanceVersion(assignment.topologyVersion(), assignment.assignment());
            }

            if (updateRebalanceVer)
                updateRebalanceVersion(assignment.topologyVersion(), assignment.assignment());

            // Own orphan moving partitions (having no suppliers).
            if (fut != null && (fut.events().hasServerJoin() || fut.changedBaseline()))
                ownOrphans();
        }
        finally {
            lock.writeLock().unlock();
        }
    }

    /**
     * Check if some local moving partitions have no suitable supplier and own them.
     * This can happen if a partition has been created by affinity assignment on new node and no supplier exists.
     * For example, if a node joins topology being a first data node for cache with node filter configured.
     */
    private void ownOrphans() {
        for (int p = 0; p < grp.affinity().partitions(); p++) {
            boolean hasOwner = false;

            for (GridDhtPartitionMap map : node2part.values()) {
                if (map.get(p) == OWNING) {
                    hasOwner = true;

                    break;
                }
            }

            if (!hasOwner) {
                GridDhtLocalPartition locPart = localPartition(p);

                if (locPart != null && locPart.state() != EVICTED && locPart.state() != LOST) {
                    locPart.own();

                    for (GridDhtPartitionMap map : node2part.values()) {
                        if (map.get(p) != null)
                            map.put(p, OWNING);
                    }
                }
            }
        }
    }

    /**
     * @param aff Affinity.
     */
    private void createMovingPartitions(AffinityAssignment aff) {
        for (Map.Entry<UUID, GridDhtPartitionMap> e : node2part.entrySet()) {
            GridDhtPartitionMap map = e.getValue();

            addMoving(map, aff.backupPartitions(e.getKey()));
            addMoving(map, aff.primaryPartitions(e.getKey()));
        }
    }

    /**
     * @param map Node partition state map.
     * @param parts Partitions assigned to node.
     */
    private void addMoving(GridDhtPartitionMap map, Set<Integer> parts) {
        if (F.isEmpty(parts))
            return;

        for (Integer p : parts) {
            GridDhtPartitionState state = map.get(p);

            if (state == null || state == EVICTED)
                map.put(p, MOVING);
        }
    }

    /**
     * Rebuilds {@link #diffFromAffinity} from given assignment.
     *
     * @param affAssignment New affinity assignment.
     */
    private void rebuildDiff(AffinityAssignment affAssignment) {
        assert lock.isWriteLockedByCurrentThread();

        if (node2part == null)
            return;

        if (FAST_DIFF_REBUILD) {
            Collection<UUID> affNodes = F.nodeIds(ctx.discovery().cacheGroupAffinityNodes(grp.groupId(),
                affAssignment.topologyVersion()));

            for (Map.Entry<Integer, Set<UUID>> e : diffFromAffinity.entrySet()) {
                int p = e.getKey();

                Iterator<UUID> iter = e.getValue().iterator();

                while (iter.hasNext()) {
                    UUID nodeId = iter.next();

                    if (!affNodes.contains(nodeId) || affAssignment.getIds(p).contains(nodeId))
                        iter.remove();
                }
            }
        }
        else {
            for (Map.Entry<UUID, GridDhtPartitionMap> e : node2part.entrySet()) {
                UUID nodeId = e.getKey();

                for (Map.Entry<Integer, GridDhtPartitionState> e0 : e.getValue().entrySet()) {
                    Integer p0 = e0.getKey();

                    GridDhtPartitionState state = e0.getValue();

                    Set<UUID> ids = diffFromAffinity.get(p0);

                    if ((state == MOVING || state == OWNING || state == RENTING) && !affAssignment.getIds(p0).contains(nodeId)) {
                        if (ids == null)
                            diffFromAffinity.put(p0, ids = U.newHashSet(3));

                        ids.add(nodeId);
                    }
                    else {
                        if (ids != null)
                            ids.remove(nodeId);
                    }
                }
            }
        }

        diffFromAffinityVer = affAssignment.topologyVersion();
    }

    /** {@inheritDoc} */
    @Override public boolean detectLostPartitions(AffinityTopologyVersion resTopVer, GridDhtPartitionsExchangeFuture fut) {
        ctx.database().checkpointReadLock();

        try {
            lock.writeLock().lock();

            try {
                if (node2part == null)
                    return false;

                // Do not trigger lost partition events on activation.
                DiscoveryEvent discoEvt = fut.activateCluster() ? null : fut.firstEvent();

                final GridClusterStateProcessor state = grp.shared().kernalContext().state();

                boolean isInMemoryCluster = CU.isInMemoryCluster(
                    grp.shared().kernalContext().discovery().allNodes(),
                    grp.shared().kernalContext().marshallerContext().jdkMarshaller(),
                    U.resolveClassLoader(grp.shared().kernalContext().config())
                );

                boolean compatibleWithIgnorePlc = isInMemoryCluster
                    && state.isBaselineAutoAdjustEnabled() && state.baselineAutoAdjustTimeout() == 0L;

                // Calculate how data loss is handled.
                boolean safe = grp.config().getPartitionLossPolicy() != IGNORE || !compatibleWithIgnorePlc;

                int parts = grp.affinity().partitions();

                Set<Integer> recentlyLost = null;

                boolean changed = false;

                for (int part = 0; part < parts; part++) {
                    boolean lost = F.contains(lostParts, part);

                    if (!lost) {
                        boolean hasOwner = false;

                        // Detect if all owners are left.
                        for (GridDhtPartitionMap partMap : node2part.values()) {
                            if (partMap.get(part) == OWNING) {
                                hasOwner = true;

                                break;
                            }
                        }

                        if (!hasOwner) {
                            lost = true;

                            // Do not detect and record lost partition in IGNORE mode.
                            if (safe) {
                                if (lostParts == null)
                                    lostParts = new TreeSet<>();

                                lostParts.add(part);

                                if (discoEvt != null) {
                                    if (recentlyLost == null)
                                        recentlyLost = new HashSet<>();

                                    recentlyLost.add(part);

                                    if (grp.eventRecordable(EventType.EVT_CACHE_REBALANCE_PART_DATA_LOST)) {
                                        grp.addRebalanceEvent(part,
                                            EVT_CACHE_REBALANCE_PART_DATA_LOST,
                                            discoEvt.eventNode(),
                                            discoEvt.type(),
                                            discoEvt.timestamp());
                                    }
                                }
                            }
                        }
                    }

                    if (lost) {
                        GridDhtLocalPartition locPart = localPartition(part, resTopVer, false, true);

                        if (locPart != null) {
                            if (locPart.state() == LOST)
                                continue;

                            final GridDhtPartitionState prevState = locPart.state();

                            changed = safe ? locPart.markLost() : locPart.own();

                            if (changed) {
                                long updSeq = updateSeq.incrementAndGet();

                                updateLocal(locPart.id(), locPart.state(), updSeq, resTopVer);

                                // If a partition was lost while rebalancing reset it's counter to force demander mode.
                                if (prevState == MOVING)
                                    locPart.resetUpdateCounter();
                            }
                        }

                        // Update remote maps according to policy.
                        for (Map.Entry<UUID, GridDhtPartitionMap> entry : node2part.entrySet()) {
                            if (entry.getKey().equals(ctx.localNodeId()))
                                continue;

                            GridDhtPartitionState p0 = entry.getValue().get(part);

                            if (p0 != null && p0 != EVICTED)
                                entry.getValue().put(part, safe ? LOST : OWNING);
                        }
                    }
                }

                if (recentlyLost != null) {
                    U.warn(log, "Detected lost partitions" + (!safe ? " (will ignore)" : "")
                        + " [grp=" + grp.cacheOrGroupName()
                        + ", parts=" + S.compact(recentlyLost)
                        + ", topVer=" + resTopVer + "]");
                }

                return changed;
            }
            finally {
                lock.writeLock().unlock();
            }
        }
        finally {
            ctx.database().checkpointReadUnlock();
        }
    }

    /** {@inheritDoc} */
    @Override public void resetLostPartitions(AffinityTopologyVersion resTopVer) {
        ctx.database().checkpointReadLock();

        try {
            lock.writeLock().lock();

            try {
                long updSeq = updateSeq.incrementAndGet();

                for (Map.Entry<UUID, GridDhtPartitionMap> e : node2part.entrySet()) {
                    for (Map.Entry<Integer, GridDhtPartitionState> e0 : e.getValue().entrySet()) {
                        if (e0.getValue() != LOST)
                            continue;

                        e0.setValue(OWNING);

                        GridDhtLocalPartition locPart = localPartition(e0.getKey(), resTopVer, false);

                        if (locPart != null && locPart.state() == LOST) {
                            boolean marked = locPart.own();

                            if (marked) {
                                updateLocal(locPart.id(), locPart.state(), updSeq, resTopVer);

                                // Reset counters to zero for triggering full rebalance.
                                locPart.resetInitialUpdateCounter();
                            }
                        }
                    }
                }

                lostParts = null;
            }
            finally {
                lock.writeLock().unlock();
            }
        }
        finally {
            ctx.database().checkpointReadUnlock();
        }
    }

    /** {@inheritDoc} */
    @Override public Set<Integer> lostPartitions() {
        lock.readLock().lock();

        try {
            return lostParts == null ? Collections.<Integer>emptySet() : new HashSet<>(lostParts);
        }
        finally {
            lock.readLock().unlock();
        }
    }

    /** {@inheritDoc} */
    @Override public Map<UUID, Set<Integer>> resetOwners(
        Map<Integer, Set<UUID>> ownersByUpdCounters,
        Set<Integer> haveHist,
        GridDhtPartitionsExchangeFuture exchFut) {
        Map<UUID, Set<Integer>> res = new HashMap<>();

        Collection<DiscoveryEvent> evts = exchFut.events().events();

        Set<UUID> joinedNodes = U.newHashSet(evts.size());

        for (DiscoveryEvent evt : evts) {
            if (evt.type() == EVT_NODE_JOINED)
                joinedNodes.add(evt.eventNode().id());
        }

        ctx.database().checkpointReadLock();

        try {
            Map<UUID, Set<Integer>> addToWaitGroups = new HashMap<>();

            lock.writeLock().lock();

            try {
                // First process local partitions.
                UUID locNodeId = ctx.localNodeId();

                for (Map.Entry<Integer, Set<UUID>> entry : ownersByUpdCounters.entrySet()) {
                    int part = entry.getKey();
                    Set<UUID> maxCntrPartOwners = entry.getValue();

                    GridDhtLocalPartition locPart = localPartition(part);

                    if (locPart == null || locPart.state() != OWNING)
                        continue;

                    // Partition state should be mutated only on joining nodes if they are exists for the exchange.
                    if (joinedNodes.isEmpty() && !maxCntrPartOwners.contains(locNodeId)) {
                        rebalancePartition(part, !haveHist.contains(part), exchFut);

                        res.computeIfAbsent(locNodeId, n -> new HashSet<>()).add(part);
                    }
                }

                // Then process node maps.
                for (Map.Entry<Integer, Set<UUID>> entry : ownersByUpdCounters.entrySet()) {
                    int part = entry.getKey();
                    Set<UUID> maxCntrPartOwners = entry.getValue();

                    for (Map.Entry<UUID, GridDhtPartitionMap> remotes : node2part.entrySet()) {
                        UUID remoteNodeId = remotes.getKey();

                        if (!joinedNodes.isEmpty() && !joinedNodes.contains(remoteNodeId))
                            continue;

                        GridDhtPartitionMap partMap = remotes.getValue();

                        GridDhtPartitionState state = partMap.get(part);

                        if (state != OWNING)
                            continue;

                        if (!maxCntrPartOwners.contains(remoteNodeId)) {
                            partMap.put(part, MOVING);

                            partMap.updateSequence(partMap.updateSequence() + 1, partMap.topologyVersion());

                            if (partMap.nodeId().equals(locNodeId))
                                updateSeq.setIfGreater(partMap.updateSequence());

                            res.computeIfAbsent(remoteNodeId, n -> new HashSet<>()).add(part);
                        }
                    }
                }

                for (Map.Entry<UUID, Set<Integer>> entry : res.entrySet()) {
                    UUID nodeId = entry.getKey();
                    Set<Integer> rebalancedParts = entry.getValue();

                    addToWaitGroups.put(nodeId, new HashSet<>(rebalancedParts));

                    if (!rebalancedParts.isEmpty()) {
                        Set<Integer> historical = rebalancedParts.stream()
                            .filter(haveHist::contains)
                            .collect(Collectors.toSet());

                        // Filter out partitions having WAL history.
                        rebalancedParts.removeAll(historical);

                        U.warn(log, "Partitions have been scheduled for rebalancing due to outdated update counter "
                            + "[grp=" + grp.cacheOrGroupName()
                            + ", readyTopVer=" + readyTopVer
                            + ", topVer=" + exchFut.initialVersion()
                            + ", nodeId=" + nodeId
                            + ", partsFull=" + S.compact(rebalancedParts)
                            + ", partsHistorical=" + S.compact(historical) + "]");
                    }
                }

                node2part = new GridDhtPartitionFullMap(node2part, updateSeq.incrementAndGet());
            }
            finally {
                lock.writeLock().unlock();
            }

            List<List<ClusterNode>> ideal = ctx.affinity().affinity(groupId()).idealAssignmentRaw();

            for (Map.Entry<UUID, Set<Integer>> entry : addToWaitGroups.entrySet()) {
                // Add to wait groups to ensure late assignment switch after all partitions are rebalanced.
                for (Integer part : entry.getValue()) {
                    ctx.cache().context().affinity().addToWaitGroup(
                        groupId(),
                        part,
                        topologyVersionFuture().initialVersion(),
                        ideal.get(part)
                    );
                }
            }
        }
        finally {
            ctx.database().checkpointReadUnlock();
        }

        return res;
    }

    /**
     * Prepares given partition {@code p} for rebalance.
     * Changes partition state to MOVING and starts clearing if needed.
     * Prevents ongoing renting if required.
     *
     * @param p Partition id.
     * @param clear If {@code true} partition have to be cleared before rebalance (full rebalance or rebalance restart
     * after cancellation).
     * @param exchFut Future related to partition state change.
     */
    private GridDhtLocalPartition rebalancePartition(int p, boolean clear, GridDhtPartitionsExchangeFuture exchFut) {
        GridDhtLocalPartition part = getOrCreatePartition(p);

        if (part.state() == LOST)
            return part;

        // Prevent renting.
        if (part.state() == RENTING) {
            if (!part.moving()) {
                assert part.state() == EVICTED : part;

                part = getOrCreatePartition(p);

                if (part.state() == LOST)
                    return part;
            }
        }

        if (part.state() != MOVING)
            part.moving();

        if (clear)
            exchFut.addClearingPartition(grp, part.id());

        assert part.state() == MOVING : part;

        return part;
    }

    /**
     * Finds local partitions which don't belong to affinity and runs eviction process for such partitions.
     *
     * @param updateSeq Update sequence.
     * @param aff Affinity assignments.
     * @return {@code True} if there are local partitions need to be evicted.
     */
    @SuppressWarnings("unchecked")
    private boolean checkEvictions(long updateSeq, AffinityAssignment aff) {
        assert lock.isWriteLockedByCurrentThread();

        if (!ctx.kernalContext().state().evictionsAllowed())
            return false;

        boolean hasEvictedPartitions = false;

        UUID locId = ctx.localNodeId();

        for (int p = 0; p < locParts.length(); p++) {
            GridDhtLocalPartition part = locParts.get(p);

            if (part == null || !part.state().active())
                continue;

            List<ClusterNode> affNodes = aff.get(p);

            // This node is affinity node for partition, no need to run eviction.
            if (affNodes.contains(ctx.localNode()))
                continue;

            List<ClusterNode> nodes = nodes(p, aff.topologyVersion(), OWNING);
            Collection<UUID> nodeIds = F.nodeIds(nodes);

            // If all affinity nodes are owners, then evict partition from local node.
            if (nodeIds.containsAll(F.nodeIds(affNodes))) {
                GridDhtPartitionState state0 = part.state();

                part.rent();

                updateSeq = updateLocal(part.id(), part.state(), updateSeq, aff.topologyVersion());

                boolean stateChanged = state0 != part.state();

                hasEvictedPartitions |= stateChanged;

                if (stateChanged && log.isDebugEnabled()) {
                    log.debug("Partition has been scheduled for eviction (all affinity nodes are owners) " +
                        "[grp=" + grp.cacheOrGroupName() + ", p=" + part.id() + ", prevState=" + state0 + ", state=" + part.state() + "]");
                }
            }
            else {
                int ownerCnt = nodeIds.size();
                int affCnt = affNodes.size();

                if (ownerCnt > affCnt) {
                    // Sort by node orders in ascending order.
                    Collections.sort(nodes, CU.nodeComparator(true));

                    int diff = nodes.size() - affCnt;

                    for (int i = 0; i < diff; i++) {
                        ClusterNode n = nodes.get(i);

                        if (locId.equals(n.id())) {
                            GridDhtPartitionState state0 = part.state();

                            part.rent();

                            updateSeq = updateLocal(part.id(), part.state(), updateSeq, aff.topologyVersion());

                            boolean stateChanged = state0 != part.state();

                            hasEvictedPartitions |= stateChanged;

                            if (stateChanged && log.isDebugEnabled()) {
                                log.debug("Partition has been scheduled for eviction (this node is oldest non-affinity node) " +
                                    "[grp=" + grp.cacheOrGroupName() + ", p=" + part.id() + ", prevState=" + state0 + ", state=" + part.state() + "]");
                            }

                            break;
                        }
                    }
                }
            }
        }

        return hasEvictedPartitions;
    }

    /**
     * Updates state of partition in local {@link #node2part} map and recalculates {@link #diffFromAffinity}.
     *
     * @param p Partition.
     * @param state Partition state.
     * @param updateSeq Update sequence.
     * @param affVer Affinity version.
     * @return Update sequence.
     */
    private long updateLocal(int p, GridDhtPartitionState state, long updateSeq, AffinityTopologyVersion affVer) {
        assert lock.isWriteLockedByCurrentThread();

        ClusterNode oldest = discoCache.oldestAliveServerNode();

        assert oldest != null || ctx.kernalContext().clientNode();

        // If this node became the oldest node.
        if (ctx.localNode().equals(oldest) && node2part != null) {
            long seq = node2part.updateSequence();

            if (seq != updateSeq) {
                if (seq > updateSeq) {
                    long seq0 = this.updateSeq.get();

                    if (seq0 < seq) {
                        // Update global counter if necessary.
                        boolean b = this.updateSeq.compareAndSet(seq0, seq + 1);

                        assert b : "Invalid update sequence [updateSeq=" + updateSeq +
                            ", grp=" + grp.cacheOrGroupName() +
                            ", seq=" + seq +
                            ", curUpdateSeq=" + this.updateSeq.get() +
                            ", node2part=" + node2part.toFullString() + ']';

                        updateSeq = seq + 1;
                    }
                    else
                        updateSeq = seq;
                }

                node2part.updateSequence(updateSeq);
            }
        }

        if (node2part != null) {
            UUID locNodeId = ctx.localNodeId();

            GridDhtPartitionMap map = node2part.get(locNodeId);

            if (map == null) {
                map = new GridDhtPartitionMap(locNodeId,
                    updateSeq,
                    affVer,
                    GridPartitionStateMap.EMPTY,
                    false);

                node2part.put(locNodeId, map);
            }
            else
                map.updateSequence(updateSeq, affVer);

            map.put(p, state);

            if (!grp.isReplicated() && (state == MOVING || state == OWNING || state == RENTING)) {
                AffinityAssignment assignment = grp.affinity().cachedAffinity(diffFromAffinityVer);

                if (!assignment.getIds(p).contains(ctx.localNodeId())) {
                    Set<UUID> diffIds = diffFromAffinity.get(p);

                    if (diffIds == null)
                        diffFromAffinity.put(p, diffIds = U.newHashSet(3));

                    diffIds.add(ctx.localNodeId());
                }
            }
        }

        return updateSeq;
    }

    /**
     * Removes node from local {@link #node2part} map and recalculates {@link #diffFromAffinity}.
     *
     * @param nodeId Node to remove.
     */
    private void removeNode(UUID nodeId) {
        assert nodeId != null;
        assert lock.isWriteLockedByCurrentThread();

        ClusterNode oldest = discoCache.oldestAliveServerNode();

        assert oldest != null || ctx.kernalContext().clientNode();

        ClusterNode loc = ctx.localNode();

        if (node2part != null) {
            if (loc.equals(oldest) && !node2part.nodeId().equals(loc.id()))
                node2part = new GridDhtPartitionFullMap(loc.id(), loc.order(), updateSeq.get(),
                    node2part, false);
            else
                node2part = new GridDhtPartitionFullMap(node2part, node2part.updateSequence());

            GridDhtPartitionMap parts = node2part.remove(nodeId);

            if (!grp.isReplicated()) {
                if (parts != null) {
                    for (Integer p : parts.keySet()) {
                        Set<UUID> diffIds = diffFromAffinity.get(p);

                        if (diffIds != null)
                            diffIds.remove(nodeId);
                    }
                }
            }

            consistencyCheck();
        }
    }

    /** {@inheritDoc} */
    @Override public boolean own(GridDhtLocalPartition part) {
        lock.writeLock().lock();

        try {
            if (part.own()) {
                assert lastTopChangeVer.initialized() : lastTopChangeVer;

                long updSeq = updateSeq.incrementAndGet();

                updateLocal(part.id(), part.state(), updSeq, lastTopChangeVer);

                consistencyCheck();

                return true;
            }

            consistencyCheck();

            return false;
        }
        finally {
            lock.writeLock().unlock();
        }
    }

    /** {@inheritDoc} */
    @Override public void ownMoving() {
        ctx.database().checkpointReadLock();

        try {
            lock.writeLock().lock();

            try {
                for (GridDhtLocalPartition locPart : currentLocalPartitions()) {
                    if (locPart.state() == MOVING) {
                        boolean reserved = locPart.reserve();

                        try {
                            if (reserved && locPart.state() == MOVING)
                                own(locPart);
                        } finally {
                            if (reserved)
                                locPart.release();
                        }
                    }
                }
            } finally {
                lock.writeLock().unlock();
            }
        } finally {
            ctx.database().checkpointReadUnlock();
        }
    }

    /** {@inheritDoc} */
    @Override public boolean tryFinishEviction(GridDhtLocalPartition part) {
        ctx.database().checkpointReadLock();

        try {
            // Write lock protects from concurrent partition creation.
            lock.writeLock().lock();

            try {
                if (stopping)
                    return false;

                part.finishEviction();

                if (part.state() != EVICTED)
                    return false;

                long seq = this.updateSeq.incrementAndGet();

                assert lastTopChangeVer.initialized() : lastTopChangeVer;

                updateLocal(part.id(), part.state(), seq, lastTopChangeVer);

                consistencyCheck();

                grp.onPartitionEvicted(part.id());

                try {
                    grp.offheap().destroyCacheDataStore(part.dataStore());
                }
                catch (IgniteCheckedException e) {
                    log.error("Unable to destroy cache data store on partition eviction [id=" + part.id() + "]", e);
                }

                part.clearDeferredDeletes();

                List<GridDhtLocalPartition> parts = localPartitions();

                boolean renting = false;

                for (GridDhtLocalPartition part0 : parts) {
                    if (part0.state() == RENTING) {
                        renting = true;

                        break;
                    }
                }

                // Refresh partitions when all is evicted and local map is updated.
                if (!renting)
                    ctx.exchange().scheduleResendPartitions();

                return true;
            }
            finally {
                lock.writeLock().unlock();
            }
        }
        finally {
            ctx.database().checkpointReadUnlock();
        }
    }

    /** {@inheritDoc} */
    @Nullable @Override public GridDhtPartitionMap partitions(UUID nodeId) {
        lock.readLock().lock();

        try {
            return node2part.get(nodeId);
        }
        finally {
            lock.readLock().unlock();
        }
    }

    /** {@inheritDoc} */
    @Override public void finalizeUpdateCounters(Set<Integer> parts) {
        // It is need to acquire checkpoint lock before topology lock acquiring.
        ctx.database().checkpointReadLock();

        try {
            WALPointer ptr = null;

            lock.readLock().lock();

            try {
                for (int p : parts) {
                    GridDhtLocalPartition part = locParts.get(p);

                    if (part != null && part.state().active()) {
                        // We need to close all gaps in partition update counters sequence. We assume this finalizing is
                        // happened on exchange and hence all txs are completed. Therefore each gap in update counters
                        // sequence is a result of undelivered DhtTxFinishMessage on backup (sequences on primary nodes
                        // do not have gaps). Here we close these gaps and asynchronously notify continuous query engine
                        // about the skipped events.
                        AffinityTopologyVersion topVer = ctx.exchange().readyAffinityVersion();

                        GridLongList gaps = part.finalizeUpdateCounters();

                        if (gaps != null) {
                            for (int j = 0; j < gaps.size() / 2; j++) {
                                long gapStart = gaps.get(j * 2);
                                long gapStop = gaps.get(j * 2 + 1);

                                if (part.group().persistenceEnabled() &&
                                    part.group().walEnabled() &&
                                    !part.group().mvccEnabled()) {
                                    // Rollback record tracks applied out-of-order updates while finalizeUpdateCounters
                                    // return gaps (missing updates). The code below transforms gaps to updates.
                                    RollbackRecord rec = new RollbackRecord(part.group().groupId(), part.id(),
                                        gapStart - 1, gapStop - gapStart + 1);

                                    try {
                                        ptr = ctx.wal().log(rec);
                                    }
                                    catch (IgniteCheckedException e) {
                                        throw new IgniteException(e);
                                    }
                                }
                            }

                            for (GridCacheContext ctx0 : grp.caches())
                                ctx0.continuousQueries().closeBackupUpdateCountersGaps(ctx0, part.id(), topVer, gaps);
                        }
                    }
                }
            }
            finally {
                try {
                    if (ptr != null)
                        ctx.wal().flush(ptr, false);
                }
                catch (IgniteCheckedException e) {
                    throw new IgniteException(e);
                }
                finally {
                    lock.readLock().unlock();
                }
            }
        }
        finally {
            ctx.database().checkpointReadUnlock();
        }
    }

    /** {@inheritDoc} */
    @Override public CachePartitionFullCountersMap fullUpdateCounters() {
        lock.readLock().lock();

        try {
            return new CachePartitionFullCountersMap(cntrMap);
        }
        finally {
            lock.readLock().unlock();
        }
    }

    /** {@inheritDoc} */
    @Override public CachePartitionPartialCountersMap localUpdateCounters(boolean skipZeros) {
        lock.readLock().lock();

        try {
            int locPartCnt = 0;

            for (int i = 0; i < locParts.length(); i++) {
                GridDhtLocalPartition part = locParts.get(i);

                if (part != null)
                    locPartCnt++;
            }

            CachePartitionPartialCountersMap res = new CachePartitionPartialCountersMap(locPartCnt);

            for (int i = 0; i < locParts.length(); i++) {
                GridDhtLocalPartition part = locParts.get(i);

                if (part == null)
                    continue;

                long initCntr = part.initialUpdateCounter();
                long updCntr = part.updateCounter();

                if (skipZeros && initCntr == 0L && updCntr == 0L)
                    continue;

                res.add(part.id(), initCntr, updCntr);
            }

            res.trim();

            return res;
        }
        finally {
            lock.readLock().unlock();
        }
    }

    /** {@inheritDoc} */
    @Override public Map<Integer, Long> partitionSizes() {
        lock.readLock().lock();

        try {
            Map<Integer, Long> partitionSizes = new HashMap<>();

            for (int p = 0; p < locParts.length(); p++) {
                GridDhtLocalPartition part = locParts.get(p);
                if (part == null || part.fullSize() == 0)
                    continue;

                partitionSizes.put(part.id(), part.fullSize());
            }

            return partitionSizes;
        }
        finally {
            lock.readLock().unlock();
        }
    }

    /** {@inheritDoc} */
    @Override public Map<Integer, Long> globalPartSizes() {
        lock.readLock().lock();

        try {
            if (globalPartSizes == null)
                return Collections.emptyMap();

            return Collections.unmodifiableMap(globalPartSizes);
        }
        finally {
            lock.readLock().unlock();
        }
    }

    /** {@inheritDoc} */
    @Override public void globalPartSizes(@Nullable Map<Integer, Long> partSizes) {
        lock.writeLock().lock();

        try {
            this.globalPartSizes = partSizes;
        }
        finally {
            lock.writeLock().unlock();
        }
    }

    /** {@inheritDoc} */
    @Override public boolean rebalanceFinished(AffinityTopologyVersion topVer) {
        AffinityTopologyVersion curTopVer = this.readyTopVer;

        return curTopVer.equals(topVer) && curTopVer.equals(rebalancedTopVer);
    }

    /** {@inheritDoc} */
    @Override public boolean hasMovingPartitions() {
        lock.readLock().lock();

        try {
            if (node2part == null)
                return false;

            assert node2part.valid() : "Invalid node2part [node2part: " + node2part +
                ", grp=" + grp.cacheOrGroupName() +
                ", stopping=" + stopping +
                ", locNodeId=" + ctx.localNodeId() +
                ", locName=" + ctx.igniteInstanceName() + ']';

            for (GridDhtPartitionMap map : node2part.values()) {
                if (map.hasMovingPartitions())
                    return true;
            }

            return false;
        }
        finally {
            lock.readLock().unlock();
        }
    }

    /**
     * @param cacheId Cache ID.
     */
    public void onCacheStopped(int cacheId) {
        if (!grp.sharedGroup())
            return;

        for (int i = 0; i < locParts.length(); i++) {
            GridDhtLocalPartition part = locParts.get(i);

            if (part != null)
                part.onCacheStopped(cacheId);
        }
    }

    /** {@inheritDoc} */
    @Override public void printMemoryStats(int threshold) {
        X.println(">>>  Cache partition topology stats [igniteInstanceName=" + ctx.igniteInstanceName() +
            ", grp=" + grp.cacheOrGroupName() + ']');

        lock.readLock().lock();

        try {
            for (int i = 0; i < locParts.length(); i++) {
                GridDhtLocalPartition part = locParts.get(i);

                if (part == null)
                    continue;

                long size = part.dataStore().fullSize();

                if (size >= threshold)
                    X.println(">>>   Local partition [part=" + part.id() + ", size=" + size + ']');
            }
        }
        finally {
            lock.readLock().unlock();
        }
    }

    /**
     * @param part Partition.
     * @param aff Affinity assignments.
     * @return {@code True} if given partition belongs to local node.
     */
    private boolean localNode(int part, List<List<ClusterNode>> aff) {
        return aff.get(part).contains(ctx.localNode());
    }

    /**
     * @param affVer Affinity version.
     * @param aff Affinity assignments.
     */
    private void updateRebalanceVersion(AffinityTopologyVersion affVer, List<List<ClusterNode>> aff) {
        if (!grp.isReplicated() && !affVer.equals(diffFromAffinityVer))
            return;

        if (!rebalancedTopVer.equals(readyTopVer)) {
            if (node2part == null || !node2part.valid())
                return;

            for (int i = 0; i < grp.affinity().partitions(); i++) {
                List<ClusterNode> affNodes = aff.get(i);

                // Topology doesn't contain server nodes (just clients).
                if (affNodes.isEmpty())
                    continue;

                for (ClusterNode node : affNodes) {
                    if (!hasState(i, node.id(), OWNING))
                        return;
                }

                if (!grp.isReplicated()) {
                    Set<UUID> diff = diffFromAffinity.get(i);

                    if (diff != null) {
                        for (UUID nodeId : diff) {
                            if (hasState(i, nodeId, OWNING)) {
                                ClusterNode node = ctx.discovery().node(nodeId);

                                if (node != null && !affNodes.contains(node))
                                    return;
                            }
                        }
                    }
                }
            }

            rebalancedTopVer = readyTopVer;

            if (log.isDebugEnabled())
                log.debug("Updated rebalanced version [grp=" + grp.cacheOrGroupName() + ", ver=" + rebalancedTopVer + ']');
        }
    }

    /**
     * Checks that state of partition {@code p} for node {@code nodeId} in local {@code node2part} map
     * matches to one of the specified states {@code match} or {@ode matches}.
     *
     * @param p Partition id.
     * @param nodeId Node ID.
     * @param match State to match.
     * @param matches Additional states.
     * @return {@code True} if partition matches to one of the specified states.
     */
    private boolean hasState(final int p, @Nullable UUID nodeId, final GridDhtPartitionState match,
        final GridDhtPartitionState... matches) {
        if (nodeId == null)
            return false;

        GridDhtPartitionMap parts = node2part.get(nodeId);

        // Set can be null if node has been removed.
        if (parts != null) {
            GridDhtPartitionState state = parts.get(p);

            if (state == match)
                return true;

            if (matches != null && matches.length > 0) {
                for (GridDhtPartitionState s : matches) {
                    if (state == s)
                        return true;
                }
            }
        }

        return false;
    }

    /** {@inheritDoc} */
    @Override public boolean rent(int p) {
        ctx.database().checkpointReadLock();

        try {
            lock.writeLock().lock();

            try {
                // Do not rent if PME in progress, will be rented later if applicable.
                if (lastTopChangeVer.after(readyTopVer))
                    return false;

                GridDhtLocalPartition locPart = localPartition(p);

                GridDhtPartitionState state0 = locPart.state();

                if (locPart == null || state0 == RENTING || state0 == EVICTED || partitionLocalNode(p, readyTopVer))
                    return false;

                locPart.rent();

                GridDhtPartitionState state = locPart.state();

                if (state == RENTING && state != state0) {
                    long updateSeq = this.updateSeq.incrementAndGet();

                    updateLocal(p, state0, updateSeq, readyTopVer);

                    ctx.exchange().scheduleResendPartitions();
                }

                return true;
            }
            finally {
                lock.writeLock().unlock();
            }
        }
        finally {
            ctx.database().checkpointReadUnlock();
        }
    }

    /**
     * Checks consistency after all operations.
     */
    private void consistencyCheck() {
        // No-op.
    }

    /**
     * Collects states of local partitions.
     *
     * @return String representation of all local partition states.
     */
    private String dumpPartitionStates() {
        SB sb = new SB();

        for (int p = 0; p < locParts.length(); p++) {
            GridDhtLocalPartition part = locParts.get(p);

            if (part == null)
                continue;

            sb.a("Part [");
            sb.a("id=" + part.id() + ", ");
            sb.a("state=" + part.state() + ", ");
            sb.a("initCounter=" + part.initialUpdateCounter() + ", ");
            sb.a("updCounter=" + part.updateCounter() + ", ");
            sb.a("size=" + part.fullSize() + "] ");
        }

        return sb.toString();
    }

    /**
     * Iterator over current local partitions.
     */
    private class CurrentPartitionsIterator implements Iterator<GridDhtLocalPartition> {
        /** Next index. */
        private int nextIdx;

        /** Next partition. */
        private GridDhtLocalPartition nextPart;

        /**
         * Constructor
         */
        private CurrentPartitionsIterator() {
            advance();
        }

        /**
         * Try to advance to next partition.
         */
        private void advance() {
            while (nextIdx < locParts.length()) {
                GridDhtLocalPartition part = locParts.get(nextIdx);

                if (part != null && part.state().active()) {
                    nextPart = part;
                    return;
                }

                nextIdx++;
            }
        }

        /** {@inheritDoc} */
        @Override public boolean hasNext() {
            return nextPart != null;
        }

        /** {@inheritDoc} */
        @Override public GridDhtLocalPartition next() {
            if (nextPart == null)
                throw new NoSuchElementException();

            GridDhtLocalPartition retVal = nextPart;

            nextPart = null;
            nextIdx++;

            advance();

            return retVal;
        }

        /** {@inheritDoc} */
        @Override public void remove() {
            throw new UnsupportedOperationException("remove");
        }
    }

    /**
     * Partition factory used for (re-)creating partitions during their lifecycle.
     * Currently used in tests for overriding default partition behavior.
     */
    public interface PartitionFactory {
        /**
         * @param ctx Context.
         * @param grp Group.
         * @param id Partition id.
         * @return New partition instance.
         */
        public GridDhtLocalPartition create(GridCacheSharedContext ctx,
            CacheGroupContext grp,
            int id,
            boolean recovery);
    }
}<|MERGE_RESOLUTION|>--- conflicted
+++ resolved
@@ -758,39 +758,9 @@
 
     /** {@inheritDoc} */
     @Override public void afterStateRestored(AffinityTopologyVersion topVer) {
-<<<<<<< HEAD
-        lock.writeLock().lock();
-
-        try {
-            long updateSeq = this.updateSeq.incrementAndGet();
-
-            initializeFullMap(updateSeq);
-
-            for (int p = 0; p < grp.affinity().partitions(); p++) {
-                GridDhtLocalPartition locPart = locParts.get(p);
-
-                if (locPart == null)
-                    updateLocal(p, EVICTED, updateSeq, topVer);
-                else {
-                    GridDhtPartitionState state = locPart.state();
-
-                    updateLocal(p, state, updateSeq, topVer);
-
-                    if (state == RENTING) // Restart cleaning.
-                        locPart.clearAsync();
-                    else if (state == OWNING && locPart.hasTombstones())
-                        locPart.clearTombstonesAsync();  // Restart tombstones cleaning.
-                }
-            }
-        }
-        finally {
-            lock.writeLock().unlock();
-        }
-=======
         // No-op. If some partitions are restored in RENTING state clearing will be started after PME.
         // Otherwise it's possible RENTING will be finished while node2part is not ready and a partition
         // map will not be updated.
->>>>>>> 259f3d97
     }
 
     /** {@inheritDoc} */
