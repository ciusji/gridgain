--- conflicted
+++ resolved
@@ -113,20 +113,10 @@
      * Gets partition number over which this query should iterate. Will return {@code null} if partition was not
      * set. In this case query will iterate over all partitions in the cache.
      *
-<<<<<<< HEAD
-     * @param part Partition number over which this query should iterate.
-     * @return {@code this} for chaining.
-     */
-    public ScanQuery<K, V> setPartition(@Nullable Integer part) {
-        this.part = part;
-
-        return this;
-=======
      * @return Partition number or {@code null}.
      */
     @Nullable public Integer getPartition() {
         return part;
->>>>>>> f4b11234
     }
 
     /** {@inheritDoc} */
