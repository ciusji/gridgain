--- conflicted
+++ resolved
@@ -500,13 +500,8 @@
      * @param nodeId Node ID.
      * @param req Request.
      */
-<<<<<<< HEAD
-    private void processNearLockRequest(UUID nodeId, GridNearLockRequest<K, V> req) {
+    private void processNearLockRequest(UUID nodeId, GridNearLockRequest req) {
         assert ctx.affinityNode();
-=======
-    private void processNearLockRequest(UUID nodeId, GridNearLockRequest req) {
-        assert isAffinityNode(cacheCfg);
->>>>>>> 6c4282a1
         assert nodeId != null;
         assert req != null;
 
@@ -1215,13 +1210,8 @@
      * @param req Request.
      */
     @SuppressWarnings({"RedundantTypeArguments", "TypeMayBeWeakened"})
-<<<<<<< HEAD
-    private void processNearUnlockRequest(UUID nodeId, GridNearUnlockRequest<K, V> req) {
+    private void processNearUnlockRequest(UUID nodeId, GridNearUnlockRequest req) {
         assert ctx.affinityNode();
-=======
-    private void processNearUnlockRequest(UUID nodeId, GridNearUnlockRequest req) {
-        assert isAffinityNode(cacheCfg);
->>>>>>> 6c4282a1
         assert nodeId != null;
 
         removeLocks(nodeId, req.version(), req.keys(), true);
@@ -1237,13 +1227,8 @@
      * @throws IgniteCheckedException If failed.
      */
     private void map(UUID nodeId,
-<<<<<<< HEAD
         AffinityTopologyVersion topVer,
-        GridCacheEntryEx<K,V> cached,
-=======
-        long topVer,
         GridCacheEntryEx cached,
->>>>>>> 6c4282a1
         Collection<UUID> readers,
         Map<ClusterNode, List<KeyCacheObject>> dhtMap,
         Map<ClusterNode, List<KeyCacheObject>> nearMap)
