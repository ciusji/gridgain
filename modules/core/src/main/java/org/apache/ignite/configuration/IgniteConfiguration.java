/*
 * Copyright 2019 GridGain Systems, Inc. and Contributors.
 *
 * Licensed under the GridGain Community Edition License (the "License");
 * you may not use this file except in compliance with the License.
 * You may obtain a copy of the License at
 *
 *     https://www.gridgain.com/products/software/community-edition/gridgain-community-edition-license
 *
 * Unless required by applicable law or agreed to in writing, software
 * distributed under the License is distributed on an "AS IS" BASIS,
 * WITHOUT WARRANTIES OR CONDITIONS OF ANY KIND, either express or implied.
 * See the License for the specific language governing permissions and
 * limitations under the License.
 */

package org.apache.ignite.configuration;

import java.io.Serializable;
import java.lang.management.ManagementFactory;
import java.util.Map;
import java.util.UUID;
import java.util.zip.Deflater;
import javax.cache.configuration.Factory;
import javax.cache.event.CacheEntryListener;
import javax.cache.expiry.ExpiryPolicy;
import javax.cache.integration.CacheLoader;
import javax.cache.processor.EntryProcessor;
import javax.management.MBeanServer;
import javax.net.ssl.SSLContext;
import org.apache.ignite.IgniteCompute;
import org.apache.ignite.IgniteLogger;
import org.apache.ignite.IgniteSystemProperties;
import org.apache.ignite.Ignition;
import org.apache.ignite.cache.CacheKeyConfiguration;
import org.apache.ignite.cache.affinity.Affinity;
import org.apache.ignite.cache.affinity.AffinityFunction;
import org.apache.ignite.cache.store.CacheStoreSessionListener;
import org.apache.ignite.cluster.ClusterGroup;
import org.apache.ignite.cluster.ClusterNode;
import org.apache.ignite.compute.ComputeJob;
import org.apache.ignite.compute.ComputeTask;
import org.apache.ignite.events.Event;
import org.apache.ignite.events.EventType;
import org.apache.ignite.failure.FailureHandler;
import org.apache.ignite.internal.managers.eventstorage.GridEventStorageManager;
import org.apache.ignite.internal.processors.odbc.ClientListenerProcessor;
import org.apache.ignite.internal.processors.tracing.TracingSpi;
import org.apache.ignite.internal.util.typedef.internal.S;
import org.apache.ignite.lang.IgniteAsyncCallback;
import org.apache.ignite.lang.IgniteInClosure;
import org.apache.ignite.lang.IgnitePredicate;
import org.apache.ignite.lifecycle.LifecycleBean;
import org.apache.ignite.lifecycle.LifecycleEventType;
import org.apache.ignite.marshaller.Marshaller;
import org.apache.ignite.plugin.PluginConfiguration;
import org.apache.ignite.plugin.PluginProvider;
import org.apache.ignite.plugin.segmentation.SegmentationPolicy;
import org.apache.ignite.plugin.segmentation.SegmentationResolver;
import org.apache.ignite.services.Service;
import org.apache.ignite.services.ServiceConfiguration;
import org.apache.ignite.spi.checkpoint.CheckpointSpi;
import org.apache.ignite.spi.checkpoint.noop.NoopCheckpointSpi;
import org.apache.ignite.spi.collision.CollisionSpi;
import org.apache.ignite.spi.collision.noop.NoopCollisionSpi;
import org.apache.ignite.spi.communication.CommunicationSpi;
import org.apache.ignite.spi.communication.tcp.TcpCommunicationSpi;
import org.apache.ignite.spi.deployment.DeploymentSpi;
import org.apache.ignite.spi.deployment.local.LocalDeploymentSpi;
import org.apache.ignite.spi.discovery.DiscoverySpi;
import org.apache.ignite.spi.discovery.tcp.TcpDiscoverySpi;
import org.apache.ignite.spi.encryption.EncryptionSpi;
import org.apache.ignite.spi.eventstorage.EventStorageSpi;
import org.apache.ignite.spi.eventstorage.NoopEventStorageSpi;
import org.apache.ignite.spi.failover.FailoverSpi;
import org.apache.ignite.spi.failover.always.AlwaysFailoverSpi;
import org.apache.ignite.spi.indexing.IndexingSpi;
import org.apache.ignite.spi.loadbalancing.LoadBalancingSpi;
import org.apache.ignite.spi.loadbalancing.roundrobin.RoundRobinLoadBalancingSpi;
import org.apache.ignite.spi.metric.MetricExporterSpi;
import org.apache.ignite.ssl.SslContextFactory;

import static org.apache.ignite.plugin.segmentation.SegmentationPolicy.STOP;

/**
 * This class defines grid runtime configuration. This configuration is passed to
 * {@link Ignition#start(IgniteConfiguration)} method. It defines all configuration
 * parameters required to start a grid instance. Usually, a special
 * class called "loader" will create an instance of this interface and apply
 * {@link Ignition#start(IgniteConfiguration)} method to initialize Ignite instance.
 * <p>
 * Note that you should only set values that differ from defaults, as grid
 * will automatically pick default values for all values that are not set.
 * <p>
 * For more information about grid configuration and startup refer to {@link Ignition}
 * documentation.
 */
public class IgniteConfiguration {
    /** Courtesy notice log category. */
    public static final String COURTESY_LOGGER_NAME = "org.apache.ignite.CourtesyConfigNotice";

    /**
     * Default flag for peer class loading. By default the value is {@code false}
     * which means that peer class loading is disabled.
     */
    public static final boolean DFLT_P2P_ENABLED = false;

    /** Default metrics history size (value is {@code 10000}). */
    public static final int DFLT_METRICS_HISTORY_SIZE = 10000;

    /** Default metrics update frequency. */
    public static final long DFLT_METRICS_UPDATE_FREQ = 2000;

    /**
     * Default metrics expire time. The value is {@link Long#MAX_VALUE} which
     * means that metrics never expire.
     */
    public static final long DFLT_METRICS_EXPIRE_TIME = Long.MAX_VALUE;

    /** Default maximum timeout to wait for network responses in milliseconds (value is {@code 5,000ms}). */
    public static final long DFLT_NETWORK_TIMEOUT = 5000;

    /** Default compression level for network messages (value is Deflater.BEST_SPEED. */
    public static final int DFLT_NETWORK_COMPRESSION = Deflater.BEST_SPEED;

    /** Default interval between message send retries. */
    public static final long DFLT_SEND_RETRY_DELAY = 1000;

    /** Default message send retries count. */
    public static final int DFLT_SEND_RETRY_CNT = 3;

    /** Default discovery startup delay in milliseconds (value is {@code 60,000ms}). */
    public static final long DFLT_DISCOVERY_STARTUP_DELAY = 60000;

    /** Default deployment mode (value is {@link DeploymentMode#SHARED}). */
    public static final DeploymentMode DFLT_DEPLOYMENT_MODE = DeploymentMode.SHARED;

    /** Default cache size for missed resources. */
    public static final int DFLT_P2P_MISSED_RESOURCES_CACHE_SIZE = 100;

    /** Default time server port base. */
    public static final int DFLT_TIME_SERVER_PORT_BASE = 31100;

    /** Default time server port range. */
    public static final int DFLT_TIME_SERVER_PORT_RANGE = 100;

    /** Default core size of public thread pool. */
    public static final int AVAILABLE_PROC_CNT = Runtime.getRuntime().availableProcessors();

    /** Default core size of public thread pool. */
    public static final int DFLT_PUBLIC_THREAD_CNT = Math.max(8, AVAILABLE_PROC_CNT);

    /** Default size of data streamer thread pool. */
    public static final int DFLT_DATA_STREAMER_POOL_SIZE = DFLT_PUBLIC_THREAD_CNT;

    /** Default limit of threads used for rebalance. */
    public static final int DFLT_REBALANCE_THREAD_POOL_SIZE = 1;

    /** Default rebalance message timeout in milliseconds (value is {@code 10000}). */
    public static final long DFLT_REBALANCE_TIMEOUT = 10000;

    /** Default rebalance batches prefetch count (value is {@code 2}). */
    public static final long DFLT_REBALANCE_BATCHES_PREFETCH_COUNT = 2;

    /** Time to wait between rebalance messages in milliseconds to avoid overloading CPU (value is {@code 0}). */
    public static final long DFLT_REBALANCE_THROTTLE = 0;

    /** Default rebalance batch size in bytes (value is {@code 512Kb}). */
    public static final int DFLT_REBALANCE_BATCH_SIZE = 512 * 1024; // 512K

    /** Default size of system thread pool. */
    public static final int DFLT_SYSTEM_CORE_THREAD_CNT = DFLT_PUBLIC_THREAD_CNT;

    /** Default size of query thread pool. */
    public static final int DFLT_QUERY_THREAD_POOL_SIZE = DFLT_PUBLIC_THREAD_CNT;

    /** Default Ignite thread keep alive time. */
    public static final long DFLT_THREAD_KEEP_ALIVE_TIME = 60_000L;

    /** Default size of peer class loading thread pool. */
    public static final int DFLT_P2P_THREAD_CNT = 2;

    /** Default size of management thread pool. */
    public static final int DFLT_MGMT_THREAD_CNT = 4;

    /** Default segmentation policy. */
    public static final SegmentationPolicy DFLT_SEG_PLC = STOP;

    /** Default value for wait for segment on startup flag. */
    public static final boolean DFLT_WAIT_FOR_SEG_ON_START = true;

    /** Default value for all segmentation resolvers pass required. */
    public static final boolean DFLT_ALL_SEG_RESOLVERS_PASS_REQ = true;

    /** Default value segmentation resolve attempts count. */
    public static final int DFLT_SEG_RESOLVE_ATTEMPTS = 2;

    /** Default segment check frequency in discovery manager. */
    public static final long DFLT_SEG_CHK_FREQ = 10000;

    /** Default frequency of metrics log print out. */
    public static final long DFLT_METRICS_LOG_FREQ = 60000;

    /** Default TCP server port. */
    public static final int DFLT_TCP_PORT = 11211;

    /** Default marshal local jobs flag. */
    public static final boolean DFLT_MARSHAL_LOCAL_JOBS = false;

    /** Default value for cache sanity check enabled flag. */
    public static final boolean DFLT_CACHE_SANITY_CHECK_ENABLED = true;

    /** Default value for late affinity assignment flag. */
    @Deprecated
    public static final boolean DFLT_LATE_AFF_ASSIGNMENT = true;

    /** Default value for active on start flag. */
    public static final boolean DFLT_ACTIVE_ON_START = true;

    /** Default value for auto-activation flag. */
    public static final boolean DFLT_AUTO_ACTIVATION = true;

    /** Default failure detection timeout in millis. */
    @SuppressWarnings("UnnecessaryBoxing")
    public static final Long DFLT_FAILURE_DETECTION_TIMEOUT = new Long(10_000);

    /** Default failure detection timeout for client nodes in millis. */
    @SuppressWarnings("UnnecessaryBoxing")
    public static final Long DFLT_CLIENT_FAILURE_DETECTION_TIMEOUT = new Long(30_000);

    /** Default timeout after which long query warning will be printed. */
    public static final long DFLT_LONG_QRY_WARN_TIMEOUT = 3000;

    /** Default number of MVCC vacuum threads.. */
    public static final int DFLT_MVCC_VACUUM_THREAD_CNT = 2;

    /** Default time interval between MVCC vacuum runs in milliseconds. */
    public static final long DFLT_MVCC_VACUUM_FREQUENCY = 5000;

    /** Default SQL query history size. */
    public static final int DFLT_SQL_QUERY_HISTORY_SIZE = 1000;

    /** Optional local Ignite instance name. */
    private String igniteInstanceName;

    /** User attributes. */
    private Map<String, ?> userAttrs;

    /** Logger. */
    private IgniteLogger log;

    /** Public pool size. */
    private int pubPoolSize = DFLT_PUBLIC_THREAD_CNT;

    /** Service pool size. */
    private Integer svcPoolSize;

    /** Async Callback pool size. */
    private int callbackPoolSize = DFLT_PUBLIC_THREAD_CNT;

    /**
     * Use striped pool for internal requests processing when possible
     * (e.g. cache requests per-partition striping).
     */
    private int stripedPoolSize = DFLT_PUBLIC_THREAD_CNT;

    /** System pool size. */
    private int sysPoolSize = DFLT_SYSTEM_CORE_THREAD_CNT;

    /** Management pool size. */
    private int mgmtPoolSize = DFLT_MGMT_THREAD_CNT;

    /** Data stream pool size. */
    private int dataStreamerPoolSize = DFLT_DATA_STREAMER_POOL_SIZE;

    /** Utility cache pool size. */
    private int utilityCachePoolSize = DFLT_SYSTEM_CORE_THREAD_CNT;

    /** Utility cache pool keep alive time. */
    private long utilityCacheKeepAliveTime = DFLT_THREAD_KEEP_ALIVE_TIME;

    /** P2P pool size. */
    private int p2pPoolSize = DFLT_P2P_THREAD_CNT;

    /** Query pool size. */
    private int qryPoolSize = DFLT_QUERY_THREAD_POOL_SIZE;

    /** SQL query history size. */
    private int sqlQryHistSize = DFLT_SQL_QUERY_HISTORY_SIZE;

    /** Ignite installation folder. */
    private String igniteHome;

    /** Ignite work folder. */
    private String igniteWorkDir;

    /** MBean server. */
    private MBeanServer mbeanSrv;

    /** Local node ID. */
    private UUID nodeId;

    /** Marshaller. */
    private Marshaller marsh;

    /** Marshal local jobs. */
    private boolean marshLocJobs = DFLT_MARSHAL_LOCAL_JOBS;

    /** Daemon flag. */
    private boolean daemon;

    /** Whether or not peer class loading is enabled. */
    private boolean p2pEnabled = DFLT_P2P_ENABLED;

    /** List of package prefixes from the system class path that should be P2P loaded. */
    private String[] p2pLocClsPathExcl;

    /** Events of these types should be recorded. */
    private int[] inclEvtTypes;

    /** Maximum network requests timeout. */
    private long netTimeout = DFLT_NETWORK_TIMEOUT;

    /** Compression level for network binary messages. */
    private int netCompressionLevel = DFLT_NETWORK_COMPRESSION;

    /** Interval between message send retries. */
    private long sndRetryDelay = DFLT_SEND_RETRY_DELAY;

    /** Message send retries delay. */
    private int sndRetryCnt = DFLT_SEND_RETRY_CNT;

    /** Metrics history time. */
    private int metricsHistSize = DFLT_METRICS_HISTORY_SIZE;

    /** Full metrics enabled flag. */
    private long metricsUpdateFreq = DFLT_METRICS_UPDATE_FREQ;

    /** Metrics expire time. */
    private long metricsExpTime = DFLT_METRICS_EXPIRE_TIME;

    /** Collection of life-cycle beans. */
    private LifecycleBean[] lifecycleBeans;

    /** Discovery SPI. */
    private DiscoverySpi discoSpi;

    /** Segmentation policy. */
    private SegmentationPolicy segPlc = DFLT_SEG_PLC;

    /** Segmentation resolvers. */
    private SegmentationResolver[] segResolvers;

    /** Segmentation resolve attempts count. */
    private int segResolveAttempts = DFLT_SEG_RESOLVE_ATTEMPTS;

    /** Wait for segment on startup flag. */
    private boolean waitForSegOnStart = DFLT_WAIT_FOR_SEG_ON_START;

    /** All segmentation resolvers pass required flag. */
    private boolean allResolversPassReq = DFLT_ALL_SEG_RESOLVERS_PASS_REQ;

    /** Segment check frequency. */
    private long segChkFreq = DFLT_SEG_CHK_FREQ;

    /** Communication SPI. */
    private CommunicationSpi commSpi;

    /** Event storage SPI. */
    private EventStorageSpi evtSpi;

    /** Collision SPI. */
    private CollisionSpi colSpi;

    /** Deployment SPI. */
    private DeploymentSpi deploySpi;

    /** Checkpoint SPI. */
    private CheckpointSpi[] cpSpi;

    /** Failover SPI. */
    private FailoverSpi[] failSpi;

    /** Load balancing SPI. */
    private LoadBalancingSpi[] loadBalancingSpi;

    /** Indexing SPI. */
    private IndexingSpi indexingSpi;

    /** Address resolver. */
    private AddressResolver addrRslvr;

    /** Encryption SPI. */
    private EncryptionSpi encryptionSpi;

    /** Metric exporter SPI. */
    private MetricExporterSpi[] metricExporterSpi;

    /** Tracing SPI. */
    private TracingSpi tracingSpi;

    /** Cache configurations. */
    private CacheConfiguration[] cacheCfg;

    /** Client mode flag. */
    private Boolean clientMode;

    /** Rebalance thread pool size. */
    private int rebalanceThreadPoolSize = DFLT_REBALANCE_THREAD_POOL_SIZE;

    /** Rrebalance messages timeout in milliseconds. */
    private long rebalanceTimeout = DFLT_REBALANCE_TIMEOUT;

    /** Rebalance batches prefetch count. */
    private long rebalanceBatchesPrefetchCnt = DFLT_REBALANCE_BATCHES_PREFETCH_COUNT;

    /** Time to wait between rebalance messages in milliseconds. */
    private long rebalanceThrottle = DFLT_REBALANCE_THROTTLE;

    /** Rebalance batch size in bytes. */
    private int rebalanceBatchSize = DFLT_REBALANCE_BATCH_SIZE;

    /** Transactions configuration. */
    private TransactionConfiguration txCfg = new TransactionConfiguration();

    /** */
    private PluginConfiguration[] pluginCfgs;

    /** Flag indicating whether cache sanity check is enabled. */
    private boolean cacheSanityCheckEnabled = DFLT_CACHE_SANITY_CHECK_ENABLED;

    /** Discovery startup delay. */
    @Deprecated
    private long discoStartupDelay = DFLT_DISCOVERY_STARTUP_DELAY;

    /** Tasks classes sharing mode. */
    private DeploymentMode deployMode = DFLT_DEPLOYMENT_MODE;

    /** Cache size of missed resources. */
    private int p2pMissedCacheSize = DFLT_P2P_MISSED_RESOURCES_CACHE_SIZE;

    /** Local host. */
    private String locHost;

    /** Base port number for time server. */
    private int timeSrvPortBase = DFLT_TIME_SERVER_PORT_BASE;

    /** Port number range for time server. */
    private int timeSrvPortRange = DFLT_TIME_SERVER_PORT_RANGE;

    /** Failure detection timeout. */
    private Long failureDetectionTimeout = DFLT_FAILURE_DETECTION_TIMEOUT;

    /** Timeout for blocked system workers detection. */
    private Long sysWorkerBlockedTimeout;

    /** Failure detection timeout for client nodes. */
    private Long clientFailureDetectionTimeout = DFLT_CLIENT_FAILURE_DETECTION_TIMEOUT;

    /** Property names to include into node attributes. */
    private String[] includeProps;

    /** Frequency of metrics log print out. */
    private long metricsLogFreq = DFLT_METRICS_LOG_FREQ;

    /** Local event listeners. */
    private Map<IgnitePredicate<? extends Event>, int[]> lsnrs;

    /** Service configuration. */
    private ServiceConfiguration[] svcCfgs;

    /** Client access configuration. */
    private ConnectorConfiguration connectorCfg = new ConnectorConfiguration();

    /** ODBC configuration. */
    @Deprecated
    private OdbcConfiguration odbcCfg;

    /** Warmup closure. Will be invoked before actual grid start. */
    private IgniteInClosure<IgniteConfiguration> warmupClos;

    /** */
    private AtomicConfiguration atomicCfg = new AtomicConfiguration();

    /** User's class loader. */
    private ClassLoader classLdr;

    /** Cache store session listeners. */
    private Factory<CacheStoreSessionListener>[] storeSesLsnrs;

    /** Consistent globally unique node ID which survives node restarts. */
    private Serializable consistentId;

    /** SSL connection factory. */
    private Factory<SSLContext> sslCtxFactory;

    /** Platform configuration. */
    private PlatformConfiguration platformCfg;

    /** Cache key configuration. */
    private CacheKeyConfiguration[] cacheKeyCfg;

    /** */
    private BinaryConfiguration binaryCfg;

    /** Custom executor configurations. */
    private ExecutorConfiguration[] execCfgs;

    /** Page memory configuration. */
    @Deprecated
    private MemoryConfiguration memCfg;

    /** Persistence store configuration. */
    @Deprecated
    private PersistentStoreConfiguration pstCfg;

    /** Page memory configuration. */
    private DataStorageConfiguration dsCfg;

    /** Active on start flag. */
    private boolean activeOnStart = DFLT_ACTIVE_ON_START;

    /** Auto-activation flag. */
    private boolean autoActivation = DFLT_AUTO_ACTIVATION;

    /** */
    private long longQryWarnTimeout = DFLT_LONG_QRY_WARN_TIMEOUT;

    /** SQL connector configuration. */
    @Deprecated
    private SqlConnectorConfiguration sqlConnCfg;

    /** Client connector configuration. */
    private ClientConnectorConfiguration cliConnCfg = ClientListenerProcessor.DFLT_CLI_CFG;

    /** Size of MVCC vacuum thread pool. */
    private int mvccVacuumThreadCnt = DFLT_MVCC_VACUUM_THREAD_CNT;

    /** Time interval between vacuum runs (ms). */
    private long mvccVacuumFreq = DFLT_MVCC_VACUUM_FREQUENCY;

    /** User authentication enabled. */
    private boolean authEnabled;

    /** Failure handler. */
    private FailureHandler failureHnd;

    /** Communication failure resolver */
    private CommunicationFailureResolver commFailureRslvr;

    /** SQL schemas to be created on node start. */
    private String[] sqlSchemas;

    /**
     * Creates valid grid configuration with all default values.
     */
    public IgniteConfiguration() {
        // No-op.
    }

    /**
     * Creates grid configuration by coping all configuration properties from
     * given configuration.
     *
     * @param cfg Grid configuration to copy from.
     */
    public IgniteConfiguration(IgniteConfiguration cfg) {
        assert cfg != null;

        // SPIs.
        discoSpi = cfg.getDiscoverySpi();
        commSpi = cfg.getCommunicationSpi();
        deploySpi = cfg.getDeploymentSpi();
        evtSpi = cfg.getEventStorageSpi();
        cpSpi = cfg.getCheckpointSpi();
        colSpi = cfg.getCollisionSpi();
        failSpi = cfg.getFailoverSpi();
        loadBalancingSpi = cfg.getLoadBalancingSpi();
        indexingSpi = cfg.getIndexingSpi();
        encryptionSpi = cfg.getEncryptionSpi();
        metricExporterSpi = cfg.getMetricExporterSpi();
        tracingSpi = cfg.getTracingSpi();

        commFailureRslvr = cfg.getCommunicationFailureResolver();

        /*
         * Order alphabetically for maintenance purposes.
         */
        activeOnStart = cfg.isActiveOnStart();
        addrRslvr = cfg.getAddressResolver();
        allResolversPassReq = cfg.isAllSegmentationResolversPassRequired();
        atomicCfg = cfg.getAtomicConfiguration();
        authEnabled = cfg.isAuthenticationEnabled();
        autoActivation = cfg.isAutoActivationEnabled();
        binaryCfg = cfg.getBinaryConfiguration();
        dsCfg = cfg.getDataStorageConfiguration();
        memCfg = cfg.getMemoryConfiguration();
        pstCfg = cfg.getPersistentStoreConfiguration();
        cacheCfg = cfg.getCacheConfiguration();
        cacheKeyCfg = cfg.getCacheKeyConfiguration();
        cacheSanityCheckEnabled = cfg.isCacheSanityCheckEnabled();
        callbackPoolSize = cfg.getAsyncCallbackPoolSize();
        classLdr = cfg.getClassLoader();
        clientFailureDetectionTimeout = cfg.getClientFailureDetectionTimeout();
        clientMode = cfg.isClientMode();
        cliConnCfg = cfg.getClientConnectorConfiguration();
        connectorCfg = cfg.getConnectorConfiguration();
        consistentId = cfg.getConsistentId();
        daemon = cfg.isDaemon();
        dataStreamerPoolSize = cfg.getDataStreamerThreadPoolSize();
        deployMode = cfg.getDeploymentMode();
        discoStartupDelay = cfg.getDiscoveryStartupDelay();
        execCfgs = cfg.getExecutorConfiguration();
        failureDetectionTimeout = cfg.getFailureDetectionTimeout();
        failureHnd = cfg.getFailureHandler();
        igniteHome = cfg.getIgniteHome();
        igniteInstanceName = cfg.getIgniteInstanceName();
        igniteWorkDir = cfg.getWorkDirectory();
        inclEvtTypes = cfg.getIncludeEventTypes();
        includeProps = cfg.getIncludeProperties();
        lifecycleBeans = cfg.getLifecycleBeans();
        locHost = cfg.getLocalHost();
        log = cfg.getGridLogger();
        longQryWarnTimeout = cfg.getLongQueryWarningTimeout();
        lsnrs = cfg.getLocalEventListeners();
        marsh = cfg.getMarshaller();
        marshLocJobs = cfg.isMarshalLocalJobs();
        mbeanSrv = cfg.getMBeanServer();
        metricsExpTime = cfg.getMetricsExpireTime();
        metricsHistSize = cfg.getMetricsHistorySize();
        metricsLogFreq = cfg.getMetricsLogFrequency();
        metricsUpdateFreq = cfg.getMetricsUpdateFrequency();
        mgmtPoolSize = cfg.getManagementThreadPoolSize();
        mvccVacuumThreadCnt = cfg.getMvccVacuumThreadCount();
        mvccVacuumFreq = cfg.getMvccVacuumFrequency();
        netTimeout = cfg.getNetworkTimeout();
        nodeId = cfg.getNodeId();
        odbcCfg = cfg.getOdbcConfiguration();
        p2pEnabled = cfg.isPeerClassLoadingEnabled();
        p2pLocClsPathExcl = cfg.getPeerClassLoadingLocalClassPathExclude();
        p2pMissedCacheSize = cfg.getPeerClassLoadingMissedResourcesCacheSize();
        p2pPoolSize = cfg.getPeerClassLoadingThreadPoolSize();
        platformCfg = cfg.getPlatformConfiguration();
        pluginCfgs = cfg.getPluginConfigurations();
        pubPoolSize = cfg.getPublicThreadPoolSize();
        qryPoolSize = cfg.getQueryThreadPoolSize();
        rebalanceThreadPoolSize = cfg.getRebalanceThreadPoolSize();
        rebalanceTimeout = cfg.getRebalanceTimeout();
        rebalanceBatchesPrefetchCnt = cfg.getRebalanceBatchesPrefetchCount();
        rebalanceThrottle = cfg.getRebalanceThrottle();
        rebalanceBatchSize = cfg.getRebalanceBatchSize();
        segChkFreq = cfg.getSegmentCheckFrequency();
        segPlc = cfg.getSegmentationPolicy();
        segResolveAttempts = cfg.getSegmentationResolveAttempts();
        segResolvers = cfg.getSegmentationResolvers();
        sndRetryCnt = cfg.getNetworkSendRetryCount();
        sndRetryDelay = cfg.getNetworkSendRetryDelay();
        sqlConnCfg = cfg.getSqlConnectorConfiguration();
        sqlQryHistSize = cfg.getSqlQueryHistorySize();
        sqlSchemas = cfg.getSqlSchemas();
        sslCtxFactory = cfg.getSslContextFactory();
        storeSesLsnrs = cfg.getCacheStoreSessionListenerFactories();
        stripedPoolSize = cfg.getStripedPoolSize();
        svcCfgs = cfg.getServiceConfiguration();
        svcPoolSize = cfg.getServiceThreadPoolSize();
        sysPoolSize = cfg.getSystemThreadPoolSize();
        sysWorkerBlockedTimeout = cfg.getSystemWorkerBlockedTimeout();
        timeSrvPortBase = cfg.getTimeServerPortBase();
        timeSrvPortRange = cfg.getTimeServerPortRange();
        txCfg = cfg.getTransactionConfiguration();
        userAttrs = cfg.getUserAttributes();
        utilityCacheKeepAliveTime = cfg.getUtilityCacheKeepAliveTime();
        utilityCachePoolSize = cfg.getUtilityCacheThreadPoolSize();
        waitForSegOnStart = cfg.isWaitForSegmentOnStart();
        warmupClos = cfg.getWarmupClosure();
    }

    /**
     * @return Communication failure resovler.
     */
    public CommunicationFailureResolver getCommunicationFailureResolver() {
        return commFailureRslvr;
    }

    /**
     * @param commFailureRslvr Communication failure resovler.
     * @return {@code this} instance.
     */
    public IgniteConfiguration setCommunicationFailureResolver(CommunicationFailureResolver commFailureRslvr) {
        this.commFailureRslvr = commFailureRslvr;

        return this;
    }

    /**
     * See {@link #getIgniteInstanceName()}.
     *
     * @deprecated Use {@link #getIgniteInstanceName()} instead.
     */
    @Deprecated
    public String getGridName() {
        return getIgniteInstanceName();
    }

    /**
     * Gets optional node name. Returns {@code null} if it was not set.
     *
     * <p>The name only works locally and has no effect outside JVM.</p>
     *
     * @return Optional node name. Can be {@code null}, which is default.
     */
    public String getIgniteInstanceName() {
        return igniteInstanceName;
    }

    /**
     * Whether or not this node should be a daemon node.
     * <p>
     * Daemon nodes are the usual grid nodes that participate in topology but not
     * visible on the main APIs, i.e. they are not part of any cluster groups. The only
     * way to see daemon nodes is to use {@link ClusterGroup#forDaemons()} method.
     * <p>
     * Daemon nodes are used primarily for management and monitoring functionality that
     * is build on Ignite and needs to participate in the topology, but also needs to be
     * excluded from the "normal" topology, so that it won't participate in the task execution
     * or in-memory data grid storage.
     *
     * @return {@code True} if this node should be a daemon node, {@code false} otherwise.
     * @see ClusterGroup#forDaemons()
     */
    public boolean isDaemon() {
        return daemon;
    }

    /**
     * Sets daemon flag.
     * <p>
     * Daemon nodes are the usual grid nodes that participate in topology but not
     * visible on the main APIs, i.e. they are not part of any cluster group. The only
     * way to see daemon nodes is to use {@link ClusterGroup#forDaemons()} method.
     * <p>
     * Daemon nodes are used primarily for management and monitoring functionality that
     * is build on Ignite and needs to participate in the topology, but also needs to be
     * excluded from the "normal" topology, so that it won't participate in the task execution
     * or in-memory data grid storage.
     *
     * @param daemon Daemon flag.
     * @return {@code this} for chaining.
     */
    public IgniteConfiguration setDaemon(boolean daemon) {
        this.daemon = daemon;

        return this;
    }

    /**
     * See {@link #setIgniteInstanceName}.
     *
     * @deprecated Use {@link #setIgniteInstanceName(String)} instead.
     */
    @Deprecated
    public IgniteConfiguration setGridName(String gridName) {
        return setIgniteInstanceName(gridName);
    }

    /**
     * Sets node name. Note that {@code null} is a default node name.
     *
     * This name will be widely used in all string constants (thread-names, JMX beans).
     * Also, it allows to get (check state, stop) node by name via {@link Ignition} methods.
     *
     *
     * @param nodeName Node name to set. Can be {@code null}, which is default.
     * @return {@code this} for chaining.
     */
    public IgniteConfiguration setIgniteInstanceName(String nodeName) {
        this.igniteInstanceName = nodeName;

        return this;
    }

    /**
     * Sets consistent globally unique node ID which survives node restarts.
     *
     * @param consistentId Node consistent ID.
     * @return {@code this} for chaining.
     */
    public IgniteConfiguration setConsistentId(Serializable consistentId) {
        this.consistentId = consistentId;

        return this;
    }

    /**
     * Gets consistent globally unique node ID which survives node restarts.
     *
     * @return Node consistent ID.
     */
    public Serializable getConsistentId() {
        return consistentId;
    }

    /**
     * Should return any user-defined attributes to be added to this node. These attributes can
     * then be accessed on nodes by calling {@link ClusterNode#attribute(String)} or
     * {@link ClusterNode#attributes()} methods.
     * <p>
     * Note that system adds the following (among others) attributes automatically:
     * <ul>
     * <li>{@code {@link System#getProperties()}} - All system properties.</li>
     * <li>{@code {@link System#getenv(String)}} - All environment properties.</li>
     * </ul>
     * <p>
     * Note that grid will add all System properties and environment properties
     * to grid node attributes also. SPIs may also add node attributes that are
     * used for SPI implementation.
     * <p>
     * <b>NOTE:</b> attributes names starting with {@code org.apache.ignite} are reserved
     * for internal use.
     *
     * @return User defined attributes for this node.
     */
    public Map<String, ?> getUserAttributes() {
        return userAttrs;
    }

    /**
     * Sets user attributes for this node.
     *
     * @param userAttrs User attributes for this node.
     * @see IgniteConfiguration#getUserAttributes()
     * @return {@code this} for chaining.
     */
    public IgniteConfiguration setUserAttributes(Map<String, ?> userAttrs) {
        this.userAttrs = userAttrs;

        return this;
    }

    /**
     * Should return an instance of logger to use in grid. If not provided,
     * {@ignitelink org.apache.ignite.logger.log4j.Log4JLogger}
     * will be used.
     *
     * @return Logger to use in grid.
     */
    public IgniteLogger getGridLogger() {
        return log;
    }

    /**
     * Sets logger to use within grid.
     *
     * @param log Logger to use within grid.
     * @see IgniteConfiguration#getGridLogger()
     * @return {@code this} for chaining.
     */
    public IgniteConfiguration setGridLogger(IgniteLogger log) {
        this.log = log;

        return this;
    }

    /**
     * Returns striped pool size that should be used for cache requests
     * processing.
     * <p>
     * Striped pool is better for typical cache operations.
     *
     * @return The number of threads (stripes) to be used for requests processing.
     *
     * @see #getPublicThreadPoolSize()
     * @see #getSystemThreadPoolSize()
     */
    public int getStripedPoolSize() {
        return stripedPoolSize;
    }

    /**
     * Sets striped pool size that should be used for cache requests
     * processing.
     * <p>
     * Striped pool is better for typical cache operations.
     *
     * @param stripedPoolSize The number of threads (stripes) to be used for requests processing.
     * @return {@code this} for chaining.
     *
     * @see #getPublicThreadPoolSize()
     * @see #getSystemThreadPoolSize()
     */
    public IgniteConfiguration setStripedPoolSize(int stripedPoolSize) {
        this.stripedPoolSize = stripedPoolSize;

        return this;
    }

    /**
     * Should return a thread pool size to be used in grid.
     * This executor service will be in charge of processing {@link ComputeJob GridJobs}
     * and user messages sent to node.
     * <p>
     * If not provided, executor service will have size {@link #DFLT_PUBLIC_THREAD_CNT}.
     *
     * @return Thread pool size to be used in grid to process job execution
     *      requests and user messages sent to the node.
     */
    public int getPublicThreadPoolSize() {
        return pubPoolSize;
    }

    /**
     * Should return a thread pool size to be used in grid.
     * This executor service will be in charge of processing {@link Service} proxy invocations.
     * <p>
     * If not provided, executor service will have size {@link #DFLT_PUBLIC_THREAD_CNT}.
     *
     * @return Thread pool size to be used in grid to process service proxy invocations.
     */
    public int getServiceThreadPoolSize() {
        return svcPoolSize != null ? svcPoolSize : getPublicThreadPoolSize();
    }

    /**
     * Size of thread pool that is in charge of processing internal system messages.
     * <p>
     * If not provided, executor service will have size {@link #DFLT_SYSTEM_CORE_THREAD_CNT}.
     *
     * @return Thread pool size to be used in grid for internal system messages.
     */
    public int getSystemThreadPoolSize() {
        return sysPoolSize;
    }

    /**
     * Size of thread pool that is in charge of processing asynchronous callbacks.
     * <p>
     * This pool is used for callbacks annotated with {@link IgniteAsyncCallback}.
     * <p>
     * If not provided, executor service will have size {@link #DFLT_PUBLIC_THREAD_CNT}.
     *
     * @return Thread pool size to be used.
     * @see IgniteAsyncCallback
     */
    public int getAsyncCallbackPoolSize() {
        return callbackPoolSize;
    }

    /**
     * Size of thread pool that is in charge of processing internal and Visor
     * {@link ComputeJob GridJobs}.
     * <p>
     * If not provided, executor service will have size {@link #DFLT_MGMT_THREAD_CNT}
     *
     * @return Thread pool size to be used in grid for internal and Visor
     *      jobs processing.
     */
    public int getManagementThreadPoolSize() {
        return mgmtPoolSize;
    }

    /**
     * Size of thread pool which  is in charge of peer class loading requests/responses. If you don't use
     * peer class loading and use GAR deployment only we would recommend to decrease
     * the value of total threads to {@code 1}.
     * <p>
     * If not provided, executor service will have size {@link #DFLT_P2P_THREAD_CNT}.
     *
     * @return Thread pool size to be used for peer class loading
     *      requests handling.
     */
    public int getPeerClassLoadingThreadPoolSize() {
        return p2pPoolSize;
    }

    /**
     * Size of thread pool that is in charge of processing data stream messages.
     * <p>
     * If not provided, executor service will have size {@link #DFLT_DATA_STREAMER_POOL_SIZE}.
     *
     * @return Thread pool size to be used for data stream messages.
     */
    public int getDataStreamerThreadPoolSize() {
        return dataStreamerPoolSize;
    }

    /**
     * Default size of thread pool that is in charge of processing utility cache messages.
     * <p>
     * If not provided, executor service will have size {@link #DFLT_SYSTEM_CORE_THREAD_CNT}.
     *
     * @return Default thread pool size to be used in grid for utility cache messages.
     */
    public int getUtilityCacheThreadPoolSize() {
        return utilityCachePoolSize;
    }

    /**
     * Keep alive time of thread pool that is in charge of processing utility cache messages.
     * <p>
     * If not provided, executor service will have keep alive time {@link #DFLT_THREAD_KEEP_ALIVE_TIME}.
     *
     * @return Thread pool keep alive time (in milliseconds) to be used in grid for utility cache messages.
     */
    public long getUtilityCacheKeepAliveTime() {
        return utilityCacheKeepAliveTime;
    }

    /**
     * Size of thread pool that is in charge of processing query messages.
     * <p>
     * If not provided, executor service will have size {@link #DFLT_QUERY_THREAD_POOL_SIZE}.
     *
     * @return Thread pool size to be used in grid for query messages.
     */
    public int getQueryThreadPoolSize() {
        return qryPoolSize;
    }

    /**
     * Number of SQL query history elements to keep in memory. If not provided, then default value {@link
     * #DFLT_SQL_QUERY_HISTORY_SIZE} is used. If provided value is less or equals 0, then gathering SQL query history
     * will be switched off.
     *
     * @return SQL query history size.
     */
    public int getSqlQueryHistorySize() {
        return sqlQryHistSize;
    }

    /**
     * Sets number of SQL query history elements kept in memory. If not explicitly set, then default value is {@link
     * #DFLT_SQL_QUERY_HISTORY_SIZE}.
     *
     * @param size Number of SQL query history elements kept in memory.
     * @return {@code this} for chaining.
     */
    public IgniteConfiguration setSqlQueryHistorySize(int size) {
        sqlQryHistSize = size;

        return this;
    }

    /**
     * Sets thread pool size to use within grid.
     *
     * @param poolSize Thread pool size to use within grid.
     * @see IgniteConfiguration#getPublicThreadPoolSize()
     * @return {@code this} for chaining.
     */
    public IgniteConfiguration setPublicThreadPoolSize(int poolSize) {
        pubPoolSize = poolSize;

        return this;
    }

    /**
     * Sets thread pool size to use within grid.
     *
     * @param poolSize Thread pool size to use within grid.
     * @see IgniteConfiguration#getServiceThreadPoolSize()
     * @return {@code this} for chaining.
     */
    public IgniteConfiguration setServiceThreadPoolSize(int poolSize) {
        svcPoolSize = poolSize;

        return this;
    }

    /**
     * Sets system thread pool size to use within grid.
     *
     * @param poolSize Thread pool size to use within grid.
     * @see IgniteConfiguration#getSystemThreadPoolSize()
     * @return {@code this} for chaining.
     */
    public IgniteConfiguration setSystemThreadPoolSize(int poolSize) {
        sysPoolSize = poolSize;

        return this;
    }

    /**
     * Sets async callback thread pool size to use within grid.
     *
     * @param poolSize Thread pool size to use within grid.
     * @return {@code this} for chaining.
     * @see IgniteConfiguration#getAsyncCallbackPoolSize()
     * @see IgniteAsyncCallback
     */
    public IgniteConfiguration setAsyncCallbackPoolSize(int poolSize) {
        this.callbackPoolSize = poolSize;

        return this;
    }

    /**
     * Sets management thread pool size to use within grid.
     *
     * @param poolSize Thread pool size to use within grid.
     * @see IgniteConfiguration#getManagementThreadPoolSize()
     * @return {@code this} for chaining.
     */
    public IgniteConfiguration setManagementThreadPoolSize(int poolSize) {
        mgmtPoolSize = poolSize;

        return this;
    }

    /**
     * Sets thread pool size to use for peer class loading.
     *
     * @param poolSize Thread pool size to use within grid.
     * @see IgniteConfiguration#getPeerClassLoadingThreadPoolSize()
     * @return {@code this} for chaining.
     */
    public IgniteConfiguration setPeerClassLoadingThreadPoolSize(int poolSize) {
        p2pPoolSize = poolSize;

        return this;
    }

    /**
     * Set thread pool size that will be used to process data stream messages.
     *
     * @param poolSize Executor service to use for data stream messages.
     * @see IgniteConfiguration#getDataStreamerThreadPoolSize()
     * @return {@code this} for chaining.
     */
    public IgniteConfiguration setDataStreamerThreadPoolSize(int poolSize) {
        dataStreamerPoolSize = poolSize;

        return this;
    }

    /**
     * Sets default thread pool size that will be used to process utility cache messages.
     *
     * @param poolSize Default executor service size to use for utility cache messages.
     * @see IgniteConfiguration#getUtilityCacheThreadPoolSize()
     * @see IgniteConfiguration#getUtilityCacheKeepAliveTime()
     * @return {@code this} for chaining.
     */
    public IgniteConfiguration setUtilityCachePoolSize(int poolSize) {
        utilityCachePoolSize = poolSize;

        return this;
    }

    /**
     * Sets query thread pool size to use within grid.
     *
     * @param poolSize Thread pool size to use within grid.
     * @see IgniteConfiguration#getQueryThreadPoolSize()
     * @return {@code this} for chaining.
     */
    public IgniteConfiguration setQueryThreadPoolSize(int poolSize) {
        qryPoolSize = poolSize;

        return this;
    }

    /**
     * Sets keep alive time of thread pool size that will be used to process utility cache messages.
     *
     * @param keepAliveTime Keep alive time in milliseconds of executor service to use for utility cache messages.
     * @see IgniteConfiguration#getUtilityCacheThreadPoolSize()
     * @see IgniteConfiguration#getUtilityCacheKeepAliveTime()
     * @return {@code this} for chaining.
     */
    public IgniteConfiguration setUtilityCacheKeepAliveTime(long keepAliveTime) {
        utilityCacheKeepAliveTime = keepAliveTime;

        return this;
    }

    /**
     * Should return Ignite installation home folder. If not provided, the system will check
     * {@code IGNITE_HOME} system property and environment variable in that order. If
     * {@code IGNITE_HOME} still could not be obtained, then grid will not start and exception
     * will be thrown.
     *
     * @return Ignite installation home or {@code null} to make the system attempt to
     *      infer it automatically.
     * @see IgniteSystemProperties#IGNITE_HOME
     */
    public String getIgniteHome() {
        return igniteHome;
    }

    /**
     * Sets Ignite installation folder.
     *
     * @param igniteHome {@code Ignition} installation folder.
     * @see IgniteConfiguration#getIgniteHome()
     * @see IgniteSystemProperties#IGNITE_HOME
     * @return {@code this} for chaining.
     */
    public IgniteConfiguration setIgniteHome(String igniteHome) {
        this.igniteHome = igniteHome;

        return this;
    }

    /**
     * Gets Ignite work directory. If not provided, the method will use work directory under
     * {@code IGNITE_HOME} specified by {@link IgniteConfiguration#setIgniteHome(String)} or
     * {@code IGNITE_HOME} environment variable or system property.
     * <p>
     * If {@code IGNITE_HOME} is not provided, then system temp directory is used.
     *
     * @return Ignite work directory or {@code null} to make the system attempt to infer it automatically.
     * @see IgniteConfiguration#getIgniteHome()
     * @see IgniteSystemProperties#IGNITE_HOME
     */
    public String getWorkDirectory() {
        return igniteWorkDir;
    }

    /**
     * Sets Ignite work folder.
     *
     * @param igniteWorkDir {@code Ignite} work directory.
     * @see IgniteConfiguration#getWorkDirectory()
     * @return {@code this} for chaining.
     */
    public IgniteConfiguration setWorkDirectory(String igniteWorkDir) {
        this.igniteWorkDir = igniteWorkDir;

        return this;
    }

    /**
     * Should return MBean server instance. If not provided, the system will use default
     * platform MBean server.
     *
     * @return MBean server instance or {@code null} to make the system create a default one.
     * @see ManagementFactory#getPlatformMBeanServer()
     */
    public MBeanServer getMBeanServer() {
        return mbeanSrv;
    }

    /**
     * Sets initialized and started MBean server.
     *
     * @param mbeanSrv Initialized and started MBean server.
     * @return {@code this} for chaining.
     */
    public IgniteConfiguration setMBeanServer(MBeanServer mbeanSrv) {
        this.mbeanSrv = mbeanSrv;

        return this;
    }

    /**
     * Unique identifier for this node within grid.
     *
     * @return Unique identifier for this node within grid.
     */
    @Deprecated
    public UUID getNodeId() {
        return nodeId;
    }

    /**
     * Sets unique identifier for local node.
     *
     * @param nodeId Unique identifier for local node.
     * @see IgniteConfiguration#getNodeId()
     * @return {@code this} for chaining.
     * @deprecated Use {@link #setConsistentId(Serializable)} instead.
     */
    @Deprecated
    public IgniteConfiguration setNodeId(UUID nodeId) {
        this.nodeId = nodeId;

        return this;
    }

    /**
     * Should return an instance of marshaller to use in grid. If not provided,
     * default marshaller implementation that allows to read object field values
     * without deserialization will be used.
     *
     * @return Marshaller to use in grid.
     * @deprecated Since 2.1. Some Ignite features will not work if non-null marshaller is set
     *     (IgniteCache.withKeepBinary(), .NET, CPP, ODBC)
     */
    @Deprecated
    public Marshaller getMarshaller() {
        return marsh;
    }

    /**
     * Sets marshaller to use within grid.
     *
     * @param marsh Marshaller to use within grid.
     * @see IgniteConfiguration#getMarshaller()
     * @return {@code this} for chaining.
     * @deprecated Since 2.1. Some Ignite features will not work if non-null marshaller is set
     *     (IgniteCache.withKeepBinary(), .NET, CPP, ODBC)
     */
    @Deprecated
    public IgniteConfiguration setMarshaller(Marshaller marsh) {
        this.marsh = marsh;

        return this;
    }


    /**
     * Returns {@code true} if peer class loading is enabled, {@code false}
     * otherwise. Default value is {@code false} specified by {@link #DFLT_P2P_ENABLED}.
     * <p>
     * When peer class loading is enabled and task is not deployed on local node,
     * local node will try to load classes from the node that initiated task
     * execution. This way, a task can be physically deployed only on one node
     * and then internally penetrate to all other nodes.
     * <p>
     * See {@link ComputeTask} documentation for more information about task deployment.
     *
     * @return {@code true} if peer class loading is enabled, {@code false}
     *      otherwise.
     */
    public boolean isPeerClassLoadingEnabled() {
        return p2pEnabled;
    }

    /**
     * If this flag is set to {@code true}, jobs mapped to local node will be
     * marshalled as if it was remote node.
     * <p>
     * If not provided, default value is defined by {@link #DFLT_MARSHAL_LOCAL_JOBS}.
     *
     * @return {@code True} if local jobs should be marshalled.
     */
    public boolean isMarshalLocalJobs() {
        return marshLocJobs;
    }

    /**
     * Sets marshal local jobs flag.
     *
     * @param marshLocJobs {@code True} if local jobs should be marshalled.
     * @return {@code this} for chaining.
     */
    public IgniteConfiguration setMarshalLocalJobs(boolean marshLocJobs) {
        this.marshLocJobs = marshLocJobs;

        return this;
    }

    /**
     * Enables/disables peer class loading.
     *
     * @param p2pEnabled {@code true} if peer class loading is
     *      enabled, {@code false} otherwise.
     * @return {@code this} for chaining.
     */
    public IgniteConfiguration setPeerClassLoadingEnabled(boolean p2pEnabled) {
        this.p2pEnabled = p2pEnabled;

        return this;
    }

    /**
     * Should return list of packages from the system classpath that need to
     * be peer-to-peer loaded from task originating node.
     * '*' is supported at the end of the package name which means
     * that all sub-packages and their classes are included like in Java
     * package import clause.
     *
     * @return List of peer-to-peer loaded package names.
     */
    public String[] getPeerClassLoadingLocalClassPathExclude() {
        return p2pLocClsPathExcl;
    }

    /**
     * Sets list of packages in a system class path that should be P2P
     * loaded even if they exist locally.
     *
     * @param p2pLocClsPathExcl List of P2P loaded packages. Package
     *      name supports '*' at the end like in package import clause.
     * @return {@code this} for chaining.
     */
    public IgniteConfiguration setPeerClassLoadingLocalClassPathExclude(String... p2pLocClsPathExcl) {
        this.p2pLocClsPathExcl = p2pLocClsPathExcl;

        return this;
    }

    /**
     * Number of node metrics to keep in memory to calculate totals and averages.
     * If not provided (value is {@code 0}), then default value
     * {@link #DFLT_METRICS_HISTORY_SIZE} is used.
     *
     * @return Metrics history size.
     * @see #DFLT_METRICS_HISTORY_SIZE
     */
    public int getMetricsHistorySize() {
        return metricsHistSize;
    }

    /**
     * Sets number of metrics kept in history to compute totals and averages.
     * If not explicitly set, then default value is {@code 10,000}.
     *
     * @param metricsHistSize Number of metrics kept in history to use for
     *      metric totals and averages calculations.
     * @see #DFLT_METRICS_HISTORY_SIZE
     * @return {@code this} for chaining.
     */
    public IgniteConfiguration setMetricsHistorySize(int metricsHistSize) {
        this.metricsHistSize = metricsHistSize;

        return this;
    }

    /**
     * Gets Ignite metrics update frequency in milliseconds.
     * <p>
     * Updating metrics too frequently may have negative performance impact.
     * <p>
     * If not provided, then default value {@link #DFLT_METRICS_UPDATE_FREQ} is used.
     *
     * @return Metrics update frequency in milliseconds.
     * @see #DFLT_METRICS_UPDATE_FREQ
     */
    public long getMetricsUpdateFrequency() {
        return metricsUpdateFreq;
    }

    /**
     * Sets Ignite metrics update frequency in milliseconds.
     * <p>
     * Positive value defines the actual update frequency.
     * If not provided, then default value
     * {@link #DFLT_METRICS_UPDATE_FREQ} is used.
     *
     * @param metricsUpdateFreq Metrics update frequency in milliseconds.
     * @return {@code this} for chaining.
     */
    public IgniteConfiguration setMetricsUpdateFrequency(long metricsUpdateFreq) {
        this.metricsUpdateFreq = metricsUpdateFreq;

        return this;
    }

    /**
     * Elapsed time in milliseconds after which node metrics are considered expired.
     * If not provided, then default value
     * {@link #DFLT_METRICS_EXPIRE_TIME} is used.
     *
     * @return Metrics expire time.
     * @see #DFLT_METRICS_EXPIRE_TIME
     */
    public long getMetricsExpireTime() {
        return metricsExpTime;
    }

    /**
     * Sets time in milliseconds after which a certain metric value is considered expired.
     * If not set explicitly, then default value is {@code 600,000} milliseconds (10 minutes).
     *
     * @param metricsExpTime The metricsExpTime to set.
     * @see #DFLT_METRICS_EXPIRE_TIME
     * @return {@code this} for chaining.
     */
    public IgniteConfiguration setMetricsExpireTime(long metricsExpTime) {
        this.metricsExpTime = metricsExpTime;

        return this;
    }

    /**
     * Maximum timeout in milliseconds for network requests.
     * <p>
     * If not provided, then default value
     * {@link #DFLT_NETWORK_TIMEOUT} is used.
     *
     * @return Maximum timeout for network requests.
     * @see #DFLT_NETWORK_TIMEOUT
     */
    public long getNetworkTimeout() {
        return netTimeout;
    }

    /**
     * Maximum timeout in milliseconds for network requests.
     * <p>
     * If not provided (value is {@code 0}), then default value
     * {@link #DFLT_NETWORK_TIMEOUT} is used.
     *
     * @param netTimeout Maximum timeout for network requests.
     * @see #DFLT_NETWORK_TIMEOUT
     * @return {@code this} for chaining.
     */
    public IgniteConfiguration setNetworkTimeout(long netTimeout) {
        this.netTimeout = netTimeout;

        return this;
    }

    /**
     * Compression level of internal network messages.
     * <p>
     * If not provided, then default value
     * Deflater.BEST_SPEED is used.
     *
     * @return Network messages default compression level.
     */
    public int getNetworkCompressionLevel() {
        return netCompressionLevel;
    }

    /**
     * Compression level for internal network messages.
     * <p>
     * If not provided, then default value
     * Deflater.BEST_SPEED is used.
     *
     */
    public void setNetworkCompressionLevel(int netCompressionLevel) {
        this.netCompressionLevel = netCompressionLevel;
    }

    /**
     * Interval in milliseconds between message send retries.
     * <p>
     * If not provided, then default value
     * {@link #DFLT_SEND_RETRY_DELAY} is used.
     *
     * @return Interval between message send retries.
     * @see #getNetworkSendRetryCount()
     * @see #DFLT_SEND_RETRY_DELAY
     */
    public long getNetworkSendRetryDelay() {
        return sndRetryDelay;
    }

    /**
     * Sets interval in milliseconds between message send retries.
     * <p>
     * If not provided, then default value
     * {@link #DFLT_SEND_RETRY_DELAY} is used.
     *
     * @param sndRetryDelay Interval between message send retries.
     * @return {@code this} for chaining.
     */
    public IgniteConfiguration setNetworkSendRetryDelay(long sndRetryDelay) {
        this.sndRetryDelay = sndRetryDelay;

        return this;
    }

    /**
     * Message send retries count.
     * <p>
     * If not provided, then default value
     * {@link #DFLT_SEND_RETRY_CNT} is used.
     *
     * @return Message send retries count.
     * @see #getNetworkSendRetryDelay()
     * @see #DFLT_SEND_RETRY_CNT
     */
    public int getNetworkSendRetryCount() {
        return sndRetryCnt;
    }

    /**
     * Sets message send retries count.
     * <p>
     * If not provided, then default value
     * {@link #DFLT_SEND_RETRY_CNT} is used.
     *
     * @param sndRetryCnt Message send retries count.
     * @return {@code this} for chaining.
     */
    public IgniteConfiguration setNetworkSendRetryCount(int sndRetryCnt) {
        this.sndRetryCnt = sndRetryCnt;

        return this;
    }

    /**
     * Gets Max count of threads can be used at rebalancing.
     * Minimum is 1.
     * @return count.
     */
    public int getRebalanceThreadPoolSize() {
        return rebalanceThreadPoolSize;
    }

    /**
     * Sets Max count of threads can be used at rebalancing.
     *
     * Default is {@code 1} which has minimal impact on the operation of the grid.
     *
     * @param rebalanceThreadPoolSize Number of system threads that will be assigned for partition transfer during
     *      rebalancing.
     * @return {@code this} for chaining.
     */
    public IgniteConfiguration setRebalanceThreadPoolSize(int rebalanceThreadPoolSize) {
        this.rebalanceThreadPoolSize = rebalanceThreadPoolSize;

        return this;
    }

    /**
     * Rebalance timeout for supply and demand messages in milliseconds. The {@code rebalanceTimeout} parameter
     * specifies how long a message will stay in a receiving queue, waiting for other ordered messages that are
     * ordered ahead of it to arrive will be processed. If timeout expires, then all messages that have not arrived
     * before this message will be skipped. If an expired supply (demand) message actually does arrive, it will be
     * ignored.
     * <p>
     * Default value is defined by {@link IgniteConfiguration#DFLT_REBALANCE_TIMEOUT}, if {@code 0} than the
     * {@link IgniteConfiguration#getNetworkTimeout()} will be used instead.
     *
     * @return Rebalance message timeout in milliseconds.
     */
    public long getRebalanceTimeout() {
        return rebalanceTimeout;
    }

    /**
     * Rebalance timeout for supply and demand messages in milliseconds. The {@code rebalanceTimeout} parameter
     * specifies how long a message will stay in a receiving queue, waiting for other ordered messages that are
     * ordered ahead of it to arrive will be processed. If timeout expires, then all messages that have not arrived
     * before this message will be skipped. If an expired supply (demand) message actually does arrive, it will be
     * ignored.
     * <p>
     * Default value is defined by {@link IgniteConfiguration#DFLT_REBALANCE_TIMEOUT}, if {@code 0} than the
     * {@link IgniteConfiguration#getNetworkTimeout()} will be used instead.
     *
     * @param rebalanceTimeout Rebalance message timeout in milliseconds.
     * @return {@code this} for chaining.
     */
    public IgniteConfiguration setRebalanceTimeout(long rebalanceTimeout) {
        this.rebalanceTimeout = rebalanceTimeout;

        return this;
    }

    /**
     * The number of batches generated by supply node at rebalancing procedure start. To gain better rebalancing
     * performance supplier node can provide more than one batch at rebalancing start and provide one new to each
     * next demand request.
     * <p>
     * Default value is defined by {@link IgniteConfiguration#DFLT_REBALANCE_BATCHES_PREFETCH_COUNT}, minimum value is {@code 1}.
     *
     * @return The number of batches prefetch count.
     */
    public long getRebalanceBatchesPrefetchCount() {
        return rebalanceBatchesPrefetchCnt;
    }

    /**
     * The number of batches generated by supply node at rebalancing procedure start. To gain better rebalancing
     * performance supplier node can provide more than one batch at rebalancing start and provide one new to each
     * next demand request.
     * <p>
     * Default value is defined by {@link IgniteConfiguration#DFLT_REBALANCE_BATCHES_PREFETCH_COUNT}, minimum value is {@code 1}.
     *
     * @param rebalanceBatchesCnt The number of batches prefetch count.
     * @return {@code this} for chaining.
     */
    public IgniteConfiguration setRebalanceBatchesPrefetchCount(long rebalanceBatchesCnt) {
        this.rebalanceBatchesPrefetchCnt = rebalanceBatchesCnt;

        return this;
    }

    /**
     * Time in milliseconds to wait between rebalance messages to avoid overloading of CPU or network.
     * When rebalancing large data sets, the CPU or network can get over-consumed with rebalancing messages,
     * which consecutively may slow down the application performance. This parameter helps tune
     * the amount of time to wait between rebalance messages to make sure that rebalancing process
     * does not have any negative performance impact. Note that application will continue to work
     * properly while rebalancing is still in progress.
     * <p>
     * Value of {@code 0} means that throttling is disabled. By default throttling is disabled -
     * the default is defined by {@link IgniteConfiguration#DFLT_REBALANCE_THROTTLE} constant.
     *
     * @return Time in milliseconds to wait between rebalance messages, {@code 0} to disable throttling.
     */
    public long getRebalanceThrottle() {
        return rebalanceThrottle;
    }

    /**
     * Time in milliseconds to wait between rebalance messages to avoid overloading of CPU or network. When rebalancing
     * large data sets, the CPU or network can get over-consumed with rebalancing messages, which consecutively may slow
     * down the application performance. This parameter helps tune the amount of time to wait between rebalance messages
     * to make sure that rebalancing process does not have any negative performance impact. Note that application will
     * continue to work properly while rebalancing is still in progress.
     * <p>
     * Value of {@code 0} means that throttling is disabled. By default throttling is disabled -
     * the default is defined by {@link IgniteConfiguration#DFLT_REBALANCE_THROTTLE} constant.
     *
     * @param rebalanceThrottle Time in milliseconds to wait between rebalance messages, {@code 0} to disable throttling.
     * @return {@code this} for chaining.
     */
    public IgniteConfiguration setRebalanceThrottle(long rebalanceThrottle) {
        this.rebalanceThrottle = rebalanceThrottle;

        return this;
    }

    /**
     * The supply message size in bytes to be loaded within a single rebalance batch. The data balancing algorithm
     * splits all the cache data entries on supply node into multiple batches prior to sending them to the demand node.
     * <p>
     * Default value is defined by {@link IgniteConfiguration#DFLT_REBALANCE_BATCH_SIZE}.
     *
     * @return Rebalance message size in bytes.
     */
    public int getRebalanceBatchSize() {
        return rebalanceBatchSize;
    }

    /**
     * The supply message size in bytes to be loaded within a single rebalance batch. The data balancing algorithm
     * splits all the cache data entries on supply node into multiple batches prior to sending them to the demand node.
     * <p>
     * Default value is defined by {@link IgniteConfiguration#DFLT_REBALANCE_BATCH_SIZE}.
     *
     * @param rebalanceBatchSize Rebalance message size in bytes.
     * @return {@code this} for chaining.
     */
    public IgniteConfiguration setRebalanceBatchSize(int rebalanceBatchSize) {
        this.rebalanceBatchSize = rebalanceBatchSize;

        return this;
    }

    /**
     * Returns a collection of life-cycle beans. These beans will be automatically
     * notified of grid life-cycle events. Use life-cycle beans whenever you
     * want to perform certain logic before and after grid startup and stopping
     * routines.
     *
     * @return Collection of life-cycle beans.
     * @see LifecycleBean
     * @see LifecycleEventType
     */
    public LifecycleBean[] getLifecycleBeans() {
        return lifecycleBeans;
    }

    /**
     * Sets a collection of lifecycle beans. These beans will be automatically
     * notified of grid lifecycle events. Use lifecycle beans whenever you
     * want to perform certain logic before and after grid startup and stopping
     * routines.
     *
     * @param lifecycleBeans Collection of lifecycle beans.
     * @see LifecycleEventType
     * @return {@code this} for chaining.
     */
    public IgniteConfiguration setLifecycleBeans(LifecycleBean... lifecycleBeans) {
        this.lifecycleBeans = lifecycleBeans;

        return this;
    }

    /**
     * Sets SSL context factory that will be used for creating a secure socket  layer.
     *
     * @param sslCtxFactory Ssl context factory.
     * @see SslContextFactory
     */
    public IgniteConfiguration setSslContextFactory(Factory<SSLContext> sslCtxFactory) {
        this.sslCtxFactory = sslCtxFactory;

        return this;
    }

    /**
     * Returns SSL context factory that will be used for creating a secure socket layer.
     *
     * @return SSL connection factory.
     * @see SslContextFactory
     */
    public Factory<SSLContext> getSslContextFactory() {
        return sslCtxFactory;
    }

    /**
     * Should return fully configured event SPI implementation. If not provided,
     * {@link NoopEventStorageSpi} will be used.
     *
     * @return Grid event SPI implementation or {@code null} to use default implementation.
     */
    public EventStorageSpi getEventStorageSpi() {
        return evtSpi;
    }

    /**
     * Sets fully configured instance of {@link EventStorageSpi}.
     *
     * @param evtSpi Fully configured instance of {@link EventStorageSpi}.
     * @see IgniteConfiguration#getEventStorageSpi()
     * @return {@code this} for chaining.
     */
    public IgniteConfiguration setEventStorageSpi(EventStorageSpi evtSpi) {
        this.evtSpi = evtSpi;

        return this;
    }

    /**
     * Should return fully configured discovery SPI implementation. If not provided,
     * {@link TcpDiscoverySpi} will be used by default.
     *
     * @return Grid discovery SPI implementation or {@code null} to use default implementation.
     */
    public DiscoverySpi getDiscoverySpi() {
        return discoSpi;
    }

    /**
     * Sets fully configured instance of {@link DiscoverySpi}.
     *
     * @param discoSpi Fully configured instance of {@link DiscoverySpi}.
     * @see IgniteConfiguration#getDiscoverySpi()
     * @return {@code this} for chaining.
     */
    public IgniteConfiguration setDiscoverySpi(DiscoverySpi discoSpi) {
        this.discoSpi = discoSpi;

        return this;
    }

    /**
     * Returns segmentation policy. Default is {@link #DFLT_SEG_PLC}.
     *
     * @return Segmentation policy.
     */
    public SegmentationPolicy getSegmentationPolicy() {
        return segPlc;
    }

    /**
     * Sets segmentation policy.
     *
     * @param segPlc Segmentation policy.
     * @return {@code this} for chaining.
     */
    public IgniteConfiguration setSegmentationPolicy(SegmentationPolicy segPlc) {
        this.segPlc = segPlc;

        return this;
    }

    /**
     * Gets wait for segment on startup flag. Default is {@link #DFLT_WAIT_FOR_SEG_ON_START}.
     * <p>
     * Returns {@code true} if node should wait for correct segment on start.
     * If node detects that segment is incorrect on startup and this method
     * returns {@code true}, node waits until segment becomes correct.
     * If segment is incorrect on startup and this method returns {@code false},
     * exception is thrown.
     *
     * @return {@code True} to wait for segment on startup, {@code false} otherwise.
     */
    public boolean isWaitForSegmentOnStart() {
        return waitForSegOnStart;
    }

    /**
     * Sets wait for segment on start flag.
     *
     * @param waitForSegOnStart {@code True} to wait for segment on start.
     * @return {@code this} for chaining.
     */
    public IgniteConfiguration setWaitForSegmentOnStart(boolean waitForSegOnStart) {
        this.waitForSegOnStart = waitForSegOnStart;

        return this;
    }

    /**
     * Gets all segmentation resolvers pass required flag.
     * <p>
     * Returns {@code true} if all segmentation resolvers should succeed
     * for node to be in correct segment.
     * Returns {@code false} if at least one segmentation resolver should succeed
     * for node to be in correct segment.
     * <p>
     * Default is {@link #DFLT_ALL_SEG_RESOLVERS_PASS_REQ}.
     *
     * @return {@code True} if all segmentation resolvers should succeed,
     *      {@code false} if only one is enough.
     */
    public boolean isAllSegmentationResolversPassRequired() {
        return allResolversPassReq;
    }

    /**
     * Sets all segmentation resolvers pass required flag.
     *
     * @param allResolversPassReq {@code True} if all segmentation resolvers should
     *      succeed for node to be in the correct segment.
     * @return {@code this} for chaining.
     */
    public IgniteConfiguration setAllSegmentationResolversPassRequired(boolean allResolversPassReq) {
        this.allResolversPassReq = allResolversPassReq;

        return this;
    }

    /**
     * Gets segmentation resolve attempts. Each configured resolver will have
     * this attempts number to pass segmentation check prior to check failure.
     *
     * Default is {@link #DFLT_SEG_RESOLVE_ATTEMPTS}.
     *
     * @return Segmentation resolve attempts.
     */
    public int getSegmentationResolveAttempts() {
        return segResolveAttempts;
    }

    /**
     * Sets segmentation resolve attempts count.
     *
     * @param segResolveAttempts Segmentation resolve attempts.
     * @return {@code this} for chaining.
     */
    public IgniteConfiguration setSegmentationResolveAttempts(int segResolveAttempts) {
        this.segResolveAttempts = segResolveAttempts;

        return this;
    }

    /**
     * Returns a collection of segmentation resolvers.
     * <p>
     * If array is {@code null} or empty, periodical and on-start network
     * segment checks do not happen.
     *
     * @return Segmentation resolvers.
     */
    public SegmentationResolver[] getSegmentationResolvers() {
        return segResolvers;
    }

    /**
     * Sets segmentation resolvers.
     *
     * @param segResolvers Segmentation resolvers.
     * @return {@code this} for chaining.
     */
    public IgniteConfiguration setSegmentationResolvers(SegmentationResolver... segResolvers) {
        this.segResolvers = segResolvers;

        return this;
    }

    /**
     * Returns frequency of network segment check by discovery manager.
     * <p>
     * if 0, periodic segment check is disabled and segment is checked only
     * on topology changes (if segmentation resolvers are configured).
     * <p>
     * Default is {@link #DFLT_SEG_CHK_FREQ}.
     *
     * @return Segment check frequency.
     */
    public long getSegmentCheckFrequency() {
        return segChkFreq;
    }

    /**
     * Sets network segment check frequency.
     *
     * @param segChkFreq Segment check frequency.
     * @return {@code this} for chaining.
     */
    public IgniteConfiguration setSegmentCheckFrequency(long segChkFreq) {
        this.segChkFreq = segChkFreq;

        return this;
    }

    /**
     * Should return fully configured SPI communication  implementation. If not provided,
     * {@link TcpCommunicationSpi} will be used by default.
     *
     * @return Grid communication SPI implementation or {@code null} to use default implementation.
     */
    public CommunicationSpi getCommunicationSpi() {
        return commSpi;
    }

    /**
     * Sets fully configured instance of {@link CommunicationSpi}.
     *
     * @param commSpi Fully configured instance of {@link CommunicationSpi}.
     * @see IgniteConfiguration#getCommunicationSpi()
     * @return {@code this} for chaining.
     */
    public IgniteConfiguration setCommunicationSpi(CommunicationSpi commSpi) {
        this.commSpi = commSpi;

        return this;
    }

    /**
     * Should return fully configured collision SPI implementation. If not provided,
     * {@link NoopCollisionSpi} is used and jobs get activated immediately
     * on arrive to mapped node. This approach suits well for large amount of small
     * jobs (which is a wide-spread use case). User still can control the number
     * of concurrent jobs by setting maximum thread pool size defined by
     * IgniteConfiguration.getPublicThreadPoolSize() configuration property.
     *
     * @return Grid collision SPI implementation or {@code null} to use default implementation.
     */
    public CollisionSpi getCollisionSpi() {
        return colSpi;
    }

    /**
     * Sets fully configured instance of {@link CollisionSpi}.
     *
     * @param colSpi Fully configured instance of {@link CollisionSpi} or
     *      {@code null} if no SPI provided.
     * @see IgniteConfiguration#getCollisionSpi()
     * @return {@code this} for chaining.
     */
    public IgniteConfiguration setCollisionSpi(CollisionSpi colSpi) {
        this.colSpi = colSpi;

        return this;
    }

    /**
     * Should return fully configured deployment SPI implementation. If not provided,
     * {@link LocalDeploymentSpi} will be used.
     *
     * @return Grid deployment SPI implementation or {@code null} to use default implementation.
     */
    public DeploymentSpi getDeploymentSpi() {
        return deploySpi;
    }

    /**
     * Sets fully configured instance of {@link DeploymentSpi}.
     *
     * @param deploySpi Fully configured instance of {@link DeploymentSpi}.
     * @see IgniteConfiguration#getDeploymentSpi()
     * @return {@code this} for chaining.
     */
    public IgniteConfiguration setDeploymentSpi(DeploymentSpi deploySpi) {
        this.deploySpi = deploySpi;

        return this;
    }

    /**
     * Should return fully configured checkpoint SPI implementation. If not provided,
     * {@link NoopCheckpointSpi} will be used.
     *
     * @return Grid checkpoint SPI implementation or {@code null} to use default implementation.
     */
    public CheckpointSpi[] getCheckpointSpi() {
        return cpSpi;
    }

    /**
     * Sets fully configured instance of {@link CheckpointSpi}.
     *
     * @param cpSpi Fully configured instance of {@link CheckpointSpi}.
     * @see IgniteConfiguration#getCheckpointSpi()
     * @return {@code this} for chaining.
     */
    public IgniteConfiguration setCheckpointSpi(CheckpointSpi... cpSpi) {
        this.cpSpi = cpSpi;

        return this;
    }

    /**
     * Should return fully configured failover SPI implementation. If not provided,
     * {@link AlwaysFailoverSpi} will be used.
     *
     * @return Grid failover SPI implementation or {@code null} to use default implementation.
     */
    public FailoverSpi[] getFailoverSpi() {
        return failSpi;
    }

    /**
     * Sets fully configured instance of {@link FailoverSpi}.
     *
     * @param failSpi Fully configured instance of {@link FailoverSpi} or
     *      {@code null} if no SPI provided.
     * @see IgniteConfiguration#getFailoverSpi()
     * @return {@code this} for chaining.
     */
    public IgniteConfiguration setFailoverSpi(FailoverSpi... failSpi) {
        this.failSpi = failSpi;

        return this;
    }

    /**
     * Returns failure detection timeout for client nodes used by {@link TcpDiscoverySpi} and {@link TcpCommunicationSpi}.
     * <p>
     * Default is {@link #DFLT_CLIENT_FAILURE_DETECTION_TIMEOUT}.
     *
     * @see #setClientFailureDetectionTimeout(long)
     * @return Failure detection timeout for client nodes in milliseconds.
     */
    public Long getClientFailureDetectionTimeout() {
        return clientFailureDetectionTimeout;
    }

    /**
     * Sets failure detection timeout to use in {@link TcpDiscoverySpi} and {@link TcpCommunicationSpi}.
     * <p>
     * Failure detection timeout is used to determine how long the communication or discovery SPIs should wait before
     * considering a remote connection failed.
     *
     * @param clientFailureDetectionTimeout Failure detection timeout in milliseconds.
     * @return {@code this} for chaining.
     */
    public IgniteConfiguration setClientFailureDetectionTimeout(long clientFailureDetectionTimeout) {
        this.clientFailureDetectionTimeout = clientFailureDetectionTimeout;

        return this;
    }

    /**
     * Returns failure detection timeout used by {@link TcpDiscoverySpi} and {@link TcpCommunicationSpi}.
     * <p>
     * Default is {@link #DFLT_FAILURE_DETECTION_TIMEOUT}.
     *
     * @see #setFailureDetectionTimeout(long)
     * @return Failure detection timeout in milliseconds.
     */
    public Long getFailureDetectionTimeout() {
        return failureDetectionTimeout;
    }

    /**
     * Sets failure detection timeout to use in {@link TcpDiscoverySpi} and {@link TcpCommunicationSpi}.
     * <p>
     * Failure detection timeout is used to determine how long the communication or discovery SPIs should wait before
     * considering a remote connection failed.
     *
     * @param failureDetectionTimeout Failure detection timeout in milliseconds.
     * @return {@code this} for chaining.
     */
    public IgniteConfiguration setFailureDetectionTimeout(long failureDetectionTimeout) {
        this.failureDetectionTimeout = failureDetectionTimeout;

        return this;
    }

    /**
     * Returns maximum inactivity period for system worker. When this value is exceeded, worker is considered blocked
     * with consequent critical failure handler invocation.
     *
     * @see #setSystemWorkerBlockedTimeout(long)
     * @return Maximum inactivity period for system worker in milliseconds.
     */
    public Long getSystemWorkerBlockedTimeout() {
        return sysWorkerBlockedTimeout;
    }

    /**
     * Sets maximum inactivity period for system worker. When this value is exceeded, worker is considered blocked
     * with consequent critical failure handler invocation.
     *
     * @see #setFailureHandler(FailureHandler)
     * @param sysWorkerBlockedTimeout Maximum inactivity period for system worker in milliseconds.
     * @return {@code this} for chaining.
     */
    public IgniteConfiguration setSystemWorkerBlockedTimeout(long sysWorkerBlockedTimeout) {
        this.sysWorkerBlockedTimeout = sysWorkerBlockedTimeout;

        return this;
    }

    /**
     * Should return fully configured load balancing SPI implementation. If not provided,
     * {@link RoundRobinLoadBalancingSpi} will be used.
     *
     * @return Grid load balancing SPI implementation or {@code null} to use default implementation.
     */
    public LoadBalancingSpi[] getLoadBalancingSpi() {
        return loadBalancingSpi;
    }

    /**
     * This value is used to expire messages from waiting list whenever node
     * discovery discrepancies happen.
     * <p>
     * During startup, it is possible for some SPIs to have a small time window when
     * <tt>Node A</tt> has discovered <tt>Node B</tt>, but <tt>Node B</tt>
     * has not discovered <tt>Node A</tt> yet. Such time window is usually very small,
     * a matter of milliseconds, but certain JMS providers, for example, may be very slow
     * and hence have larger discovery delay window.
     * <p>
     * The default value of this property is {@code 60,000} specified by
     * {@link #DFLT_DISCOVERY_STARTUP_DELAY}. This should be good enough for vast
     * majority of configurations. However, if you do anticipate an even larger
     * delay, you should increase this value.
     *
     * @return Time in milliseconds for when nodes can be out-of-sync.
     * @deprecated Not used any more.
     */
    @Deprecated
    public long getDiscoveryStartupDelay() {
        return discoStartupDelay;
    }

    /**
     * Sets time in milliseconds after which a certain metric value is considered expired.
     * If not set explicitly, then default value is {@code 600,000} milliseconds (10 minutes).
     *
     * @param discoStartupDelay Time in milliseconds for when nodes
     *      can be out-of-sync during startup.
     * @return {@code this} for chaining.
     * @deprecated Not used any more.
     */
    @Deprecated
    public IgniteConfiguration setDiscoveryStartupDelay(long discoStartupDelay) {
        this.discoStartupDelay = discoStartupDelay;

        return this;
    }

    /**
     * Sets fully configured instance of {@link LoadBalancingSpi}.
     *
     * @param loadBalancingSpi Fully configured instance of {@link LoadBalancingSpi} or
     *      {@code null} if no SPI provided.
     * @see IgniteConfiguration#getLoadBalancingSpi()
     * @return {@code this} for chaining.
     */
    public IgniteConfiguration setLoadBalancingSpi(LoadBalancingSpi... loadBalancingSpi) {
        this.loadBalancingSpi = loadBalancingSpi;

        return this;
    }

    /**
     * Sets fully configured instances of {@link IndexingSpi}.
     *
     * @param indexingSpi Fully configured instance of {@link IndexingSpi}.
     * @see IgniteConfiguration#getIndexingSpi()
     * @return {@code this} for chaining.
     */
    public IgniteConfiguration setIndexingSpi(IndexingSpi indexingSpi) {
        this.indexingSpi = indexingSpi;

        return this;
    }

    /**
     * Should return fully configured indexing SPI implementations.
     *
     * @return Indexing SPI implementation.
     */
    public IndexingSpi getIndexingSpi() {
        return indexingSpi;
    }

    /**
     * Sets fully configured instances of {@link EncryptionSpi}.
     *
     * @param encryptionSpi Fully configured instance of {@link EncryptionSpi}.
     * @see IgniteConfiguration#getEncryptionSpi()
     * @return {@code this} for chaining.
     */
    public IgniteConfiguration setEncryptionSpi(EncryptionSpi encryptionSpi) {
        this.encryptionSpi = encryptionSpi;

        return this;
    }

    /**
     * Gets fully configured encryption SPI implementations.
     *
     * @return Encryption SPI implementation.
     */
    public EncryptionSpi getEncryptionSpi() {
        return encryptionSpi;
    }

    /**
     * Sets fully configured instances of {@link MetricExporterSpi}.
     *
     * @param metricExporterSpi Fully configured instances of {@link MetricExporterSpi}.
     * @see IgniteConfiguration#getMetricExporterSpi()
     * @return {@code this} for chaining.
     */
    public IgniteConfiguration setMetricExporterSpi(MetricExporterSpi... metricExporterSpi) {
        this.metricExporterSpi = metricExporterSpi;

        return this;
    }

    /**
     * Gets fully configured monitoring SPI implementations.
     *
     * @return Metric exporter SPI implementations.
     */
    public MetricExporterSpi[] getMetricExporterSpi() {
        return metricExporterSpi;
    }

    /**
<<<<<<< HEAD
     *
     * @param tracingSpi
     * @return
=======
     * Gets fully configured instance of {@link TracingSpi}.
     *
     * @param tracingSpi Fully configured instance of {@link TracingSpi}.
     * @return {@code this} for chaining.
>>>>>>> ef24c0c1
     */
    public IgniteConfiguration setTracingSpi(TracingSpi tracingSpi) {
        this.tracingSpi = tracingSpi;

        return this;
    }

<<<<<<< HEAD
=======
    /**
     * Gets fully configured tracing SPI implementation.
     *
     * @return Tracing SPI implementation.
     */
>>>>>>> ef24c0c1
    public TracingSpi getTracingSpi() {
        return tracingSpi;
    }

    /**
     * Gets address resolver for addresses mapping determination.
     *
     * @return Address resolver.
     */
    public AddressResolver getAddressResolver() {
        return addrRslvr;
    }

    /**
     * Sets address resolver for addresses mapping determination.
     *
     * @param addrRslvr Address resolver.
     * @return {@code this} for chaining.
     */
    public IgniteConfiguration setAddressResolver(AddressResolver addrRslvr) {
        this.addrRslvr = addrRslvr;

        return this;
    }

    /**
     * Sets task classes and resources sharing mode.
     *
     * @param deployMode Task classes and resources sharing mode.
     * @return {@code this} for chaining.
     */
    public IgniteConfiguration setDeploymentMode(DeploymentMode deployMode) {
        this.deployMode = deployMode;

        return this;
    }

    /**
     * Gets deployment mode for deploying tasks and other classes on this node.
     * Refer to {@link DeploymentMode} documentation for more information.
     *
     * @return Deployment mode.
     */
    public DeploymentMode getDeploymentMode() {
        return deployMode;
    }

    /**
     * Sets size of missed resources cache. Set 0 to avoid
     * missed resources caching.
     *
     * @param p2pMissedCacheSize Size of missed resources cache.
     * @return {@code this} for chaining.
     */
    public IgniteConfiguration setPeerClassLoadingMissedResourcesCacheSize(int p2pMissedCacheSize) {
        this.p2pMissedCacheSize = p2pMissedCacheSize;

        return this;
    }

    /**
     * Returns missed resources cache size. If size greater than {@code 0}, missed
     * resources will be cached and next resource request ignored. If size is {@code 0},
     * then request for the resource will be sent to the remote node every time this
     * resource is requested.
     *
     * @return Missed resources cache size.
     */
    public int getPeerClassLoadingMissedResourcesCacheSize() {
        return p2pMissedCacheSize;
    }

    /**
     * Gets configuration (descriptors) for all caches.
     *
     * @return Array of fully initialized cache descriptors.
     */
    public CacheConfiguration[] getCacheConfiguration() {
        return cacheCfg;
    }

    /**
     * Sets cache configurations.
     *
     * @param cacheCfg Cache configurations.
     */
    @SuppressWarnings({"ZeroLengthArrayAllocation"})
    public IgniteConfiguration setCacheConfiguration(CacheConfiguration... cacheCfg) {
        this.cacheCfg = cacheCfg == null ? new CacheConfiguration[0] : cacheCfg;

        return this;
    }

    /**
     * Gets client mode flag. Client node cannot hold data in the caches. It's recommended to use
     * {@link DiscoverySpi} in client mode if this property is {@code true}.
     *
     * @return Client mode flag.
     * @see TcpDiscoverySpi#setForceServerMode(boolean)
     */
    public Boolean isClientMode() {
        return clientMode;
    }

    /**
     * Sets client mode flag.
     *
     * @param clientMode Client mode flag.
     * @return {@code this} for chaining.
     */
    public IgniteConfiguration setClientMode(boolean clientMode) {
        this.clientMode = clientMode;

        return this;
    }

    /**
     * Gets cache key configuration.
     *
     * @return Cache key configuration.
     */
    public CacheKeyConfiguration[] getCacheKeyConfiguration() {
        return cacheKeyCfg;
    }

    /**
     * Sets cache key configuration.
     * Cache key configuration defines
     *
     * @param cacheKeyCfg Cache key configuration.
     */
    public IgniteConfiguration setCacheKeyConfiguration(CacheKeyConfiguration... cacheKeyCfg) {
        this.cacheKeyCfg = cacheKeyCfg;

        return this;
    }

    /**
     * Gets configuration for Ignite Binary objects.
     *
     * @return Binary configuration object.
     */
    public BinaryConfiguration getBinaryConfiguration() {
        return binaryCfg;
    }

    /**
     * Sets configuration for Ignite Binary objects.
     *
     * @param binaryCfg Binary configuration object.
     */
    public IgniteConfiguration setBinaryConfiguration(BinaryConfiguration binaryCfg) {
        this.binaryCfg = binaryCfg;

        return this;
    }

    /**
     * Gets page memory configuration.
     *
     * @return Memory configuration.
     */
    public DataStorageConfiguration getDataStorageConfiguration() {
        return dsCfg;
    }

    /**
     * Sets durable memory configuration.
     *
     * @param dsCfg Data storage configuration.
     * @return {@code this} for chaining.
     */
    public IgniteConfiguration setDataStorageConfiguration(DataStorageConfiguration dsCfg) {
        this.dsCfg = dsCfg;

        return this;
    }

    /**
     * Gets page memory configuration.
     *
     * @return Memory configuration.
     * @deprecated Use {@link DataStorageConfiguration} instead.
     */
    @Deprecated
    public MemoryConfiguration getMemoryConfiguration() {
        return memCfg;
    }

    /**
     * Sets page memory configuration.
     *
     * @param memCfg Memory configuration.
     * @return {@code this} for chaining.
     * @deprecated Use {@link DataStorageConfiguration} instead.
     */
    @Deprecated
    public IgniteConfiguration setMemoryConfiguration(MemoryConfiguration memCfg) {
        this.memCfg = memCfg;

        return this;
    }

    /**
     * Gets persistence configuration used by Apache Ignite Persistent Store.
     *
     * @return Persistence configuration.
     *
     * @deprecated Part of old API. Use {@link DataStorageConfiguration} for configuring persistence instead.
     */
    @Deprecated
    public PersistentStoreConfiguration getPersistentStoreConfiguration() {
        return pstCfg;
    }

    /**
     * @return Flag {@code true} if persistence is enabled, {@code false} if disabled.
     *
     * @deprecated Part of legacy configuration API. Doesn't work if new configuration API is used.
     */
    @Deprecated
    public boolean isPersistentStoreEnabled() {
        return pstCfg != null;
    }

    /**
     * Sets persistence configuration activating Apache Ignite Persistent Store.
     *
     * @param pstCfg Persistence configuration.
     * @return {@code this} for chaining.
     *
     * @deprecated Part of old API. Use {@link DataStorageConfiguration} for configuring persistence instead.
     */
    @Deprecated
    public IgniteConfiguration setPersistentStoreConfiguration(PersistentStoreConfiguration pstCfg) {
        this.pstCfg = pstCfg;

        return this;
    }

    /**
     * Gets flag indicating whether the cluster will be active on start. If cluster is not active on start,
     * there will be no cache partition map exchanges performed until the cluster is activated. This should
     * significantly speed up large topology startup time.
     * <p>
     * Default value is {@link #DFLT_ACTIVE_ON_START}.
     * <p>
     * This flag is ignored when {@link DataStorageConfiguration} is present:
     * cluster is always inactive on start when Ignite Persistence is enabled.
     *
     * @return Active on start flag value.
     */
    public boolean isActiveOnStart() {
        return activeOnStart;
    }

    /**
     * Sets flag indicating whether the cluster will be active on start. This value should be the same on all
     * nodes in the cluster.
     * <p>
     * This flag is ignored when {@link DataStorageConfiguration} is present:
     * cluster is always inactive on start when Ignite Persistence is enabled.
     *
     * @param activeOnStart Active on start flag value.
     * @return {@code this} instance.
     * @see #isActiveOnStart()
     */
    public IgniteConfiguration setActiveOnStart(boolean activeOnStart) {
        this.activeOnStart = activeOnStart;

        return this;
    }

    /**
     * Get the flag indicating that cluster is enabled to activate automatically.
     *
     * If it is set to {@code true} and BaselineTopology is set as well than cluster activates automatically
     * when all nodes from the BaselineTopology join the cluster.
     *
     * <p>
     * Default value is {@link #DFLT_AUTO_ACTIVATION}.
     * <p>
     *
     * @return Auto activation enabled flag value.
     */
    public boolean isAutoActivationEnabled() {
        return autoActivation;
    }

    /**
     * Sets flag indicating whether the cluster is enabled to activate automatically.
     * This value should be the same on all nodes in the cluster.
     *
     * @param autoActivation Auto activation enabled flag value.
     * @return {@code this} instance.
     * @see #isAutoActivationEnabled()
     */
    public IgniteConfiguration setAutoActivationEnabled(boolean autoActivation) {
        this.autoActivation = autoActivation;

        return this;
    }

    /**
     * Gets flag indicating whether cache sanity check is enabled. If enabled, then Ignite
     * will perform the following checks and throw an exception if check fails:
     * <ul>
     *     <li>Cache entry is not externally locked with {@code lock(...)} or {@code lockAsync(...)}
     *     methods when entry is enlisted to transaction.</li>
     *     <li>Each entry in affinity group-lock transaction has the same affinity key as was specified on
     *     affinity transaction start.</li>
     *     <li>Each entry in partition group-lock transaction belongs to the same partition as was specified
     *     on partition transaction start.</li>
     * </ul>
     * <p>
     * These checks are not required for cache operation, but help to find subtle bugs. Disabling of this checks
     * usually yields a noticeable performance gain.
     * <p>
     * If not provided, default value is {@link #DFLT_CACHE_SANITY_CHECK_ENABLED}.
     *
     * @return {@code True} if group lock sanity check is enabled.
     */
    public boolean isCacheSanityCheckEnabled() {
        return cacheSanityCheckEnabled;
    }

    /**
     * Sets cache sanity check flag.
     *
     * @param cacheSanityCheckEnabled {@code True} if cache sanity check is enabled.
     * @see #isCacheSanityCheckEnabled()
     * @return {@code this} for chaining.
     */
    public IgniteConfiguration setCacheSanityCheckEnabled(boolean cacheSanityCheckEnabled) {
        this.cacheSanityCheckEnabled = cacheSanityCheckEnabled;

        return this;
    }

    /**
     * Gets array of event types, which will be recorded.
     * <p>
     * Note that by default all events in Ignite are disabled. Ignite can and often does generate thousands
     * events per seconds under the load and therefore it creates a significant additional load on the system.
     * If these events are not needed by the application this load is unnecessary and leads to significant
     * performance degradation. So it is <b>highly recommended</b> to enable only those events that your
     * application logic requires. Note that certain events are required for Ignite's internal operations
     * and such events will still be generated but not stored by event storage SPI if they are disabled
     * in Ignite configuration.
     *
     * @return Include event types.
     */
    public int[] getIncludeEventTypes() {
        return inclEvtTypes;
    }

    /**
     * Sets array of event types, which will be recorded by {@link GridEventStorageManager#record(Event)}.
     * Note, that either the include event types or the exclude event types can be established.
     *
     * @param inclEvtTypes Include event types.
     * @return {@code this} for chaining.
     */
    public IgniteConfiguration setIncludeEventTypes(int... inclEvtTypes) {
        this.inclEvtTypes = inclEvtTypes;

        return this;
    }

    /**
     * Sets system-wide local address or host for all Ignite components to bind to. If provided it will
     * override all default local bind settings within Ignite or any of its SPIs.
     *
     * @param locHost Local IP address or host to bind to.
     * @return {@code this} for chaining.
     */
    public IgniteConfiguration setLocalHost(String locHost) {
        this.locHost = locHost;

        return this;
    }

    /**
     * Gets system-wide local address or host for all Ignite components to bind to. If provided it will
     * override all default local bind settings within Ignite or any of its SPIs.
     * <p>
     * If {@code null} then Ignite tries to use local wildcard address. That means that
     * all services will be available on all network interfaces of the host machine.
     * <p>
     * It is strongly recommended to set this parameter for all production environments.
     * <p>
     * If not provided, default is {@code null}.
     *
     * @return Local address or host to bind to.
     */
    public String getLocalHost() {
        return locHost;
    }

    /**
     * Gets base UPD port number for grid time server. Time server will be started on one of free ports in range
     * {@code [timeServerPortBase, timeServerPortBase + timeServerPortRange - 1]}.
     * <p>
     * Time server provides clock synchronization between nodes.
     *
     * @return Time
     */
    public int getTimeServerPortBase() {
        return timeSrvPortBase;
    }

    /**
     * Sets time server port base.
     *
     * @param timeSrvPortBase Time server port base.
     * @return {@code this} for chaining.
     */
    public IgniteConfiguration setTimeServerPortBase(int timeSrvPortBase) {
        this.timeSrvPortBase = timeSrvPortBase;

        return this;
    }

    /**
     * Defines port range to try for time server start.
     *
     * If port range value is <tt>0</tt>, then implementation will try bind only to the port provided by
     * {@link #setTimeServerPortBase(int)} method and fail if binding to this port did not succeed.
     *
     * @return Number of ports to try before server initialization fails.
     */
    public int getTimeServerPortRange() {
        return timeSrvPortRange;
    }

    /**
     * Sets time server port range.
     *
     * @param timeSrvPortRange Time server port range.
     * @return {@code this} for chaining.
     */
    public IgniteConfiguration setTimeServerPortRange(int timeSrvPortRange) {
        this.timeSrvPortRange = timeSrvPortRange;

        return this;
    }

    /**
     * Gets array of system or environment properties to include into node attributes.
     * If this array is {@code null}, which is default, then all system and environment
     * properties will be included. If this array is empty, then none will be included.
     * Otherwise, for every name provided, first a system property will be looked up,
     * and then, if it is not found, environment property will be looked up.
     *
     * @return Array of system or environment properties to include into node attributes.
     */
    public String[] getIncludeProperties() {
        return includeProps;
    }

    /**
     * Sets array of system or environment property names to include into node attributes.
     * See {@link #getIncludeProperties()} for more info.
     *
     * @param includeProps Array of system or environment property names to include into node attributes.
     * @return {@code this} for chaining.
     */
    public IgniteConfiguration setIncludeProperties(String... includeProps) {
        this.includeProps = includeProps;

        return this;
    }

    /**
     * Gets frequency of metrics log print out.
     * <p>
     * If {@code 0}, metrics print out is disabled.
     * <p>
     * If not provided, then default value {@link #DFLT_METRICS_LOG_FREQ} is used.
     *
     * @return Frequency of metrics log print out.
     */
    public long getMetricsLogFrequency() {
        return metricsLogFreq;
    }

    /**
     * Sets frequency of metrics log print out.
     * <p>
     * If {@code 0}, metrics print out is disabled.
     * <p>
     * If not provided, then default value {@link #DFLT_METRICS_LOG_FREQ} is used.
     *
     * @param metricsLogFreq Frequency of metrics log print out.
     * @return {@code this} for chaining.
     */
    public IgniteConfiguration setMetricsLogFrequency(long metricsLogFreq) {
        this.metricsLogFreq = metricsLogFreq;

        return this;
    }

    /**
     * @return Connector configuration.
     */
    public ConnectorConfiguration getConnectorConfiguration() {
        return connectorCfg;
    }

    /**
     * @param connectorCfg Connector configuration.
     * @return {@code this} for chaining.
     */
    public IgniteConfiguration setConnectorConfiguration(ConnectorConfiguration connectorCfg) {
        this.connectorCfg = connectorCfg;

        return this;
    }

    /**
     * Gets configuration for ODBC.
     *
     * @return ODBC configuration.
     * @deprecated Use {@link #getClientConnectorConfiguration()} ()} instead.
     */
    @Deprecated
    public OdbcConfiguration getOdbcConfiguration() {
        return odbcCfg;
    }

    /**
     * Sets configuration for ODBC.
     *
     * @param odbcCfg ODBC configuration.
     * @return {@code this} for chaining.
     * @deprecated Use {@link #setClientConnectorConfiguration(ClientConnectorConfiguration)} instead.
     */
    @Deprecated
    public IgniteConfiguration setOdbcConfiguration(OdbcConfiguration odbcCfg) {
        this.odbcCfg = odbcCfg;

        return this;
    }

    /**
     * Gets configurations for services to be deployed on the grid.
     *
     * @return Configurations for services to be deployed on the grid.
     */
    public ServiceConfiguration[] getServiceConfiguration() {
        return svcCfgs;
    }

    /**
     * Sets configurations for services to be deployed on the grid.
     *
     * @param svcCfgs Configurations for services to be deployed on the grid.
     * @return {@code this} for chaining.
     */
    public IgniteConfiguration setServiceConfiguration(ServiceConfiguration... svcCfgs) {
        this.svcCfgs = svcCfgs;

        return this;
    }

    /**
     * Gets map of pre-configured local event listeners.
     * Each listener is mapped to array of event types.
     *
     * @return Pre-configured event listeners map.
     * @see EventType
     */
    public Map<IgnitePredicate<? extends Event>, int[]> getLocalEventListeners() {
        return lsnrs;
    }

    /**
     * Sets map of pre-configured local event listeners.
     * Each listener is mapped to array of event types.
     *
     * @param lsnrs Pre-configured event listeners map.
     * @return {@code this} for chaining.
     */
    public IgniteConfiguration setLocalEventListeners(Map<IgnitePredicate<? extends Event>, int[]> lsnrs) {
        this.lsnrs = lsnrs;

        return this;
    }

    /**
     * Gets grid warmup closure. This closure will be executed before actual grid instance start. Configuration of
     * a starting instance will be passed to the closure so it can decide what operations to warm up.
     *
     * @return Warmup closure to execute.
     */
    public IgniteInClosure<IgniteConfiguration> getWarmupClosure() {
        return warmupClos;
    }

    /**
     * Sets warmup closure to execute before grid startup.
     *
     * @param warmupClos Warmup closure to execute.
     * @see #getWarmupClosure()
     * @return {@code this} for chaining.
     */
    public IgniteConfiguration setWarmupClosure(IgniteInClosure<IgniteConfiguration> warmupClos) {
        this.warmupClos = warmupClos;

        return this;
    }

    /**
     * Gets transactions configuration.
     *
     * @return Transactions configuration.
     */
    public TransactionConfiguration getTransactionConfiguration() {
        return txCfg;
    }

    /**
     * Sets transactions configuration.
     *
     * @param txCfg Transactions configuration.
     * @return {@code this} for chaining.
     */
    public IgniteConfiguration setTransactionConfiguration(TransactionConfiguration txCfg) {
        this.txCfg = txCfg;

        return this;
    }

    /**
     * Gets plugin configurations.
     *
     * @return Plugin configurations.
     * @see PluginProvider
     */
    public PluginConfiguration[] getPluginConfigurations() {
        return pluginCfgs;
    }

    /**
     * Sets plugin configurations.
     *
     * @param pluginCfgs Plugin configurations.
     * @return {@code this} for chaining.
     * @see PluginProvider
     */
    public IgniteConfiguration setPluginConfigurations(PluginConfiguration... pluginCfgs) {
        this.pluginCfgs = pluginCfgs;

        return this;
    }

    /**
     * @return Atomic data structures configuration.
     */
    public AtomicConfiguration getAtomicConfiguration() {
        return atomicCfg;
    }

    /**
     * @param atomicCfg Atomic data structures configuration.
     * @return {@code this} for chaining.
     */
    public IgniteConfiguration setAtomicConfiguration(AtomicConfiguration atomicCfg) {
        this.atomicCfg = atomicCfg;

        return this;
    }

    /**
     * Sets loader which will be used for instantiating execution context ({@link EntryProcessor EntryProcessors},
     * {@link CacheEntryListener CacheEntryListeners}, {@link CacheLoader CacheLoaders} and
     * {@link ExpiryPolicy ExpiryPolicys}).
     *
     * @param classLdr Class loader.
     * @return {@code this} for chaining.
     */
    public IgniteConfiguration setClassLoader(ClassLoader classLdr) {
        this.classLdr = classLdr;

        return this;
    }

    /**
     * @return User's class loader.
     */
    public ClassLoader getClassLoader() {
        return classLdr;
    }

    /**
     * Gets cache store session listener factories.
     *
     * @return Cache store session listener factories.
     * @see CacheStoreSessionListener
     */
    public Factory<CacheStoreSessionListener>[] getCacheStoreSessionListenerFactories() {
        return storeSesLsnrs;
    }

    /**
     * Cache store session listener factories.
     * <p>
     * These are global store session listeners, so they are applied to
     * all caches. If you need to override listeners for a
     * particular cache, use {@link CacheConfiguration#setCacheStoreSessionListenerFactories(Factory[])}
     * configuration property.
     *
     * @param storeSesLsnrs Cache store session listener factories.
     * @return {@code this} for chaining.
     * @see CacheStoreSessionListener
     */
    public IgniteConfiguration setCacheStoreSessionListenerFactories(
        Factory<CacheStoreSessionListener>... storeSesLsnrs) {
        this.storeSesLsnrs = storeSesLsnrs;

        return this;
    }

    /**
     * Gets platform configuration.
     *
     * @return Platform configuration.
     */
    public PlatformConfiguration getPlatformConfiguration() {
        return platformCfg;
    }

    /**
     * Sets platform configuration.
     *
     * @param platformCfg Platform configuration.
     * @return  {@code this} for chaining.
     */
    public IgniteConfiguration setPlatformConfiguration(PlatformConfiguration platformCfg) {
        this.platformCfg = platformCfg;

        return this;
    }

    /**
     * Whether or not late affinity assignment mode should be used.
     * <p>
     * On each topology change, for each started cache partition-to-node mapping is
     * calculated using {@link AffinityFunction} configured for cache. When late
     * affinity assignment mode is disabled then new affinity mapping is applied immediately.
     * <p>
     * With late affinity assignment mode if primary node was changed for some partition, but data for this
     * partition is not rebalanced yet on this node, then current primary is not changed and new primary is temporary
     * assigned as backup. This nodes becomes primary only when rebalancing for all assigned primary partitions is
     * finished. This mode can show better performance for cache operations, since when cache primary node
     * executes some operation and data is not rebalanced yet, then it sends additional message to force rebalancing
     * from other nodes.
     * <p>
     * Note, that {@link Affinity} interface provides assignment information taking into account late assignment,
     * so while rebalancing for new primary nodes is not finished it can return assignment which differs
     * from assignment calculated by {@link AffinityFunction#assignPartitions}.
     * <p>
     * This property should have the same value for all nodes in cluster.
     *
     * @return Late affinity assignment flag.
     * @see AffinityFunction
     * @deprecated Starting from Ignite 2.1 late affinity assignment is always enabled.
     */
    @Deprecated
    public boolean isLateAffinityAssignment() {
        return true;
    }

    /**
     * Sets late affinity assignment flag.
     *
     * @param lateAffAssignment Late affinity assignment flag.
     * @return {@code this} for chaining.
     * @deprecated Starting from Ignite 2.1 late affinity assignment is always enabled.
     */
    @Deprecated
    public IgniteConfiguration setLateAffinityAssignment(boolean lateAffAssignment) {
        return this;
    }

    /**
     * Gets custom executors for user compute tasks.
     * <p>
     * See {@link #setExecutorConfiguration(ExecutorConfiguration...)} for more information.
     *
     * @return Executor configurations.
     */
    public ExecutorConfiguration[] getExecutorConfiguration() {
        return execCfgs;
    }

    /**
     * Sets custom executors for user compute tasks.
     * <p>
     * See {@link IgniteCompute#withExecutor(String)} for more information.
     *
     * @param execCfgs Executor configurations.
     * @return {@code this} for chaining.
     */
    public IgniteConfiguration setExecutorConfiguration(ExecutorConfiguration... execCfgs) {
        this.execCfgs = execCfgs;

        return this;
    }

    /**
     * Gets timeout in milliseconds after which long query warning will be printed.
     *
     * @return Timeout in milliseconds.
     */
    public long getLongQueryWarningTimeout() {
        return longQryWarnTimeout;
    }

    /**
     * Sets timeout in milliseconds after which long query warning will be printed.
     *
     * @param longQryWarnTimeout Timeout in milliseconds.
     * @return {@code this} for chaining.
     */
    public IgniteConfiguration setLongQueryWarningTimeout(long longQryWarnTimeout) {
        this.longQryWarnTimeout = longQryWarnTimeout;

        return this;
    }

    /**
     * Sets SQL connector configuration.
     *
     * @param sqlConnCfg SQL connector configuration.
     * @return {@code this} for chaining.
     * @deprecated Use {@link #setClientConnectorConfiguration(ClientConnectorConfiguration)} instead.
     */
    @Deprecated
    public IgniteConfiguration setSqlConnectorConfiguration(SqlConnectorConfiguration sqlConnCfg) {
        this.sqlConnCfg = sqlConnCfg;

        return this;
    }

    /**
     * Gets SQL connector configuration.
     *
     * @return SQL connector configuration.
     * @deprecated Use {@link #getClientConnectorConfiguration()} instead.
     */
    @Deprecated
    public SqlConnectorConfiguration getSqlConnectorConfiguration() {
        return sqlConnCfg;
    }

    /**
     * Sets client connector configuration.
     *
     * @param cliConnCfg Client connector configuration. If {@code null}, will clear
     *      previously set connector configuration.
     * @return {@code this} for chaining.
     */
    public IgniteConfiguration setClientConnectorConfiguration(ClientConnectorConfiguration cliConnCfg) {
        this.cliConnCfg = cliConnCfg;

        return this;
    }

    /**
     * Gets failure handler.
     *
     * @return Failure handler.
     */
    public FailureHandler getFailureHandler() {
        return failureHnd;
    }

    /**
     * Sets failure handler.
     *
     * @param failureHnd Failure handler.
     * @return {@code This} for chaining.
     */
    public IgniteConfiguration setFailureHandler(FailureHandler failureHnd) {
        this.failureHnd = failureHnd;

        return this;
    }

    /**
     * Gets client connector configuration.
     *
     * @return Client connector configuration.
     */
    public ClientConnectorConfiguration getClientConnectorConfiguration() {
        return cliConnCfg;
    }

    /**
     * Returns number of MVCC vacuum threads.
     *
     * @return Number of MVCC vacuum threads.
     */
    public int getMvccVacuumThreadCount() {
        return mvccVacuumThreadCnt;
    }

    /**
     * Sets number of MVCC vacuum threads.
     *
     * @param mvccVacuumThreadCnt Number of MVCC vacuum threads.
     * @return {@code this} for chaining.
     */
    public IgniteConfiguration setMvccVacuumThreadCount(int mvccVacuumThreadCnt) {
        this.mvccVacuumThreadCnt = mvccVacuumThreadCnt;

        return this;
    }

    /**
     * Returns time interval between MVCC vacuum runs in milliseconds.
     *
     * @return Time interval between MVCC vacuum runs in milliseconds.
     */
    public long getMvccVacuumFrequency() {
        return mvccVacuumFreq;
    }

    /**
     * Sets time interval between MVCC vacuum runs in milliseconds.
     *
     * @param mvccVacuumFreq Time interval between MVCC vacuum runs in milliseconds.
     * @return {@code this} for chaining.
     */
    public IgniteConfiguration setMvccVacuumFrequency(long mvccVacuumFreq) {
        this.mvccVacuumFreq = mvccVacuumFreq;

        return this;
    }

    /**
     * Returns {@code true} if user authentication is enabled for cluster. Otherwise returns {@code false}.
     * Default value is false; authentication is disabled.
     *
     * @return {@code true} if user authentication is enabled for cluster. Otherwise returns {@code false}.
     */
    public boolean isAuthenticationEnabled() {
        return authEnabled;
    }

    /**
     * Sets flag indicating whether the user authentication is enabled for cluster.
     *
     * @param authEnabled User authentication enabled flag. {@code true} enab
     * @return {@code this} for chaining.
     */
    public IgniteConfiguration setAuthenticationEnabled(boolean authEnabled) {
        this.authEnabled = authEnabled;

        return this;
    }

    /**
     * Gets SQL schemas to be created on node startup.
     * <p>
     * See {@link #setSqlSchemas(String...)} for more information.
     *
     * @return SQL schemas to be created on node startup.
     */
    public String[] getSqlSchemas() {
        return sqlSchemas;
    }

    /**
     * Sets SQL schemas to be created on node startup. Schemas are created on local node only and are not propagated
     * to other cluster nodes. Created schemas cannot be dropped.
     * <p>
     * By default schema names are case-insensitive, i.e. {@code my_schema} and {@code My_Schema} represents the same
     * object. Use quotes to enforce case sensitivity (e.g. {@code "My_Schema"}).
     * <p>
     * Property is ignored if {@code ignite-indexing} module is not in classpath.
     *
     * @param sqlSchemas SQL schemas to be created on node startup.
     * @return {@code this} for chaining.
     */
    public IgniteConfiguration setSqlSchemas(String... sqlSchemas) {
        this.sqlSchemas = sqlSchemas;

        return this;
    }

    /** {@inheritDoc} */
    @Override public String toString() {
        return S.toString(IgniteConfiguration.class, this);
    }
}<|MERGE_RESOLUTION|>--- conflicted
+++ resolved
@@ -2314,16 +2314,10 @@
     }
 
     /**
-<<<<<<< HEAD
-     *
-     * @param tracingSpi
-     * @return
-=======
      * Gets fully configured instance of {@link TracingSpi}.
      *
      * @param tracingSpi Fully configured instance of {@link TracingSpi}.
      * @return {@code this} for chaining.
->>>>>>> ef24c0c1
      */
     public IgniteConfiguration setTracingSpi(TracingSpi tracingSpi) {
         this.tracingSpi = tracingSpi;
@@ -2331,14 +2325,11 @@
         return this;
     }
 
-<<<<<<< HEAD
-=======
     /**
      * Gets fully configured tracing SPI implementation.
      *
      * @return Tracing SPI implementation.
      */
->>>>>>> ef24c0c1
     public TracingSpi getTracingSpi() {
         return tracingSpi;
     }
