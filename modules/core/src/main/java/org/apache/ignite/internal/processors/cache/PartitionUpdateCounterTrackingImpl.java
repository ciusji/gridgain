/*
 * Copyright 2019 GridGain Systems, Inc. and Contributors.
 *
 * Licensed under the GridGain Community Edition License (the "License");
 * you may not use this file except in compliance with the License.
 * You may obtain a copy of the License at
 *
 *     https://www.gridgain.com/products/software/community-edition/gridgain-community-edition-license
 *
 * Unless required by applicable law or agreed to in writing, software
 * distributed under the License is distributed on an "AS IS" BASIS,
 * WITHOUT WARRANTIES OR CONDITIONS OF ANY KIND, either express or implied.
 * See the License for the specific language governing permissions and
 * limitations under the License.
 */

package org.apache.ignite.internal.processors.cache;

import java.io.ByteArrayInputStream;
import java.io.ByteArrayOutputStream;
import java.io.DataInputStream;
import java.io.DataOutputStream;
import java.io.IOException;
import java.util.Iterator;
import java.util.Map;
import java.util.NavigableMap;
import java.util.TreeMap;
import java.util.concurrent.ConcurrentSkipListMap;
import java.util.concurrent.atomic.AtomicLong;
import org.apache.ignite.IgniteCheckedException;
import org.apache.ignite.IgniteException;
import org.apache.ignite.internal.pagemem.wal.record.RollbackRecord;
import org.apache.ignite.internal.processors.datastreamer.DataStreamerImpl;
import org.apache.ignite.internal.util.GridLongList;
import org.apache.ignite.internal.util.typedef.F;
import org.apache.ignite.internal.util.typedef.internal.SB;
import org.jetbrains.annotations.Nullable;

/**
 * Update counter implementation used for cache groups in persistent mode both tx and atomic.
 * <p>
 * Implements new partition update counter flow to avoid situations when:
 * <ol>
 *     <li>update counter could be incremented and persisted while corresponding update is not recorded to WAL.</li>
 *     <li>update counter could be updated out of order.</li>
 * </ol>
 * All these situations are sources of partitions desync in case of node failure under load.
 * <p>
 * The main idea is to track updates received out-of-order to ensure valid state of the update counter for rebalancing.
 * <p>
 * Below a short description of new flow:
 * <ol>
 *     <li>Update counter is <i>reserved</i> for each update in partition on tx prepare phase (which always happens
 *     on primary partition owner). Reservation causes HWM increment.</li>
 *     <li>Reserved counter values are propagated on backup nodes and stored in backup transactions.</li>
 *     <li>On commit reserved counters are assigned to cache entries.</li>
 *     <li>LWM is incremented ONLY after corresponding WAL data record for each entry was written.</li>
 *     <li>In case of rollback (manual or during tx recovery on node failure) reserved updates are also applied and
 *     logged to WAL using {@link RollbackRecord} for further recovery purposes.</li>
 * </ol>
 */
public class PartitionUpdateCounterTrackingImpl implements PartitionUpdateCounter {
    /**
     * Max allowed missed updates. Overflow will trigger critical failure handler to prevent OOM.
     */
    public static final int MAX_MISSED_UPDATES = 10_000;

    /** Counter updates serialization version. */
    private static final byte VERSION = 2;

    /** Queue of applied out of order counter updates. */
    protected NavigableMap<Long, Item> queue = new ConcurrentSkipListMap<>();

    /** LWM. */
    protected final AtomicLong cntr = new AtomicLong();

    /** HWM. */
    protected final AtomicLong reserveCntr = new AtomicLong();

    /** */
    protected boolean first = true;

    /** */
    protected final CacheGroupContext grp;

    /** Tombstones clear counter. */
    private volatile long clearCntr;

    /**
     * Initial counter points to last sequential update after WAL recovery.
     * @deprecated TODO FIXME https://issues.apache.org/jira/browse/IGNITE-11794
     */
    @Deprecated protected volatile long initCntr;

    /**
     * @param grp Group.
     */
    public PartitionUpdateCounterTrackingImpl(CacheGroupContext grp) {
        this.grp = grp;
    }

    /** {@inheritDoc} */
    @Override public synchronized void init(long initUpdCntr, @Nullable byte[] cntrUpdData) {
        cntr.set(initUpdCntr);

        reserveCntr.set(initCntr = initUpdCntr);

        fromBytes(cntrUpdData);
    }

    /** {@inheritDoc} */
    @Override public long initial() {
        return initCntr;
    }

    /** {@inheritDoc} */
    @Override public long get() {
        return cntr.get();
    }

    /** */
    protected synchronized long highestAppliedCounter() {
        return queue.isEmpty() ? cntr.get() : queue.lastEntry().getValue().absolute();
    }

    /**
     * @return Next update counter. For tx mode called by {@link DataStreamerImpl} IsolatedUpdater.
     */
    @Override public long next() {
        long next = cntr.incrementAndGet();

        reserveCntr.set(next);

        return next;
    }

    /** {@inheritDoc} */
    @Override public synchronized void update(long val) throws IgniteCheckedException {
        // Reserved update counter is updated only on exchange.
        long cur = get();

        // Always set reserved counter equal to max known counter.
        long max = Math.max(val, cur);

        if (reserveCntr.get() < max)
            reserveCntr.set(max);

        // Outdated counter (txs are possible before current topology future is finished if primary is not changed).
        if (val < cur)
            return;

        // Absolute counter should be not less than last applied update.
        // Otherwise supplier doesn't contain some updates and rebalancing couldn't restore consistency.
        // Best behavior is to stop node by failure handler in such a case.
        if (val < highestAppliedCounter() &&
            !grp.cacheObjectContext().kernalContext().txDr().shouldSkipCounterConsistencyCheckOnPME())
            throw new IgniteCheckedException("Failed to update the counter [newVal=" + val + ", curState=" + this + ']');

        cntr.set(val);

        /** If some holes are present at this point, thar means some update were missed on recovery and will be restored
         * during rebalance. All gaps are safe to "forget".
         * Should only do it for first PME (later missed updates on node left are reset in {@link #finalizeUpdateCounters}. */
        if (first) {
            queue.clear();

            first = false;
        }
    }

    /** {@inheritDoc} */
    @Override public synchronized boolean update(long start, long delta) {
        long cur = cntr.get();

        if (cur > start)
            return false;
        else if (cur < start) {
            // Try merge with adjacent gaps in sequence.
            long next = start + delta;

            // Merge with next.
            Item nextItem = queue.remove(next);

            if (nextItem != null)
                delta += nextItem.delta;

            // Merge with previous, possibly modifying previous.
            Map.Entry<Long, Item> prev = queue.lowerEntry(start);

            if (prev != null) {
                Item prevItem = prev.getValue();

                if (prevItem.absolute() == start) {
                    prevItem.delta += delta;

                    return true;
                }
                else if (prevItem.within(next - 1))
                    return false;
            }

            if (queue.size() >= MAX_MISSED_UPDATES) // Should trigger failure handler.
                throw new IgniteException("Too many gaps [cntr=" + this + ']');

            return queue.putIfAbsent(start, new Item(start, delta)) == null;
        }
        else { // cur == start
            long next = start + delta;

            // There is only one next sequential item possible, all other items will be merged.
            Item nextItem = queue.remove(next);

            if (nextItem != null)
                next += nextItem.delta;

            boolean res = cntr.compareAndSet(cur, next);

            assert res;

            return true;
        }
    }

    /** {@inheritDoc} */
    @Override public void updateInitial(long start, long delta) {
        update(start, delta);

        initCntr = get();

        if (reserveCntr.get() < initCntr)
            reserveCntr.set(initCntr);
    }

    /** {@inheritDoc} */
    @Override public synchronized GridLongList finalizeUpdateCounters() {
        Map.Entry<Long, Item> item = queue.pollFirstEntry();

        GridLongList gaps = null;

        while (item != null) {
            if (gaps == null)
                gaps = new GridLongList((queue.size() + 1) * 2);

            long start = cntr.get() + 1;
            long end = item.getValue().start;

            gaps.add(start);
            gaps.add(end);

            // Close pending ranges.
            cntr.set(item.getValue().absolute());

            item = queue.pollFirstEntry();
        }

        reserveCntr.set(get());

        return gaps;
    }

    /** {@inheritDoc} */
    @Override public synchronized long reserve(long delta) {
        long cntr = get();

        long reserved = reserveCntr.getAndAdd(delta);

        assert reserved >= cntr : "LWM after HWM: lwm=" + cntr + ", hwm=" + reserved;

        return reserved;
    }

    /** {@inheritDoc} */
    @Override public long next(long delta) {
        return cntr.getAndAdd(delta);
    }

    /** {@inheritDoc} */
    @Override public synchronized boolean sequential() {
        return queue.isEmpty();
    }

    /** {@inheritDoc} */
    @Override public synchronized @Nullable byte[] getBytes() {
        if (queue.isEmpty() && clearCntr == 0)
            return null;

        try {
            ByteArrayOutputStream bos = new ByteArrayOutputStream();

            DataOutputStream dos = new DataOutputStream(bos);

            dos.writeByte(VERSION);

            int size = queue.size();

            dos.writeInt(size);

            for (Item item : queue.values()) {
                dos.writeLong(item.start);
                dos.writeLong(item.delta);
            }

            dos.writeLong(clearCntr);

            bos.close();

            return bos.toByteArray();
        }
        catch (IOException e) {
            throw new IgniteException(e);
        }
    }

    /**
     * Initializes state from raw bytes.
     *
     * @param raw Raw bytes.
     */
    private void fromBytes(@Nullable byte[] raw) {
        queue = new TreeMap<>();

        if (raw == null)
            return;

        try {
            ByteArrayInputStream bis = new ByteArrayInputStream(raw);

            DataInputStream dis = new DataInputStream(bis);

            byte ver = dis.readByte();// Version.

            int cnt = dis.readInt(); // Holes count.

            while (cnt-- > 0) {
                Item item = new Item(dis.readLong(), dis.readLong());

                queue.put(item.start, item);
            }

            if (ver > 1)
                clearCntr = dis.readLong();
        }
        catch (IOException e) {
            throw new IgniteException(e);
        }
    }

    /** {@inheritDoc} */
    @Override public synchronized void reset() {
        initCntr = 0;

        cntr.set(0);

        reserveCntr.set(0);

        queue.clear();
    }

    /** {@inheritDoc} */
    @Override public void resetInitialCounter() {
        initCntr = 0;
    }

    /**
     * Update counter task. Update from start value by delta value.
     */
    private static class Item {
        /** */
        private long start;

        /** */
        private long delta;

        /**
         * @param start Start value.
         * @param delta Delta value.
         */
        private Item(long start, long delta) {
            this.start = start;
            this.delta = delta;
        }

        /** {@inheritDoc} */
        @Override public String toString() {
            return "Item [" +
                "start=" + start +
                ", delta=" + delta +
                ']';
        }

        /** */
        public long start() {
            return start;
        }

        /** */
        public long delta() {
            return delta;
        }

        /** */
        public long absolute() {
            return start + delta;
        }

        /** */
        public boolean within(long cntr) {
            return cntr - start < delta;
        }

        /** {@inheritDoc} */
        @Override public boolean equals(Object o) {
            if (this == o)
                return true;
            if (o == null || getClass() != o.getClass())
                return false;

            Item item = (Item)o;

            if (start != item.start)
                return false;

            return delta == item.delta;
        }
    }

    /** {@inheritDoc} */
    @Override public boolean equals(Object o) {
        if (this == o)
            return true;
        if (o == null || getClass() != o.getClass())
            return false;

        PartitionUpdateCounterTrackingImpl cntr = (PartitionUpdateCounterTrackingImpl)o;

        if (!queue.equals(cntr.queue))
            return false;

        return this.cntr.get() == cntr.cntr.get();
    }

    /** {@inheritDoc} */
    @Override public long reserved() {
        return reserveCntr.get();
    }

    /** {@inheritDoc} */
    @Override public synchronized boolean empty() {
        return get() == 0 && sequential();
    }

    /** {@inheritDoc} */
    @Override public Iterator<long[]> iterator() {
        return F.iterator(queue.values().iterator(), item -> new long[] {item.start, item.delta}, true);
    }

    /** {@inheritDoc} */
    @Override public String toString() {
<<<<<<< HEAD
        return new SB()
            .a("Counter [lwm=")
            .a(get())
            .a(", holes=")
            .a(queue)
            .a(", maxApplied=")
            .a(highestAppliedCounter())
            .a(", hwm=")
            .a(reserveCntr.get())
            .a(']')
            .toString();
=======
        return "Counter [lwm=" + get() + ", holes=" + queue +
            ", maxApplied=" + highestAppliedCounter() + ", hwm=" + reserveCntr.get() + ", clearCntr=" + tombstoneClearCounter() + ']';
>>>>>>> ac4e04c3
    }

    /** {@inheritDoc} */
    @Override public CacheGroupContext context() {
        return grp;
    }

    /** {@inheritDoc} */
    @Override public synchronized void updateTombstoneClearCounter(long cntr) {
        if (cntr > clearCntr)
            clearCntr = cntr;
        else if (cntr == 0)
            clearCntr = get(); // Pessimitic approach to handle compatibility.
    }

    /** {@inheritDoc} */
    @Override public synchronized long tombstoneClearCounter() {
        return clearCntr;
    }
}<|MERGE_RESOLUTION|>--- conflicted
+++ resolved
@@ -456,7 +456,6 @@
 
     /** {@inheritDoc} */
     @Override public String toString() {
-<<<<<<< HEAD
         return new SB()
             .a("Counter [lwm=")
             .a(get())
@@ -466,12 +465,10 @@
             .a(highestAppliedCounter())
             .a(", hwm=")
             .a(reserveCntr.get())
+            .a(", clearCntr=")
+            .a(tombstoneClearCounter())
             .a(']')
             .toString();
-=======
-        return "Counter [lwm=" + get() + ", holes=" + queue +
-            ", maxApplied=" + highestAppliedCounter() + ", hwm=" + reserveCntr.get() + ", clearCntr=" + tombstoneClearCounter() + ']';
->>>>>>> ac4e04c3
     }
 
     /** {@inheritDoc} */
