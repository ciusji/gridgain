--- conflicted
+++ resolved
@@ -515,17 +515,16 @@
     }
 
     /**
-<<<<<<< HEAD
+     * Get statistics manager.
+     *
+     * @return Statistics manager.
+     */
+    IgniteStatisticsManager statsManager();
+
+    /**
      * Get index defragmentator.
      *
      * @return Index defragmentator.
      */
     GridQueryIndexingDefragmentation defragmentator();
-=======
-     * Get statistics manager.
-     *
-     * @return Statistics manager.
-     */
-    IgniteStatisticsManager statsManager();
->>>>>>> a7cbafb5
 }