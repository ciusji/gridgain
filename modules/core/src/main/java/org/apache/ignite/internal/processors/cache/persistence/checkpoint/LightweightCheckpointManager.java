--- conflicted
+++ resolved
@@ -106,13 +106,8 @@
         DataStorageMetricsImpl persStoreMetrics,
         LongJVMPauseDetector longJvmPauseDetector,
         FailureProcessor failureProcessor,
-<<<<<<< HEAD
         GridCacheProcessor cacheProcessor,
-        FilePageStoreManager pageStoreManager,
         IgniteWriteAheadLogManager walMgr
-=======
-        GridCacheProcessor cacheProcessor
->>>>>>> 81085c81
     ) throws IgniteCheckedException {
         CheckpointReadWriteLock lock = new CheckpointReadWriteLock(logger);
 
