/*
 * Licensed to the Apache Software Foundation (ASF) under one or more
 * contributor license agreements.  See the NOTICE file distributed with
 * this work for additional information regarding copyright ownership.
 * The ASF licenses this file to You under the Apache License, Version 2.0
 * (the "License"); you may not use this file except in compliance with
 * the License.  You may obtain a copy of the License at
 *
 *      http://www.apache.org/licenses/LICENSE-2.0
 *
 * Unless required by applicable law or agreed to in writing, software
 * distributed under the License is distributed on an "AS IS" BASIS,
 * WITHOUT WARRANTIES OR CONDITIONS OF ANY KIND, either express or implied.
 * See the License for the specific language governing permissions and
 * limitations under the License.
 */

package org.apache.ignite.internal.processors.cache.distributed;

import java.io.Externalizable;
import java.nio.ByteBuffer;
<<<<<<< HEAD
import org.apache.ignite.internal.GridDirectTransient;
import org.apache.ignite.internal.processors.cache.transactions.IgniteTxState;
import org.apache.ignite.internal.processors.cache.transactions.IgniteTxStateAware;
=======

import org.apache.ignite.IgniteLogger;
import org.apache.ignite.internal.processors.cache.GridCacheSharedContext;
>>>>>>> ad76dda5
import org.apache.ignite.internal.processors.cache.version.GridCacheVersion;
import org.apache.ignite.internal.util.typedef.internal.S;
import org.apache.ignite.lang.IgniteUuid;
import org.apache.ignite.plugin.extensions.communication.MessageReader;
import org.apache.ignite.plugin.extensions.communication.MessageWriter;

/**
 * Transactions recovery check response.
 */
public class GridCacheTxRecoveryResponse extends GridDistributedBaseMessage implements IgniteTxStateAware {
    /** */
    private static final long serialVersionUID = 0L;

    /** Future ID. */
    private IgniteUuid futId;

    /** Mini future ID. */
    private IgniteUuid miniId;

    /** Flag indicating if all remote transactions were prepared. */
    private boolean success;

    /** Transient TX state. */
    @GridDirectTransient
    private IgniteTxState txState;

    /**
     * Empty constructor required by {@link Externalizable}
     */
    public GridCacheTxRecoveryResponse() {
        // No-op.
    }

    /**
     * @param txId Transaction ID.
     * @param futId Future ID.
     * @param miniId Mini future ID.
     * @param success {@code True} if all remote transactions were prepared, {@code false} otherwise.
     * @param addDepInfo Deployment info flag.
     */
    public GridCacheTxRecoveryResponse(GridCacheVersion txId,
        IgniteUuid futId,
        IgniteUuid miniId,
        boolean success,
        boolean addDepInfo) {
        super(txId, 0, addDepInfo);

        this.futId = futId;
        this.miniId = miniId;
        this.success = success;

        this.addDepInfo = addDepInfo;
    }

    /**
     * @return Future ID.
     */
    public IgniteUuid futureId() {
        return futId;
    }

    /**
     * @return Mini future ID.
     */
    public IgniteUuid miniId() {
        return miniId;
    }

    /**
     * @return {@code True} if all remote transactions were prepared.
     */
    public boolean success() {
        return success;
    }

    /** {@inheritDoc} */
<<<<<<< HEAD
    @Override public IgniteTxState txState() {
        return txState;
    }

    /** {@inheritDoc} */
    @Override public void txState(IgniteTxState txState) {
        this.txState = txState;
=======
    @Override public IgniteLogger messageLogger(GridCacheSharedContext ctx) {
        return ctx.txRecoveryMessageLogger();
>>>>>>> ad76dda5
    }

    /** {@inheritDoc} */
    @Override public boolean writeTo(ByteBuffer buf, MessageWriter writer) {
        writer.setBuffer(buf);

        if (!super.writeTo(buf, writer))
            return false;

        if (!writer.isHeaderWritten()) {
            if (!writer.writeHeader(directType(), fieldsCount()))
                return false;

            writer.onHeaderWritten();
        }

        switch (writer.state()) {
            case 7:
                if (!writer.writeIgniteUuid("futId", futId))
                    return false;

                writer.incrementState();

            case 8:
                if (!writer.writeIgniteUuid("miniId", miniId))
                    return false;

                writer.incrementState();

            case 9:
                if (!writer.writeBoolean("success", success))
                    return false;

                writer.incrementState();

        }

        return true;
    }

    /** {@inheritDoc} */
    @Override public boolean readFrom(ByteBuffer buf, MessageReader reader) {
        reader.setBuffer(buf);

        if (!reader.beforeMessageRead())
            return false;

        if (!super.readFrom(buf, reader))
            return false;

        switch (reader.state()) {
            case 7:
                futId = reader.readIgniteUuid("futId");

                if (!reader.isLastRead())
                    return false;

                reader.incrementState();

            case 8:
                miniId = reader.readIgniteUuid("miniId");

                if (!reader.isLastRead())
                    return false;

                reader.incrementState();

            case 9:
                success = reader.readBoolean("success");

                if (!reader.isLastRead())
                    return false;

                reader.incrementState();

        }

        return reader.afterMessageRead(GridCacheTxRecoveryResponse.class);
    }

    /** {@inheritDoc} */
    @Override public byte directType() {
        return 17;
    }

    /** {@inheritDoc} */
    @Override public byte fieldsCount() {
        return 10;
    }

    /** {@inheritDoc} */
    @Override public String toString() {
        return S.toString(GridCacheTxRecoveryResponse.class, this, "super", super.toString());
    }
}<|MERGE_RESOLUTION|>--- conflicted
+++ resolved
@@ -19,15 +19,12 @@
 
 import java.io.Externalizable;
 import java.nio.ByteBuffer;
-<<<<<<< HEAD
 import org.apache.ignite.internal.GridDirectTransient;
 import org.apache.ignite.internal.processors.cache.transactions.IgniteTxState;
 import org.apache.ignite.internal.processors.cache.transactions.IgniteTxStateAware;
-=======
 
 import org.apache.ignite.IgniteLogger;
 import org.apache.ignite.internal.processors.cache.GridCacheSharedContext;
->>>>>>> ad76dda5
 import org.apache.ignite.internal.processors.cache.version.GridCacheVersion;
 import org.apache.ignite.internal.util.typedef.internal.S;
 import org.apache.ignite.lang.IgniteUuid;
@@ -104,7 +101,6 @@
     }
 
     /** {@inheritDoc} */
-<<<<<<< HEAD
     @Override public IgniteTxState txState() {
         return txState;
     }
@@ -112,10 +108,11 @@
     /** {@inheritDoc} */
     @Override public void txState(IgniteTxState txState) {
         this.txState = txState;
-=======
+    }
+
+    /** {@inheritDoc} */
     @Override public IgniteLogger messageLogger(GridCacheSharedContext ctx) {
         return ctx.txRecoveryMessageLogger();
->>>>>>> ad76dda5
     }
 
     /** {@inheritDoc} */
