--- conflicted
+++ resolved
@@ -180,15 +180,8 @@
 
             boolean more = cctx.offheap().expire(expireC, amount);
 
-<<<<<<< HEAD
             if (more)
                 return true;
-=======
-                            break;
-                        }
-                        catch (GridCacheEntryRemovedException ignored) {
-                            entry = entry.context().cache().entryEx(entry.key());
->>>>>>> 0b996e62
 
             if (amount != -1 && pendingEntries != null) {
                 EntryWrapper e = pendingEntries.firstx();
