--- conflicted
+++ resolved
@@ -195,10 +195,7 @@
     /**
      * Processes expired entries with default batch size.
      * @param amount Limit of processed entries by single call, {@code -1} for no limit.
-<<<<<<< HEAD
-=======
      * @return {@code True} if unprocessed expired entries remains.
->>>>>>> a8766bb6
      */
     public boolean expire(int amount) {
         return expire(amount, false);
