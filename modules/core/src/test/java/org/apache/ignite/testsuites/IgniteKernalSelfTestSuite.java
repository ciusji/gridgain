--- conflicted
+++ resolved
@@ -107,12 +107,9 @@
     LongJVMPauseDetectorTest.class,
     ClusterMetricsSelfTest.class,
     DeploymentRequestOfUnknownClassProcessingTest.class,
+    ThreadNameValidationTest.class,
     NodeWithFilterRestartTest.class,
-<<<<<<< HEAD
-    ThreadNameValidationTest.class
-=======
     ClusterActiveStateChangeWithNodeOutOfBaselineTest.class
->>>>>>> e63718d4
 })
 public class IgniteKernalSelfTestSuite {
     /** Activate service grid for test it. */
