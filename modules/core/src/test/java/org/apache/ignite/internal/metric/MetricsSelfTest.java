--- conflicted
+++ resolved
@@ -264,13 +264,8 @@
 
     /** */
     @Test
-<<<<<<< HEAD
-    public void testGetMetrics() throws Exception {
+    public void testGetMetrics() {
         MetricRegistry mreg = new MetricRegistry("group", "group", log);
-=======
-    public void testGetMetrics() {
-        MetricRegistry mreg = new MetricRegistry("group", null);
->>>>>>> f773e5c2
 
         mreg.longMetric("test1", "");
         mreg.longMetric("test2", "");
@@ -290,13 +285,8 @@
 
     /** */
     @Test
-<<<<<<< HEAD
-    public void testRemove() throws Exception {
+    public void testRemove() {
         MetricRegistry mreg = new MetricRegistry("group", "group", log);
-=======
-    public void testRemove() {
-        MetricRegistry mreg = new MetricRegistry("group", null);
->>>>>>> f773e5c2
 
         AtomicLongMetric cntr = mreg.longMetric("my.name", null);
         AtomicLongMetric cntr2 = mreg.longMetric("my.name.x", null);
