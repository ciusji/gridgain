/*
 * Licensed to the Apache Software Foundation (ASF) under one or more
 * contributor license agreements.  See the NOTICE file distributed with
 * this work for additional information regarding copyright ownership.
 * The ASF licenses this file to You under the Apache License, Version 2.0
 * (the "License"); you may not use this file except in compliance with
 * the License.  You may obtain a copy of the License at
 *
 *      http://www.apache.org/licenses/LICENSE-2.0
 *
 * Unless required by applicable law or agreed to in writing, software
 * distributed under the License is distributed on an "AS IS" BASIS,
 * WITHOUT WARRANTIES OR CONDITIONS OF ANY KIND, either express or implied.
 * See the License for the specific language governing permissions and
 * limitations under the License.
 */

package org.apache.ignite.internal.processors.cache.distributed.near;

import org.apache.ignite.*;
import org.apache.ignite.cache.*;
import org.apache.ignite.cluster.*;
import org.apache.ignite.configuration.*;
import org.apache.ignite.events.*;
import org.apache.ignite.internal.util.typedef.*;
import org.apache.ignite.internal.util.typedef.internal.*;
import org.apache.ignite.lang.*;
import org.apache.ignite.spi.discovery.tcp.*;
import org.apache.ignite.spi.discovery.tcp.ipfinder.*;
import org.apache.ignite.spi.discovery.tcp.ipfinder.vm.*;
import org.apache.ignite.testframework.junits.common.*;

import java.util.*;
import java.util.concurrent.locks.*;

import static org.apache.ignite.cache.CacheAtomicityMode.*;
import static org.apache.ignite.cache.CacheDistributionMode.*;
import static org.apache.ignite.cache.CacheMode.*;
import static org.apache.ignite.events.IgniteEventType.*;

/**
 * Tests for node failure in transactions.
 */
public class GridCachePartitionedExplicitLockNodeFailureSelfTest extends GridCommonAbstractTest {
    /** */
    private static TcpDiscoveryIpFinder ipFinder = new TcpDiscoveryVmIpFinder(true);

    /** */
    public static final int GRID_CNT = 4;

    /** {@inheritDoc} */
    @Override protected IgniteConfiguration getConfiguration(String gridName) throws Exception {
        IgniteConfiguration c = super.getConfiguration(gridName);

        c.getTransactionsConfiguration().setTxSerializableEnabled(true);

        TcpDiscoverySpi disco = new TcpDiscoverySpi();

        disco.setIpFinder(ipFinder);

        c.setDiscoverySpi(disco);

        CacheConfiguration cc = defaultCacheConfiguration();

        cc.setCacheMode(PARTITIONED);
        cc.setWriteSynchronizationMode(CacheWriteSynchronizationMode.FULL_SYNC);
        cc.setBackups(GRID_CNT - 1);
        cc.setAtomicityMode(TRANSACTIONAL);
        cc.setDistributionMode(NEAR_PARTITIONED);

        c.setCacheConfiguration(cc);

        return c;
    }

    /** {@inheritDoc} */
    @Override protected void afterTest() throws Exception {
        super.afterTest();

        stopAllGrids();
    }

    /** @throws Exception If check failed. */
    @SuppressWarnings("ErrorNotRethrown")
    public void testLockFromNearOrBackup() throws Exception {
        startGrids(GRID_CNT);

        int idx = 0;

        info("Grid will be stopped: " + idx);

        Integer key = 0;

        while (grid(idx).mapKeyToNode(null, key).id().equals(grid(0).localNode().id()))
            key++;

        ClusterNode node = grid(idx).mapKeyToNode(null, key);

        info("Primary node for key [id=" + node.id() + ", order=" + node.order() + ", key=" + key + ']');

        IgniteCache<Integer, String> cache = jcache(idx);

        cache.put(key, "val");

        Lock lock = cache.lock(key);

        assert lock.tryLock();

        for (int checkIdx = 1; checkIdx < GRID_CNT; checkIdx++) {
            info("Check grid index: " + checkIdx);

<<<<<<< HEAD
            GridCache<Integer, String> checkCache = cache(checkIdx);

            assert !checkCache.lock(key, -1);

            Entry e = checkCache.entry(key);
=======
            IgniteCache<Integer, String> checkCache = jcache(checkIdx);
>>>>>>> b860d362

            assert !checkCache.lock(key).tryLock();
        }

        Collection<IgniteFuture<?>> futs = new LinkedList<>();

        for (int i = 1; i < GRID_CNT; i++) {
            futs.add(
                waitForLocalEvent(grid(i).events(), new P1<IgniteEvent>() {
                    @Override public boolean apply(IgniteEvent e) {
                        info("Received grid event: " + e);

                        return true;
                    }
                }, EVT_NODE_LEFT));
        }

        stopGrid(idx);

        for (IgniteFuture<?> fut : futs)
            fut.get();

        for (int i = 0; i < 3; i++) {
            try {
                for (int checkIdx = 1; checkIdx < GRID_CNT; checkIdx++) {
                    info("Check grid index: " + checkIdx);

<<<<<<< HEAD
                    GridCache<Integer, String> checkCache = cache(checkIdx);

                    Entry e = checkCache.entry(key);

                    info("Checking entry: " + e);
=======
                    IgniteCache<Integer, String> checkCache = jcache(checkIdx);
>>>>>>> b860d362

                    assert !checkCache.isLocalLocked(key, false);
                }
            }
            catch (AssertionError e) {
                if (i == 2)
                    throw e;

                U.warn(log, "Check failed (will retry in 1000 ms): " + e.getMessage());

                U.sleep(1000);

                continue;
            }

            // Check passed on all grids.
            break;
        }
    }
}<|MERGE_RESOLUTION|>--- conflicted
+++ resolved
@@ -109,15 +109,7 @@
         for (int checkIdx = 1; checkIdx < GRID_CNT; checkIdx++) {
             info("Check grid index: " + checkIdx);
 
-<<<<<<< HEAD
-            GridCache<Integer, String> checkCache = cache(checkIdx);
-
-            assert !checkCache.lock(key, -1);
-
-            Entry e = checkCache.entry(key);
-=======
             IgniteCache<Integer, String> checkCache = jcache(checkIdx);
->>>>>>> b860d362
 
             assert !checkCache.lock(key).tryLock();
         }
@@ -145,15 +137,7 @@
                 for (int checkIdx = 1; checkIdx < GRID_CNT; checkIdx++) {
                     info("Check grid index: " + checkIdx);
 
-<<<<<<< HEAD
-                    GridCache<Integer, String> checkCache = cache(checkIdx);
-
-                    Entry e = checkCache.entry(key);
-
-                    info("Checking entry: " + e);
-=======
                     IgniteCache<Integer, String> checkCache = jcache(checkIdx);
->>>>>>> b860d362
 
                     assert !checkCache.isLocalLocked(key, false);
                 }
