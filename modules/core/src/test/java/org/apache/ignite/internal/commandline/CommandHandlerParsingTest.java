/*
 * Copyright 2019 GridGain Systems, Inc. and Contributors.
 *
 * Licensed under the GridGain Community Edition License (the "License");
 * you may not use this file except in compliance with the License.
 * You may obtain a copy of the License at
 *
 *     https://www.gridgain.com/products/software/community-edition/gridgain-community-edition-license
 *
 * Unless required by applicable law or agreed to in writing, software
 * distributed under the License is distributed on an "AS IS" BASIS,
 * WITHOUT WARRANTIES OR CONDITIONS OF ANY KIND, either express or implied.
 * See the License for the specific language governing permissions and
 * limitations under the License.
 */

package org.apache.ignite.internal.commandline;

import java.util.ArrayList;
import java.util.Arrays;
import java.util.HashSet;
import java.util.List;
import java.util.UUID;
import java.util.function.Predicate;
import java.util.logging.Level;
import java.util.logging.Logger;
import org.apache.ignite.cluster.ClusterState;
import org.apache.ignite.internal.commandline.baseline.BaselineArguments;
import org.apache.ignite.internal.commandline.cache.CacheCommands;
import org.apache.ignite.internal.commandline.cache.CacheSubcommands;
import org.apache.ignite.internal.commandline.cache.CacheValidateIndexes;
import org.apache.ignite.internal.commandline.cache.FindAndDeleteGarbage;
import org.apache.ignite.internal.commandline.cache.argument.FindAndDeleteGarbageArg;
import org.apache.ignite.internal.processors.cache.verify.RepairAlgorithm;
import org.apache.ignite.internal.util.typedef.T2;
import org.apache.ignite.internal.visor.tx.VisorTxOperation;
import org.apache.ignite.internal.visor.tx.VisorTxProjection;
import org.apache.ignite.internal.visor.tx.VisorTxSortOrder;
import org.apache.ignite.internal.visor.tx.VisorTxTaskArg;
import org.apache.ignite.testframework.GridTestUtils;
import org.apache.ignite.testframework.junits.SystemPropertiesRule;
import org.apache.ignite.testframework.junits.WithSystemProperty;
import org.jetbrains.annotations.Nullable;
import org.junit.ClassRule;
import org.junit.Rule;
import org.junit.Test;
import org.junit.rules.TestRule;

import static java.util.Arrays.asList;
import static java.util.Collections.singletonList;
import static org.apache.ignite.IgniteSystemProperties.IGNITE_ENABLE_EXPERIMENTAL_COMMAND;
import static org.apache.ignite.internal.commandline.CommandList.CACHE;
import static org.apache.ignite.internal.commandline.CommandList.CLUSTER_CHANGE_TAG;
import static org.apache.ignite.internal.commandline.CommandList.SET_STATE;
import static org.apache.ignite.internal.commandline.CommandList.WAL;
import static org.apache.ignite.internal.commandline.CommonArgParser.CMD_VERBOSE;
import static org.apache.ignite.internal.commandline.TaskExecutor.DFLT_HOST;
import static org.apache.ignite.internal.commandline.TaskExecutor.DFLT_PORT;
import static org.apache.ignite.internal.commandline.WalCommands.WAL_DELETE;
import static org.apache.ignite.internal.commandline.WalCommands.WAL_PRINT;
import static org.apache.ignite.internal.commandline.cache.CacheSubcommands.FIND_AND_DELETE_GARBAGE;
import static org.apache.ignite.internal.commandline.cache.CacheSubcommands.VALIDATE_INDEXES;
import static org.apache.ignite.internal.commandline.cache.PartitionReconciliation.PARALLELISM_FORMAT_MESSAGE;
import static org.apache.ignite.internal.commandline.cache.argument.ValidateIndexesCommandArg.CHECK_FIRST;
import static org.apache.ignite.internal.commandline.cache.argument.ValidateIndexesCommandArg.CHECK_THROUGH;
import static org.apache.ignite.testframework.GridTestUtils.assertThrows;
import static org.junit.Assert.assertArrayEquals;
import static org.junit.Assert.assertEquals;
import static org.junit.Assert.assertFalse;
import static org.junit.Assert.assertNull;
import static org.junit.Assert.assertTrue;
import static org.junit.Assert.fail;

/**
 * Tests Command Handler parsing arguments.
 */
@WithSystemProperty(key = IGNITE_ENABLE_EXPERIMENTAL_COMMAND, value = "true")
public class CommandHandlerParsingTest {
    /** */
    @ClassRule public static final TestRule classRule = new SystemPropertiesRule();

    /** */
    @Rule public final TestRule methodRule = new SystemPropertiesRule();

    /**
     * validate_indexes command arguments parsing and validation
     */
    @Test
    public void testValidateIndexArguments() {
        //happy case for all parameters
        try {
            int expectedCheckFirst = 10;
            int expectedCheckThrough = 11;
            UUID nodeId = UUID.randomUUID();

            ConnectionAndSslParameters args = parseArgs(asList(
                CACHE.text(),
                VALIDATE_INDEXES.text(),
                "cache1, cache2",
                nodeId.toString(),
                CHECK_FIRST.toString(),
                Integer.toString(expectedCheckFirst),
                CHECK_THROUGH.toString(),
                Integer.toString(expectedCheckThrough)
            ));

            assertTrue(args.command() instanceof CacheCommands);

            CacheSubcommands subcommand = ((CacheCommands)args.command()).arg();

            CacheValidateIndexes.Arguments arg = (CacheValidateIndexes.Arguments)subcommand.subcommand().arg();

            assertEquals("nodeId parameter unexpected value", nodeId, arg.nodeId());
            assertEquals("checkFirst parameter unexpected value", expectedCheckFirst, arg.checkFirst());
            assertEquals("checkThrough parameter unexpected value", expectedCheckThrough, arg.checkThrough());
        }
        catch (IllegalArgumentException e) {
            fail("Unexpected exception: " + e);
        }

        try {
            int expectedParam = 11;
            UUID nodeId = UUID.randomUUID();

            ConnectionAndSslParameters args = parseArgs(asList(
                    CACHE.text(),
                    VALIDATE_INDEXES.text(),
                    nodeId.toString(),
                    CHECK_THROUGH.toString(),
                    Integer.toString(expectedParam)
                ));

            assertTrue(args.command() instanceof CacheCommands);

            CacheSubcommands subcommand = ((CacheCommands)args.command()).arg();

            CacheValidateIndexes.Arguments arg = (CacheValidateIndexes.Arguments)subcommand.subcommand().arg();

            assertNull("caches weren't specified, null value expected", arg.caches());
            assertEquals("nodeId parameter unexpected value", nodeId, arg.nodeId());
            assertEquals("checkFirst parameter unexpected value", -1, arg.checkFirst());
            assertEquals("checkThrough parameter unexpected value", expectedParam, arg.checkThrough());
        }
        catch (IllegalArgumentException e) {
            e.printStackTrace();
        }

        assertParseArgsThrows("Value for '--check-first' property should be positive.", CACHE.text(), VALIDATE_INDEXES.text(), CHECK_FIRST.toString(), "0");
        assertParseArgsThrows("Numeric value for '--check-through' parameter expected.", CACHE.text(), VALIDATE_INDEXES.text(), CHECK_THROUGH.toString());
    }

    /** */
    @Test
    public void testFindAndDeleteGarbage() {
        String nodeId = UUID.randomUUID().toString();
        String delete = FindAndDeleteGarbageArg.DELETE.toString();
        String groups = "group1,grpoup2,group3";

        List<List<String>> lists = generateArgumentList(
            FIND_AND_DELETE_GARBAGE.text(),
            new T2<>(nodeId, false),
            new T2<>(delete, false),
            new T2<>(groups, false)
        );

        for (List<String> list : lists) {
            ConnectionAndSslParameters args = parseArgs(list);

            assertTrue(args.command() instanceof CacheCommands);

            CacheSubcommands subcommand = ((CacheCommands)args.command()).arg();

            FindAndDeleteGarbage.Arguments arg = (FindAndDeleteGarbage.Arguments)subcommand.subcommand().arg();

            if (list.contains(nodeId))
                assertEquals("nodeId parameter unexpected value", nodeId, arg.nodeId().toString());
            else
                assertNull(arg.nodeId());

            assertEquals(list.contains(delete), arg.delete());

            if (list.contains(groups))
                assertEquals(3, arg.groups().size());
            else
                assertNull(arg.groups());
        }
    }

    /** */
    private List<List<String>> generateArgumentList(String subcommand, T2<String, Boolean>...optional) {
        List<List<T2<String, Boolean>>> lists = generateAllCombinations(asList(optional), (x) -> x.get2());

        ArrayList<List<String>> res = new ArrayList<>();

        ArrayList<String> empty = new ArrayList<>();

        empty.add(CACHE.text());
        empty.add(subcommand);

        res.add(empty);

        for (List<T2<String, Boolean>> list : lists) {
            ArrayList<String> arg = new ArrayList<>(empty);

            list.forEach(x -> arg.add(x.get1()));

            res.add(arg);
        }

        return res;
    }

    /** */
    private <T> List<List<T>> generateAllCombinations(List<T> source, Predicate<T> stopFunc) {
        List<List<T>> res = new ArrayList<>();

        for (int i = 0; i < source.size(); i++) {
            List<T> sourceCopy = new ArrayList<>(source);

            T removed = sourceCopy.remove(i);

            generateAllCombinations(singletonList(removed), sourceCopy, stopFunc, res);
        }

        return res;
    }

    /** */
    private <T> void generateAllCombinations(List<T> res, List<T> source, Predicate<T> stopFunc, List<List<T>> acc) {
        acc.add(res);

        if (stopFunc != null && stopFunc.test(res.get(res.size() - 1)))
            return;

        if (source.size() == 1) {
            ArrayList<T> list = new ArrayList<>(res);

            list.add(source.get(0));

            acc.add(list);

            return;
        }

        for (int i = 0; i < source.size(); i++) {
            ArrayList<T> res0 = new ArrayList<>(res);

            List<T> sourceCopy = new ArrayList<>(source);

            T removed = sourceCopy.remove(i);

            res0.add(removed);

            generateAllCombinations(res0, sourceCopy, stopFunc, acc);
        }
    }

    /**
     * Tests parsing and validation for the SSL arguments.
     */
    @Test
    public void testParseAndValidateSSLArguments() {
        for (CommandList cmd : CommandList.values()) {
            if (requireArgs(cmd))
                continue;

            assertParseArgsThrows("Expected SSL trust store path", "--truststore");

            ConnectionAndSslParameters args = parseArgs(asList("--keystore", "testKeystore", "--keystore-password", "testKeystorePassword", "--keystore-type", "testKeystoreType",
                "--truststore", "testTruststore", "--truststore-password", "testTruststorePassword", "--truststore-type", "testTruststoreType",
                "--ssl-key-algorithm", "testSSLKeyAlgorithm", "--ssl-protocol", "testSSLProtocol", cmd.text()));

            assertEquals("testSSLProtocol", args.sslProtocol());
            assertEquals("testSSLKeyAlgorithm", args.sslKeyAlgorithm());
            assertEquals("testKeystore", args.sslKeyStorePath());
            assertArrayEquals("testKeystorePassword".toCharArray(), args.sslKeyStorePassword());
            assertEquals("testKeystoreType", args.sslKeyStoreType());
            assertEquals("testTruststore", args.sslTrustStorePath());
            assertArrayEquals("testTruststorePassword".toCharArray(), args.sslTrustStorePassword());
            assertEquals("testTruststoreType", args.sslTrustStoreType());

            assertEquals(cmd.command(), args.command());
        }
    }

    /**
     * Tests parsing and validation for user and password arguments.
     */
    @Test
    public void testParseAndValidateUserAndPassword() {
        for (CommandList cmd : CommandList.values()) {
            if (requireArgs(cmd))
                continue;

            assertParseArgsThrows("Expected user name", "--user");
            assertParseArgsThrows("Expected password", "--password");

            ConnectionAndSslParameters args = parseArgs(asList("--user", "testUser", "--password", "testPass", cmd.text()));

            assertEquals("testUser", args.userName());
            assertEquals("testPass", args.password());
            assertEquals(cmd.command(), args.command());
        }
    }

    /**
     * Tests parsing and validation  of WAL commands.
     */
    @Test
    public void testParseAndValidateWalActions() {
        ConnectionAndSslParameters args = parseArgs(asList(WAL.text(), WAL_PRINT));

        assertEquals(WAL.command(), args.command());

        T2<String, String> arg = ((WalCommands)args.command()).arg();

        assertEquals(WAL_PRINT, arg.get1());

        String nodes = UUID.randomUUID().toString() + "," + UUID.randomUUID().toString();

        args = parseArgs(asList(WAL.text(), WAL_DELETE, nodes));

        arg = ((WalCommands)args.command()).arg();

        assertEquals(WAL_DELETE, arg.get1());

        assertEquals(nodes, arg.get2());

        assertParseArgsThrows("Expected arguments for " + WAL.text(), WAL.text());

        String rnd = UUID.randomUUID().toString();

        assertParseArgsThrows("Unexpected action "  + rnd + " for " + WAL.text(), WAL.text(), rnd);
    }

    /**
     * Tests that the auto confirmation flag was correctly parsed.
     */
    @Test
    public void testParseAutoConfirmationFlag() {
        for (CommandList cmdL : CommandList.values()) {
            // SET_STATE command have mandatory argument, which used in confirmation message.
            Command cmd = cmdL != SET_STATE ? cmdL.command() : parseArgs(asList(cmdL.text(), "ACTIVE")).command();

            if (cmd.confirmationPrompt() == null)
                continue;

            ConnectionAndSslParameters args;

                if (cmdL == CLUSTER_CHANGE_TAG)
                    args = parseArgs(asList(cmdL.text(), "test_tag"));
                else if (cmdL == SET_STATE)
                    args = parseArgs(asList(cmdL.text(), "ACTIVE"));
                else
                    args = parseArgs(asList(cmdL.text()));

            checkCommonParametersCorrectlyParsed(cmdL, args, false);

            switch (cmdL) {
                case DEACTIVATE: {
                    args = parseArgs(asList(cmdL.text(), "--yes"));

                    checkCommonParametersCorrectlyParsed(cmdL, args, true);

                    break;
                }
                case SET_STATE: {
                    for (String newState : asList("ACTIVE_READ_ONLY", "ACTIVE", "INACTIVE")) {
                        args = parseArgs(asList(cmdL.text(), newState, "--yes"));

                        checkCommonParametersCorrectlyParsed(cmdL, args, true);

                        ClusterState argState = ((ClusterStateChangeCommand)args.command()).arg();

                        assertEquals(newState, argState.toString());
                    }

                    break;
                }
                case BASELINE: {
                    for (String baselineAct : asList("add", "remove", "set")) {
                        args = parseArgs(asList(cmdL.text(), baselineAct, "c_id1,c_id2", "--yes"));

                        checkCommonParametersCorrectlyParsed(cmdL, args, true);

                        BaselineArguments arg = ((BaselineCommand)args.command()).arg();

                        assertEquals(baselineAct, arg.getCmd().text());
                        assertEquals(new HashSet<>(asList("c_id1","c_id2")), new HashSet<>(arg.getConsistentIds()));
                    }

                    break;
                }

                case TX: {
                    args = parseArgs(asList(cmdL.text(), "--xid", "xid1", "--min-duration", "10", "--kill", "--yes"));

                    checkCommonParametersCorrectlyParsed(cmdL, args, true);

                    VisorTxTaskArg txTaskArg = ((TxCommands)args.command()).arg();

                    assertEquals("xid1", txTaskArg.getXid());
                    assertEquals(10_000, txTaskArg.getMinDuration().longValue());
                    assertEquals(VisorTxOperation.KILL, txTaskArg.getOperation());

                    break;
                }

                case CLUSTER_CHANGE_TAG: {
                    args = parseArgs(asList(cmdL.text(), "test_tag", "--yes"));

                    checkCommonParametersCorrectlyParsed(cmdL, args, true);

                    assertEquals("test_tag", ((ClusterChangeTagCommand)args.command()).arg());

                    break;
                }

                default:
                    fail("Unknown command: " + cmdL);
            }
        }
    }

    /** */
    private void checkCommonParametersCorrectlyParsed(
        CommandList cmd,
        ConnectionAndSslParameters args,
        boolean autoConfirm
    ) {
        assertEquals(cmd.command(), args.command());
        assertEquals(DFLT_HOST, args.host());
        assertEquals(DFLT_PORT, args.port());
        assertEquals(autoConfirm, args.autoConfirmation());
    }

    /**
     * Tests host and port arguments.
     * Tests connection settings arguments.
     */
    @Test
    public void testConnectionSettings() {
        for (CommandList cmd : CommandList.values()) {
            if (requireArgs(cmd))
                continue;

            ConnectionAndSslParameters args = parseArgs(asList(cmd.text()));

            assertEquals(cmd.command(), args.command());
            assertEquals(DFLT_HOST, args.host());
            assertEquals(DFLT_PORT, args.port());

            args = parseArgs(asList("--port", "12345", "--host", "test-host", "--ping-interval", "5000",
                "--ping-timeout", "40000", cmd.text()));

            assertEquals(cmd.command(), args.command());
            assertEquals("test-host", args.host());
            assertEquals("12345", args.port());
            assertEquals(5000, args.pingInterval());
            assertEquals(40000, args.pingTimeout());

            assertParseArgsThrows("Invalid value for port: wrong-port", "--port", "wrong-port", cmd.text());
            assertParseArgsThrows("Invalid value for ping interval: -10", "--ping-interval", "-10", cmd.text());
            assertParseArgsThrows("Invalid value for ping timeout: -20", "--ping-timeout", "-20", cmd.text());
        }
    }

    /**
     * test parsing dump transaction arguments
     */
    @Test
    public void testTransactionArguments() {
        ConnectionAndSslParameters args;

        parseArgs(asList("--tx"));

        assertParseArgsThrows("Expecting --min-duration", "--tx", "--min-duration");
        assertParseArgsThrows("Invalid value for --min-duration: -1", "--tx", "--min-duration", "-1");
        assertParseArgsThrows("Expecting --min-size", "--tx", "--min-size");
        assertParseArgsThrows("Invalid value for --min-size: -1", "--tx", "--min-size", "-1");
        assertParseArgsThrows("--label", "--tx", "--label");
        assertParseArgsThrows("Illegal regex syntax", "--tx", "--label", "tx123[");
        assertParseArgsThrows("Projection can't be used together with list of consistent ids.", "--tx", "--servers", "--nodes", "1,2,3");

        args = parseArgs(asList("--tx", "--min-duration", "120", "--min-size", "10", "--limit", "100", "--order", "SIZE", "--servers"));

        VisorTxTaskArg arg = ((TxCommands)args.command()).arg();

        assertEquals(Long.valueOf(120 * 1000L), arg.getMinDuration());
        assertEquals(Integer.valueOf(10), arg.getMinSize());
        assertEquals(Integer.valueOf(100), arg.getLimit());
        assertEquals(VisorTxSortOrder.SIZE, arg.getSortOrder());
        assertEquals(VisorTxProjection.SERVER, arg.getProjection());

        args = parseArgs(asList("--tx", "--min-duration", "130", "--min-size", "1", "--limit", "60", "--order", "DURATION",
            "--clients"));

        arg = ((TxCommands)args.command()).arg();

        assertEquals(Long.valueOf(130 * 1000L), arg.getMinDuration());
        assertEquals(Integer.valueOf(1), arg.getMinSize());
        assertEquals(Integer.valueOf(60), arg.getLimit());
        assertEquals(VisorTxSortOrder.DURATION, arg.getSortOrder());
        assertEquals(VisorTxProjection.CLIENT, arg.getProjection());

        args = parseArgs(asList("--tx", "--nodes", "1,2,3"));

        arg = ((TxCommands)args.command()).arg();

        assertNull(arg.getProjection());
        assertEquals(asList("1", "2", "3"), arg.getConsistentIds());
    }

    /** */
    @Test
    public void testValidateIndexesNotAllowedForSystemCache() {
        GridTestUtils.assertThrows(
            null,
            () -> parseArgs(asList("--cache", "validate_indexes", "cache1,ignite-sys-cache")),
            IllegalArgumentException.class,
            "validate_indexes not allowed for `ignite-sys-cache` cache."
        );
    }

    /** */
    @Test
    public void testIdleVerifyWithCheckCrcNotAllowedForSystemCache() {
        GridTestUtils.assertThrows(
            null,
            () -> parseArgs(asList("--cache", "idle_verify", "--check-crc", "--cache-filter", "ALL")),
            IllegalArgumentException.class,
            "idle_verify with --check-crc and --cache-filter ALL or SYSTEM not allowed. You should remove --check-crc or change --cache-filter value."
        );

        GridTestUtils.assertThrows(
            null,
            () -> parseArgs(asList("--cache", "idle_verify", "--check-crc", "--cache-filter", "SYSTEM")),
            IllegalArgumentException.class,
            "idle_verify with --check-crc and --cache-filter ALL or SYSTEM not allowed. You should remove --check-crc or change --cache-filter value."
        );

        GridTestUtils.assertThrows(
            null,
            () -> parseArgs(asList("--cache", "idle_verify", "--check-crc", "ignite-sys-cache")),
            IllegalArgumentException.class,
            "idle_verify with --check-crc not allowed for `ignite-sys-cache` cache."
        );
    }

    /**
     * Argument validation test.
     *
     * validate that following partition_reconciliation arguments validated as expected:
     *
     * --repair
     *      if value is missing - IllegalArgumentException (The repair algorithm should be specified.
     *      The following values can be used: [LATEST, PRIMARY, MAJORITY, REMOVE, PRINT_ONLY].) is expected.
     *      if unsupported value is used - IllegalArgumentException (Invalid repair algorithm: <invalid-repair-alg>.
     *      The following values can be used: [LATEST, PRIMARY, MAJORITY, REMOVE, PRINT_ONLY].) is expected.
     *
     * --parallelism
     *      Int value from [0, 128] is expected.
     *      If value is missing of differs from metioned integer -
     *      IllegalArgumentException (Invalid parallelism) is expected.
     *
     * --batch-size
     *      if value is missing - IllegalArgumentException (The batch size should be specified.) is expected.
     *      if unsupported value is used - IllegalArgumentException (Invalid batch size: <invalid-batch-size>.
     *      Int value greater than zero should be used.) is expected.
     *
     * --recheck-attempts
     *      if value is missing - IllegalArgumentException (The recheck attempts should be specified.) is expected.
     *      if unsupported value is used - IllegalArgumentException (Invalid recheck attempts:
     *      <invalid-recheck-attempts>. Int value between 1 and 5 should be used.) is expected.
     *
     * As invalid values use values that produce NumberFormatException and out-of-range values.
     * Also ensure that in case of appropriate parameters parseArgs() doesn't throw any exceptions.
     */
    @Test
    public void testPartitionReconciliationArgumentsValidation() {
        assertParseArgsThrows("The repair algorithm should be specified. The following values can be used: "
            + Arrays.toString(RepairAlgorithm.values()) + '.', "--cache", "partition_reconciliation", "--repair");

        assertParseArgsThrows("Invalid repair algorithm: invalid-repair-alg. The following values can be used: "
            + Arrays.toString(RepairAlgorithm.values()) + '.', "--cache", "partition_reconciliation", "--repair",
            "invalid-repair-alg");

        parseArgs(asList("--cache", "partition_reconciliation", "--fix-alg", "PRIMARY"));

        // --load-factor
        assertParseArgsThrows("The parallelism level should be specified.",
            "--cache", "partition_reconciliation", "--parallelism");

        assertParseArgsThrows(String.format(PARALLELISM_FORMAT_MESSAGE, "abc"),
            "--cache", "partition_reconciliation", "--parallelism", "abc");

        assertParseArgsThrows(String.format(PARALLELISM_FORMAT_MESSAGE, "0.5"),
            "--cache", "partition_reconciliation", "--parallelism", "0.5");

        assertParseArgsThrows(String.format(PARALLELISM_FORMAT_MESSAGE, "-1"),
            "--cache", "partition_reconciliation", "--parallelism", "-1");

        parseArgs(asList("--cache", "partition_reconciliation", "--parallelism", "8"));

        parseArgs(asList("--cache", "partition_reconciliation", "--parallelism", "1"));

        parseArgs(asList("--cache", "partition_reconciliation", "--parallelism", "0"));

        // --batch-size
        assertParseArgsThrows("The batch size should be specified.",
            "--cache", "partition_reconciliation", "--batch-size");

        assertParseArgsThrows("Invalid batch size: abc. Integer value greater than zero should be used.",
            "--cache", "partition_reconciliation", "--batch-size", "abc");

        assertParseArgsThrows("Invalid batch size: 0. Integer value greater than zero should be used.",
            "--cache", "partition_reconciliation", "--batch-size", "0");

        parseArgs(asList("--cache", "partition_reconciliation", "--batch-size", "10"));

        // --recheck-attempts
        assertParseArgsThrows("The recheck attempts should be specified.",
            "--cache", "partition_reconciliation", "--recheck-attempts");

        assertParseArgsThrows("Invalid recheck attempts: abc. Integer value between 1 (inclusive) and 5 (exclusive) should be used.",
            "--cache", "partition_reconciliation", "--recheck-attempts", "abc");

        assertParseArgsThrows("Invalid recheck attempts: 6. Integer value between 1 (inclusive) and 5 (exclusive) should be used.",
            "--cache", "partition_reconciliation", "--recheck-attempts", "6");

        parseArgs(asList("--cache", "partition_reconciliation", "--recheck-attempts", "1"));

        parseArgs(asList("--cache", "partition_reconciliation", "--recheck-attempts", "5"));

        // --recheck-delay
        assertParseArgsThrows("The recheck delay should be specified.",
            "--cache", "partition_reconciliation", "--recheck-delay");

        assertParseArgsThrows("Invalid recheck delay: abc. Integer value between 0 (inclusive) and 100 (exclusive) should be used.",
            "--cache", "partition_reconciliation", "--recheck-delay", "abc");

        assertParseArgsThrows("Invalid recheck delay: 101. Integer value between 0 (inclusive) and 100 (exclusive) should be used.",
            "--cache", "partition_reconciliation", "--recheck-delay", "101");

        parseArgs(asList("--cache", "partition_reconciliation", "--recheck-delay", "0"));

        parseArgs(asList("--cache", "partition_reconciliation", "--recheck-delay", "50"));
    }

    /**
     * Test checks that option {@link CommonArgParser#CMD_VERBOSE} is parsed
     * correctly and if it is not present, it takes the default value
     * {@code false}.
     */
    @Test
    public void testParseVerboseOption() {
        for (CommandList cmd : CommandList.values()) {
            if (requireArgs(cmd))
                continue;

            assertFalse(cmd.toString(), parseArgs(singletonList(cmd.text())).verbose());
            assertTrue(cmd.toString(), parseArgs(asList(cmd.text(), CMD_VERBOSE)).verbose());
        }
    }

    /**
     * @param args Raw arg list.
     * @return Common parameters container object.
     */
    private ConnectionAndSslParameters parseArgs(List<String> args) {
        return new CommonArgParser(setupTestLogger()).
            parseAndValidate(args.iterator());
    }

    /**
     * @return logger for tests.
     */
    private Logger setupTestLogger() {
        Logger result;

        result = Logger.getLogger(getClass().getName());
        result.setLevel(Level.INFO);
        result.setUseParentHandlers(false);

        result.addHandler(CommandHandler.setupStreamHandler());

        return result;
    }

    /**
     * Checks that parse arguments fails with {@link IllegalArgumentException} and {@code failMsg} message.
     *
     * @param failMsg Exception message (optional).
     * @param args Incoming arguments.
     */
    private void assertParseArgsThrows(@Nullable String failMsg, String... args) {
        assertThrows(null, () -> parseArgs(asList(args)), IllegalArgumentException.class, failMsg);
    }

    /**
     * Return {@code True} if cmd there are required arguments.
     *
     * @return {@code True} if cmd there are required arguments.
     */
    private boolean requireArgs(@Nullable CommandList cmd) {
        return cmd == CommandList.CACHE ||
            cmd == CommandList.WAL ||
            cmd == CommandList.ROLLING_UPGRADE ||
            cmd == CommandList.CLUSTER_CHANGE_TAG ||
<<<<<<< HEAD
            cmd == CommandList.DATA_CENTER_REPLICATION ||
            cmd == CommandList.SET_STATE ||
            cmd == CommandList.MANAGEMENT;
=======
            cmd == CommandList.DATA_CENTER_REPLICATION;
>>>>>>> 68b64673
    }
}<|MERGE_RESOLUTION|>--- conflicted
+++ resolved
@@ -707,12 +707,7 @@
             cmd == CommandList.WAL ||
             cmd == CommandList.ROLLING_UPGRADE ||
             cmd == CommandList.CLUSTER_CHANGE_TAG ||
-<<<<<<< HEAD
             cmd == CommandList.DATA_CENTER_REPLICATION ||
-            cmd == CommandList.SET_STATE ||
-            cmd == CommandList.MANAGEMENT;
-=======
-            cmd == CommandList.DATA_CENTER_REPLICATION;
->>>>>>> 68b64673
+            cmd == CommandList.SET_STATE;
     }
 }