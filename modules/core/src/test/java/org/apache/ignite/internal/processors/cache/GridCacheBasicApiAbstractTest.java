--- conflicted
+++ resolved
@@ -213,13 +213,7 @@
     public void testInterruptLockWithTimeout() throws Exception {
         final IgniteCache<Integer, String> cache = ignite.jcache(null);
 
-<<<<<<< HEAD
-        Lock lock2 = cache.lock(2);
-
-        lock2.lock();
-=======
         startGrid(1);
->>>>>>> 6badd2ba
 
         try {
             final List<Integer> keys = primaryKeys(grid(1).jcache(null), 2, 1);
@@ -250,16 +244,9 @@
 
             t.join();
 
-<<<<<<< HEAD
-        lock2.unlock();
-
-        assertFalse(cache.isLocalLocked(1, false));
-        assertFalse(cache.isLocalLocked(2, false));
-=======
             lock1.unlock();
 
             Thread.sleep(1000);
->>>>>>> 6badd2ba
 
             assertFalse(cache.isLocalLocked(keys.get(0), false));
             assertFalse(cache.isLocalLocked(keys.get(1), false));
