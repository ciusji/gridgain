/*
 * Licensed to the Apache Software Foundation (ASF) under one or more
 * contributor license agreements.  See the NOTICE file distributed with
 * this work for additional information regarding copyright ownership.
 * The ASF licenses this file to You under the Apache License, Version 2.0
 * (the "License"); you may not use this file except in compliance with
 * the License.  You may obtain a copy of the License at
 *
 *      http://www.apache.org/licenses/LICENSE-2.0
 *
 * Unless required by applicable law or agreed to in writing, software
 * distributed under the License is distributed on an "AS IS" BASIS,
 * WITHOUT WARRANTIES OR CONDITIONS OF ANY KIND, either express or implied.
 * See the License for the specific language governing permissions and
 * limitations under the License.
 */

package org.apache.ignite.internal.processors.cache.datastructures;

import org.apache.ignite.*;
import org.apache.ignite.cache.*;
import org.apache.ignite.cluster.*;
import org.apache.ignite.configuration.*;
import org.apache.ignite.internal.*;
import org.apache.ignite.internal.processors.cache.*;
<<<<<<< HEAD
import org.apache.ignite.internal.processors.datastructures.*;
import org.apache.ignite.lang.*;
=======
>>>>>>> 30de9162
import org.apache.ignite.internal.util.typedef.*;
import org.apache.ignite.testframework.*;

import java.util.*;
import java.util.concurrent.*;
import java.util.concurrent.atomic.*;

import static org.apache.ignite.cache.CacheAtomicityMode.*;
import static org.apache.ignite.cache.CacheMode.*;

/**
 * Tests cleanup of orphaned queue items.
 */
public class GridCacheQueueCleanupSelfTest extends IgniteCollectionAbstractTest {
    /** */
    private static final String QUEUE_NAME1 = "CleanupTestQueue1";

    /** */
    private static final String QUEUE_NAME2 = "CleanupTestQueue2";

    /** {@inheritDoc} */
    @Override protected int gridCount() {
        return 4;
    }

    /** {@inheritDoc} */
    @Override protected CacheMode collectionCacheMode() {
        return PARTITIONED;
    }

    /** {@inheritDoc} */
    @Override protected CacheAtomicityMode collectionCacheAtomicityMode() {
        return TRANSACTIONAL;
    }

    /** {@inheritDoc} */
    @Override protected IgniteCollectionConfiguration collectionConfiguration() {
        IgniteCollectionConfiguration colCfg = super.collectionConfiguration();

        colCfg.setBackups(0);

        return colCfg;
    }

    /**
     * @throws Exception If failed.
     */
    public void testCleanup() throws Exception {
        IgniteQueue<Integer> queue = grid(0).queue(QUEUE_NAME1, collectionConfiguration(), 0, true);

        GridCacheContext cctx = GridTestUtils.getFieldValue(queue, "cctx");

        final String queueCacheName = cctx.name();

        ClusterNode node = grid(0).affinity(queueCacheName).mapKeyToNode(new GridCacheQueueHeaderKey(QUEUE_NAME1));

        final Ignite ignite = grid(0).localNode().equals(node) ? grid(1) : grid(0);

        /*
        assertNotNull(queue);

        // Add/poll some items.

        for (int i = 0; i < 500; i++)
            queue.add(i);

        for (int i = 0; i < 10; i++)
            queue.poll();

        assertTrue(!queue.isEmpty());

        // Kill node containing queue header.

        final String killGridName = node.attribute(GridNodeAttributes.ATTR_GRID_NAME);

        stopGrid(killGridName);

        assertNull(grid.cache(null).dataStructures().queue(QUEUE_NAME1, 0, false, false));

        final AtomicBoolean stop = new AtomicBoolean(false);

        GridFuture<?> fut1;
        GridFuture<?> fut2;

        try {
            // Start threads using cache concurrently with cleanup thread.
            fut1 = startAddPollThread(grid, stop, QUEUE_NAME1);
            fut2 = startAddPollThread(grid, stop, QUEUE_NAME2);

            U.sleep(3000); // Give some time for cleanup thread.
        }
        finally {
            stop.set(true);
        }

        fut1.get();
        fut2.get();

        grid.cache(null).dataStructures().removeQueue(QUEUE_NAME1);
        grid.cache(null).dataStructures().removeQueue(QUEUE_NAME2);

        assertTrue(GridTestUtils.waitForCondition(new PAX() {
            @Override public boolean applyx() {
                for (int i = 0; i < gridCount(); i++) {
                    if (getTestGridName(i).equals(killGridName))
                        continue;

                    Iterator<GridCacheEntryEx<Object, Object>> entries =
                        ((GridKernal)grid(i)).context().cache().internalCache().map().allEntries0().iterator();

                    if (entries.hasNext()) {
                        log.info("Found cache entries, will wait: " + entries.next());

                        return false;
                    }
                }

                return true;
            }
        }, 5000));

        startGrid(killGridName);

        // Create queue again.
        queue = grid.cache(null).dataStructures().queue(QUEUE_NAME1, 0, false, true);
        */

        assertEquals(0, queue.size());

        for (int i = 0; i < 500; i++)
            queue.add(i);

        assertEquals(500, queue.size());

        // Remove queue and create queue with the same name.
        queue.close();

        queue = ignite.queue(QUEUE_NAME1, collectionConfiguration(), 0, true);

        assertEquals(0, queue.size());

        for (int i = 0; i < 500; i++)
            queue.add(i);

        assertEquals(500, queue.size());

        // Check that items of removed queue are removed, items of new queue not.
        assertTrue(GridTestUtils.waitForCondition(new PAX() {
            @SuppressWarnings("WhileLoopReplaceableByForEach")
            @Override public boolean applyx() {
                int cnt = 0;

                for (int i = 0; i < gridCount(); i++) {
<<<<<<< HEAD
                    GridCacheAdapter<Object, Object> cache =
                        ((GridKernal)grid(i)).context().cache().internalCache(queueCacheName);

                    Iterator<GridCacheEntryEx<Object, Object>> entries = cache.map().allEntries0().iterator();
=======
                    Iterator<GridCacheEntryEx<Object, Object>> entries =
                        ((IgniteKernal)grid(i)).context().cache().internalCache().map().allEntries0().iterator();
>>>>>>> 30de9162

                    while (entries.hasNext()) {
                        cnt++;

                        entries.next();
                    }
                }

                if (cnt > 501) { // 500 items + header.
                    log.info("Found more cache entries than expected, will wait: " + cnt);

                    return false;
                }

                return true;
            }
        }, 5000));

        for (int i = 0; i < 500; i++)
            assertEquals((Integer)i, queue.poll());
    }

    /**
     * @param ignite Grid.
     * @param stop Stop flag.
     * @param queueName Queue name.
     * @return Future completing when thread finishes.
     */
    private IgniteInternalFuture<?> startAddPollThread(final Ignite ignite, final AtomicBoolean stop, final String queueName) {
        return GridTestUtils.runAsync(new Callable<Void>() {
            @Override public Void call() throws Exception {
                IgniteQueue<Integer> queue = ignite.queue(queueName, collectionConfiguration(), 0, true);

                assertEquals(0, queue.size());

                for (int i = 0; i < 10; i++)
                    assertTrue(queue.add(i));

                while (!stop.get()) {
                    for (int i = 0; i < 100; i++)
                        assertTrue(queue.add(i));

                    for (int i = 0; i < 100; i++)
                        assertNotNull(queue.poll());
                }

                assertEquals(10, queue.size());

                return null;
            }
        });
    }
}<|MERGE_RESOLUTION|>--- conflicted
+++ resolved
@@ -23,11 +23,7 @@
 import org.apache.ignite.configuration.*;
 import org.apache.ignite.internal.*;
 import org.apache.ignite.internal.processors.cache.*;
-<<<<<<< HEAD
 import org.apache.ignite.internal.processors.datastructures.*;
-import org.apache.ignite.lang.*;
-=======
->>>>>>> 30de9162
 import org.apache.ignite.internal.util.typedef.*;
 import org.apache.ignite.testframework.*;
 
@@ -181,15 +177,10 @@
                 int cnt = 0;
 
                 for (int i = 0; i < gridCount(); i++) {
-<<<<<<< HEAD
                     GridCacheAdapter<Object, Object> cache =
-                        ((GridKernal)grid(i)).context().cache().internalCache(queueCacheName);
+                        ((IgniteKernal)grid(i)).context().cache().internalCache(queueCacheName);
 
                     Iterator<GridCacheEntryEx<Object, Object>> entries = cache.map().allEntries0().iterator();
-=======
-                    Iterator<GridCacheEntryEx<Object, Object>> entries =
-                        ((IgniteKernal)grid(i)).context().cache().internalCache().map().allEntries0().iterator();
->>>>>>> 30de9162
 
                     while (entries.hasNext()) {
                         cnt++;
