/*
 * Copyright 2019 GridGain Systems, Inc. and Contributors.
 *
 * Licensed under the GridGain Community Edition License (the "License");
 * you may not use this file except in compliance with the License.
 * You may obtain a copy of the License at
 *
 *     https://www.gridgain.com/products/software/community-edition/gridgain-community-edition-license
 *
 * Unless required by applicable law or agreed to in writing, software
 * distributed under the License is distributed on an "AS IS" BASIS,
 * WITHOUT WARRANTIES OR CONDITIONS OF ANY KIND, either express or implied.
 * See the License for the specific language governing permissions and
 * limitations under the License.
 */

package org.apache.ignite.testsuites;

import java.util.ArrayList;
import java.util.Collection;
import java.util.List;
import org.apache.ignite.internal.processors.authentication.Authentication1kUsersNodeRestartTest;
import org.apache.ignite.internal.processors.authentication.AuthenticationConfigurationClusterTest;
import org.apache.ignite.internal.processors.authentication.AuthenticationOnNotActiveClusterTest;
import org.apache.ignite.internal.processors.authentication.AuthenticationProcessorNPEOnStartTest;
import org.apache.ignite.internal.processors.authentication.AuthenticationProcessorNodeRestartTest;
import org.apache.ignite.internal.processors.authentication.AuthenticationProcessorSelfTest;
import org.apache.ignite.internal.processors.cache.CacheConfigurationSerializationOnDiscoveryTest;
import org.apache.ignite.internal.processors.cache.CacheConfigurationSerializationOnExchangeTest;
import org.apache.ignite.internal.processors.cache.CacheDataRegionConfigurationTest;
import org.apache.ignite.internal.processors.cache.CacheGroupMetricsTest;
import org.apache.ignite.internal.processors.cache.CacheMetricsManageTest;
import org.apache.ignite.internal.processors.cache.GridTransactionsSystemUserTimeMetricsTest;
import org.apache.ignite.internal.processors.cache.IgniteDynamicCacheStartFailWithPersistenceTest;
import org.apache.ignite.internal.processors.cache.SafeLogTxFinishErrorTest;
import org.apache.ignite.internal.processors.cache.WalModeChangeAdvancedSelfTest;
import org.apache.ignite.internal.processors.cache.WalModeChangeCoordinatorNotAffinityNodeSelfTest;
import org.apache.ignite.internal.processors.cache.WalModeChangeSelfTest;
import org.apache.ignite.internal.processors.cache.distributed.Cache64kPartitionsTest;
import org.apache.ignite.internal.processors.cache.distributed.CacheDataLossOnPartitionMoveTest;
import org.apache.ignite.internal.processors.cache.distributed.CachePartitionLossWithPersistenceTest;
import org.apache.ignite.internal.processors.cache.distributed.CachePartitionLostAfterSupplierHasLeftTest;
import org.apache.ignite.internal.processors.cache.distributed.CacheRentingStateRepairTest;
import org.apache.ignite.internal.processors.cache.distributed.dht.GridCacheDhtPreloadDelayedWithPersistenceSelfTest;
import org.apache.ignite.internal.processors.cache.distributed.dht.GridCacheDhtPreloadWaitForBackupsWithPersistenceTest;
import org.apache.ignite.internal.processors.cache.distributed.dht.GridCacheScheduleResendPartitionsAfterEvictionTest;
import org.apache.ignite.internal.processors.cache.distributed.dht.IgniteCacheStartWithLoadTest;
import org.apache.ignite.internal.processors.cache.distributed.rebalancing.GridCacheRebalancingPartitionCountersTest;
import org.apache.ignite.internal.processors.cache.distributed.rebalancing.GridCacheRebalancingWithAsyncClearingTest;
import org.apache.ignite.internal.processors.cache.eviction.paged.PageEvictionMultinodeMixedRegionsTest;
import org.apache.ignite.internal.processors.cache.persistence.IgniteLostPartitionsOnLeaveBaselineSelfTest;
import org.apache.ignite.internal.processors.cache.persistence.IgnitePdsCacheAssignmentNodeRestartsTest;
import org.apache.ignite.internal.processors.cache.persistence.db.CheckpointBufferDeadlockTest;
import org.apache.ignite.internal.processors.cache.transactions.AtomicPartitionCounterStateConsistencyHistoryRebalanceTest;
import org.apache.ignite.internal.processors.cache.transactions.AtomicPartitionCounterStateConsistencyTest;
import org.apache.ignite.internal.processors.cache.transactions.AtomicVolatilePartitionCounterStateConsistencyTest;
import org.apache.ignite.internal.processors.cache.transactions.TransactionIntegrityWithPrimaryIndexCorruptionTest;
import org.apache.ignite.internal.processors.cache.transactions.TxCrossCacheMapOnInvalidTopologyTest;
import org.apache.ignite.internal.processors.cache.transactions.TxCrossCacheRemoteMultiplePartitionReservationTest;
import org.apache.ignite.internal.processors.cache.transactions.TxLocalTrackerWithoutTxRecordLoggingTest;
import org.apache.ignite.internal.processors.cache.transactions.TxRollbackAsyncWithPersistenceTest;
import org.apache.ignite.internal.processors.cache.transactions.TxWithKeyContentionSelfTest;
import org.apache.ignite.internal.processors.cache.transactions.TxWithSmallTimeoutAndContentionOneKeyTest;
import org.apache.ignite.testframework.GridTestUtils;
import org.apache.ignite.testframework.junits.DynamicSuite;
import org.junit.runner.RunWith;

/**
 * Test suite.
 */
@RunWith(DynamicSuite.class)
public class IgniteCacheTestSuite7 {
    /**
     * @return IgniteCache test suite.
     */
    public static List<Class<?>> suite() {
        return suite(null);
    }

    /**
     * @param ignoredTests Tests to ignore.
     * @return Test suite.
     */
    public static List<Class<?>> suite(Collection<Class> ignoredTests) {
        List<Class<?>> suite = new ArrayList<>();

        GridTestUtils.addTestIfNeeded(suite, CheckpointBufferDeadlockTest.class, ignoredTests);
        GridTestUtils.addTestIfNeeded(suite, IgniteCacheStartWithLoadTest.class, ignoredTests);

        GridTestUtils.addTestIfNeeded(suite, AuthenticationConfigurationClusterTest.class, ignoredTests);
        GridTestUtils.addTestIfNeeded(suite, AuthenticationProcessorSelfTest.class, ignoredTests);
        GridTestUtils.addTestIfNeeded(suite, AuthenticationOnNotActiveClusterTest.class, ignoredTests);
        GridTestUtils.addTestIfNeeded(suite, AuthenticationProcessorNodeRestartTest.class, ignoredTests);
        GridTestUtils.addTestIfNeeded(suite, AuthenticationProcessorNPEOnStartTest.class, ignoredTests);
        GridTestUtils.addTestIfNeeded(suite, Authentication1kUsersNodeRestartTest.class, ignoredTests);

        GridTestUtils.addTestIfNeeded(suite, CacheDataRegionConfigurationTest.class, ignoredTests);

        GridTestUtils.addTestIfNeeded(suite, WalModeChangeAdvancedSelfTest.class, ignoredTests);
        GridTestUtils.addTestIfNeeded(suite, WalModeChangeSelfTest.class, ignoredTests);
        GridTestUtils.addTestIfNeeded(suite, WalModeChangeCoordinatorNotAffinityNodeSelfTest.class, ignoredTests);

        GridTestUtils.addTestIfNeeded(suite, Cache64kPartitionsTest.class, ignoredTests);
        GridTestUtils.addTestIfNeeded(suite, GridCacheRebalancingPartitionCountersTest.class, ignoredTests);
        GridTestUtils.addTestIfNeeded(suite, GridCacheRebalancingWithAsyncClearingTest.class, ignoredTests);
        GridTestUtils.addTestIfNeeded(suite, GridCacheScheduleResendPartitionsAfterEvictionTest.class, ignoredTests);

        GridTestUtils.addTestIfNeeded(suite, IgnitePdsCacheAssignmentNodeRestartsTest.class, ignoredTests);
        GridTestUtils.addTestIfNeeded(suite, TxRollbackAsyncWithPersistenceTest.class, ignoredTests);

        GridTestUtils.addTestIfNeeded(suite, CacheGroupMetricsTest.class, ignoredTests);
        GridTestUtils.addTestIfNeeded(suite, CacheMetricsManageTest.class, ignoredTests);
        GridTestUtils.addTestIfNeeded(suite, PageEvictionMultinodeMixedRegionsTest.class, ignoredTests);

        GridTestUtils.addTestIfNeeded(suite, IgniteDynamicCacheStartFailWithPersistenceTest.class, ignoredTests);

        GridTestUtils.addTestIfNeeded(suite, TxWithSmallTimeoutAndContentionOneKeyTest.class, ignoredTests);

        GridTestUtils.addTestIfNeeded(suite, CacheRentingStateRepairTest.class, ignoredTests);

        GridTestUtils.addTestIfNeeded(suite, TransactionIntegrityWithPrimaryIndexCorruptionTest.class, ignoredTests);
        GridTestUtils.addTestIfNeeded(suite, CacheDataLossOnPartitionMoveTest.class, ignoredTests);

        GridTestUtils.addTestIfNeeded(suite, CacheConfigurationSerializationOnDiscoveryTest.class, ignoredTests);
        GridTestUtils.addTestIfNeeded(suite, CacheConfigurationSerializationOnExchangeTest.class, ignoredTests);

        GridTestUtils.addTestIfNeeded(suite, CachePartitionLostAfterSupplierHasLeftTest.class, ignoredTests);
        GridTestUtils.addTestIfNeeded(suite, CachePartitionLossWithPersistenceTest.class, ignoredTests);
        GridTestUtils.addTestIfNeeded(suite, IgniteLostPartitionsOnLeaveBaselineSelfTest.class, ignoredTests);

        GridTestUtils.addTestIfNeeded(suite, GridTransactionsSystemUserTimeMetricsTest.class, ignoredTests);

        GridTestUtils.addTestIfNeeded(suite, TxCrossCacheMapOnInvalidTopologyTest.class, ignoredTests);
        GridTestUtils.addTestIfNeeded(suite, TxCrossCacheRemoteMultiplePartitionReservationTest.class, ignoredTests);

        GridTestUtils.addTestIfNeeded(suite, SafeLogTxFinishErrorTest.class, ignoredTests);

        GridTestUtils.addTestIfNeeded(suite, AtomicPartitionCounterStateConsistencyTest.class, ignoredTests);
        GridTestUtils.addTestIfNeeded(suite, AtomicPartitionCounterStateConsistencyHistoryRebalanceTest.class, ignoredTests);
        GridTestUtils.addTestIfNeeded(suite, AtomicVolatilePartitionCounterStateConsistencyTest.class, ignoredTests);

        GridTestUtils.addTestIfNeeded(suite, GridCacheDhtPreloadWaitForBackupsWithPersistenceTest.class, ignoredTests);
        GridTestUtils.addTestIfNeeded(suite, TxWithKeyContentionSelfTest.class, ignoredTests);

<<<<<<< HEAD
        GridTestUtils.addTestIfNeeded(suite, TxLocalTrackerWithoutTxRecordLoggingTest.class, ignoredTests);
=======
        GridTestUtils.addTestIfNeeded(suite, GridCacheDhtPreloadDelayedWithPersistenceSelfTest.class, ignoredTests);
>>>>>>> 69735319

        return suite;
    }
}<|MERGE_RESOLUTION|>--- conflicted
+++ resolved
@@ -142,11 +142,8 @@
         GridTestUtils.addTestIfNeeded(suite, GridCacheDhtPreloadWaitForBackupsWithPersistenceTest.class, ignoredTests);
         GridTestUtils.addTestIfNeeded(suite, TxWithKeyContentionSelfTest.class, ignoredTests);
 
-<<<<<<< HEAD
         GridTestUtils.addTestIfNeeded(suite, TxLocalTrackerWithoutTxRecordLoggingTest.class, ignoredTests);
-=======
         GridTestUtils.addTestIfNeeded(suite, GridCacheDhtPreloadDelayedWithPersistenceSelfTest.class, ignoredTests);
->>>>>>> 69735319
 
         return suite;
     }
