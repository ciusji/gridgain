/*
 * Copyright 2019 GridGain Systems, Inc. and Contributors.
 *
 * Licensed under the GridGain Community Edition License (the "License");
 * you may not use this file except in compliance with the License.
 * You may obtain a copy of the License at
 *
 *     https://www.gridgain.com/products/software/community-edition/gridgain-community-edition-license
 *
 * Unless required by applicable law or agreed to in writing, software
 * distributed under the License is distributed on an "AS IS" BASIS,
 * WITHOUT WARRANTIES OR CONDITIONS OF ANY KIND, either express or implied.
 * See the License for the specific language governing permissions and
 * limitations under the License.
 */

package org.apache.ignite.testsuites;

import java.util.ArrayList;
import java.util.Collection;
import java.util.List;
import org.apache.ignite.internal.processors.authentication.Authentication1kUsersNodeRestartTest;
import org.apache.ignite.internal.processors.authentication.AuthenticationConfigurationClusterTest;
import org.apache.ignite.internal.processors.authentication.AuthenticationOnNotActiveClusterTest;
import org.apache.ignite.internal.processors.authentication.AuthenticationProcessorNPEOnStartTest;
import org.apache.ignite.internal.processors.authentication.AuthenticationProcessorNodeRestartTest;
import org.apache.ignite.internal.processors.authentication.AuthenticationProcessorSelfTest;
import org.apache.ignite.internal.processors.cache.CacheConfigurationSerializationOnDiscoveryTest;
import org.apache.ignite.internal.processors.cache.CacheConfigurationSerializationOnExchangeTest;
import org.apache.ignite.internal.processors.cache.CacheDataRegionConfigurationTest;
import org.apache.ignite.internal.processors.cache.CacheGroupMetricsMBeanTest;
import org.apache.ignite.internal.processors.cache.CacheMetricsManageTest;
import org.apache.ignite.internal.processors.cache.GridTransactionsSystemUserTimeMetricsTest;
import org.apache.ignite.internal.processors.cache.IgniteDynamicCacheStartFailWithPersistenceTest;
import org.apache.ignite.internal.processors.cache.WalModeChangeAdvancedSelfTest;
import org.apache.ignite.internal.processors.cache.WalModeChangeCoordinatorNotAffinityNodeSelfTest;
import org.apache.ignite.internal.processors.cache.WalModeChangeSelfTest;
import org.apache.ignite.internal.processors.cache.distributed.Cache64kPartitionsTest;
import org.apache.ignite.internal.processors.cache.distributed.CacheDataLossOnPartitionMoveTest;
import org.apache.ignite.internal.processors.cache.distributed.CachePartitionLostWhileClearingTest;
import org.apache.ignite.internal.processors.cache.distributed.CacheRentingStateRepairTest;
import org.apache.ignite.internal.processors.cache.distributed.dht.IgniteCacheStartWithLoadTest;
import org.apache.ignite.internal.processors.cache.distributed.rebalancing.GridCacheRebalancingPartitionCountersTest;
import org.apache.ignite.internal.processors.cache.distributed.rebalancing.GridCacheRebalancingWithAsyncClearingTest;
import org.apache.ignite.internal.processors.cache.eviction.paged.PageEvictionMultinodeMixedRegionsTest;
import org.apache.ignite.internal.processors.cache.persistence.IgnitePdsCacheAssignmentNodeRestartsTest;
import org.apache.ignite.internal.processors.cache.persistence.db.CheckpointBufferDeadlockTest;
import org.apache.ignite.internal.processors.cache.transactions.TransactionIntegrityWithPrimaryIndexCorruptionTest;
import org.apache.ignite.internal.processors.cache.transactions.TxRollbackAsyncWithPersistenceTest;
import org.apache.ignite.internal.processors.cache.transactions.TxWithSmallTimeoutAndContentionOneKeyTest;
import org.apache.ignite.testframework.GridTestUtils;
import org.apache.ignite.testframework.junits.DynamicSuite;
import org.junit.runner.RunWith;

/**
 * Test suite.
 */
@RunWith(DynamicSuite.class)
public class IgniteCacheTestSuite7 {
    /**
     * @return IgniteCache test suite.
     */
    public static List<Class<?>> suite() {
        return suite(null);
    }

    /**
     * @param ignoredTests Tests to ignore.
     * @return Test suite.
     */
    public static List<Class<?>> suite(Collection<Class> ignoredTests) {
        List<Class<?>> suite = new ArrayList<>();

        GridTestUtils.addTestIfNeeded(suite, CheckpointBufferDeadlockTest.class, ignoredTests);
        GridTestUtils.addTestIfNeeded(suite, IgniteCacheStartWithLoadTest.class, ignoredTests);

        GridTestUtils.addTestIfNeeded(suite, AuthenticationConfigurationClusterTest.class, ignoredTests);
        GridTestUtils.addTestIfNeeded(suite, AuthenticationProcessorSelfTest.class, ignoredTests);
        GridTestUtils.addTestIfNeeded(suite, AuthenticationOnNotActiveClusterTest.class, ignoredTests);
        GridTestUtils.addTestIfNeeded(suite, AuthenticationProcessorNodeRestartTest.class, ignoredTests);
        GridTestUtils.addTestIfNeeded(suite, AuthenticationProcessorNPEOnStartTest.class, ignoredTests);
        GridTestUtils.addTestIfNeeded(suite, Authentication1kUsersNodeRestartTest.class, ignoredTests);

        GridTestUtils.addTestIfNeeded(suite, CacheDataRegionConfigurationTest.class, ignoredTests);

        GridTestUtils.addTestIfNeeded(suite, WalModeChangeAdvancedSelfTest.class, ignoredTests);
        GridTestUtils.addTestIfNeeded(suite, WalModeChangeSelfTest.class, ignoredTests);
        GridTestUtils.addTestIfNeeded(suite, WalModeChangeCoordinatorNotAffinityNodeSelfTest.class, ignoredTests);

        GridTestUtils.addTestIfNeeded(suite, Cache64kPartitionsTest.class, ignoredTests);
        GridTestUtils.addTestIfNeeded(suite, GridCacheRebalancingPartitionCountersTest.class, ignoredTests);
        GridTestUtils.addTestIfNeeded(suite, GridCacheRebalancingWithAsyncClearingTest.class, ignoredTests);

        GridTestUtils.addTestIfNeeded(suite, IgnitePdsCacheAssignmentNodeRestartsTest.class, ignoredTests);
        GridTestUtils.addTestIfNeeded(suite, TxRollbackAsyncWithPersistenceTest.class, ignoredTests);

        GridTestUtils.addTestIfNeeded(suite, CacheGroupMetricsMBeanTest.class, ignoredTests);
        GridTestUtils.addTestIfNeeded(suite, CacheMetricsManageTest.class, ignoredTests);
        GridTestUtils.addTestIfNeeded(suite, PageEvictionMultinodeMixedRegionsTest.class, ignoredTests);

        GridTestUtils.addTestIfNeeded(suite, IgniteDynamicCacheStartFailWithPersistenceTest.class, ignoredTests);

        GridTestUtils.addTestIfNeeded(suite, TxWithSmallTimeoutAndContentionOneKeyTest.class, ignoredTests);

        GridTestUtils.addTestIfNeeded(suite, CacheRentingStateRepairTest.class, ignoredTests);

        GridTestUtils.addTestIfNeeded(suite, TransactionIntegrityWithPrimaryIndexCorruptionTest.class, ignoredTests);
        GridTestUtils.addTestIfNeeded(suite, CacheDataLossOnPartitionMoveTest.class, ignoredTests);

        GridTestUtils.addTestIfNeeded(suite, CacheConfigurationSerializationOnDiscoveryTest.class, ignoredTests);
        GridTestUtils.addTestIfNeeded(suite, CacheConfigurationSerializationOnExchangeTest.class, ignoredTests);

<<<<<<< HEAD
        GridTestUtils.addTestIfNeeded(suite, GridTransactionsSystemUserTimeMetricsTest.class, ignoredTests);
=======
        GridTestUtils.addTestIfNeeded(suite, CachePartitionLostWhileClearingTest.class, ignoredTests);
>>>>>>> 449bbdfa

        return suite;
    }
}<|MERGE_RESOLUTION|>--- conflicted
+++ resolved
@@ -110,11 +110,9 @@
         GridTestUtils.addTestIfNeeded(suite, CacheConfigurationSerializationOnDiscoveryTest.class, ignoredTests);
         GridTestUtils.addTestIfNeeded(suite, CacheConfigurationSerializationOnExchangeTest.class, ignoredTests);
 
-<<<<<<< HEAD
+        GridTestUtils.addTestIfNeeded(suite, CachePartitionLostWhileClearingTest.class, ignoredTests);
+
         GridTestUtils.addTestIfNeeded(suite, GridTransactionsSystemUserTimeMetricsTest.class, ignoredTests);
-=======
-        GridTestUtils.addTestIfNeeded(suite, CachePartitionLostWhileClearingTest.class, ignoredTests);
->>>>>>> 449bbdfa
 
         return suite;
     }
