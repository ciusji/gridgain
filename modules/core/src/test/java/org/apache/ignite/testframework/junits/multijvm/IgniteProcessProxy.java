/*
 * Licensed to the Apache Software Foundation (ASF) under one or more
 * contributor license agreements.  See the NOTICE file distributed with
 * this work for additional information regarding copyright ownership.
 * The ASF licenses this file to You under the Apache License, Version 2.0
 * (the "License"); you may not use this file except in compliance with
 * the License.  You may obtain a copy of the License at
 *
 *      http://www.apache.org/licenses/LICENSE-2.0
 *
 * Unless required by applicable law or agreed to in writing, software
 * distributed under the License is distributed on an "AS IS" BASIS,
 * WITHOUT WARRANTIES OR CONDITIONS OF ANY KIND, either express or implied.
 * See the License for the specific language governing permissions and
 * limitations under the License.
 */

package org.apache.ignite.testframework.junits.multijvm;

import java.util.ArrayList;
import java.util.Collection;
import java.util.UUID;
import java.util.concurrent.ConcurrentHashMap;
import java.util.concurrent.ConcurrentMap;
import java.util.concurrent.CountDownLatch;
import java.util.concurrent.ExecutorService;
import java.util.concurrent.TimeUnit;
import org.apache.ignite.Ignite;
import org.apache.ignite.IgniteAtomicLong;
import org.apache.ignite.IgniteAtomicReference;
import org.apache.ignite.IgniteAtomicSequence;
import org.apache.ignite.IgniteAtomicStamped;
import org.apache.ignite.IgniteBinary;
import org.apache.ignite.IgniteCache;
import org.apache.ignite.IgniteCompute;
import org.apache.ignite.IgniteCountDownLatch;
import org.apache.ignite.IgniteDataStreamer;
import org.apache.ignite.IgniteEvents;
import org.apache.ignite.IgniteException;
import org.apache.ignite.IgniteFileSystem;
import org.apache.ignite.IgniteIllegalStateException;
import org.apache.ignite.IgniteLogger;
import org.apache.ignite.IgniteMessaging;
import org.apache.ignite.IgniteQueue;
import org.apache.ignite.IgniteLock;
import org.apache.ignite.IgniteScheduler;
import org.apache.ignite.IgniteSemaphore;
import org.apache.ignite.IgniteServices;
import org.apache.ignite.IgniteSet;
import org.apache.ignite.IgniteTransactions;
import org.apache.ignite.MemoryMetrics;
import org.apache.ignite.cache.affinity.Affinity;
import org.apache.ignite.cluster.ClusterGroup;
import org.apache.ignite.cluster.ClusterNode;
import org.apache.ignite.configuration.CacheConfiguration;
import org.apache.ignite.configuration.CollectionConfiguration;
import org.apache.ignite.configuration.IgniteConfiguration;
import org.apache.ignite.configuration.NearCacheConfiguration;
import org.apache.ignite.events.DiscoveryEvent;
import org.apache.ignite.events.Event;
import org.apache.ignite.events.EventType;
import org.apache.ignite.internal.GridKernalContext;
import org.apache.ignite.internal.IgniteEx;
import org.apache.ignite.internal.IgniteInterruptedCheckedException;
import org.apache.ignite.internal.binary.BinaryMarshaller;
import org.apache.ignite.internal.cluster.IgniteClusterEx;
import org.apache.ignite.internal.processors.cache.GridCacheUtilityKey;
import org.apache.ignite.internal.processors.cache.IgniteInternalCache;
import org.apache.ignite.internal.processors.hadoop.Hadoop;
import org.apache.ignite.internal.util.GridJavaProcess;
import org.apache.ignite.internal.util.lang.IgnitePredicateX;
import org.apache.ignite.internal.util.typedef.G;
import org.apache.ignite.internal.util.typedef.X;
import org.apache.ignite.internal.util.typedef.internal.A;
import org.apache.ignite.internal.util.typedef.internal.U;
import org.apache.ignite.lang.IgniteCallable;
import org.apache.ignite.lang.IgniteInClosure;
import org.apache.ignite.lang.IgnitePredicate;
import org.apache.ignite.lang.IgniteProductVersion;
import org.apache.ignite.lang.IgniteRunnable;
import org.apache.ignite.marshaller.Marshaller;
import org.apache.ignite.plugin.IgnitePlugin;
import org.apache.ignite.plugin.PluginNotFoundException;
import org.apache.ignite.resources.IgniteInstanceResource;
import org.apache.ignite.testframework.junits.IgniteTestResources;
import org.jetbrains.annotations.Nullable;

/**
 * Ignite proxy for ignite instance at another JVM.
 */
@SuppressWarnings("TransientFieldInNonSerializableClass")
public class IgniteProcessProxy implements IgniteEx {
    /** Grid proxies. */
    private static final transient ConcurrentMap<String, IgniteProcessProxy> gridProxies = new ConcurrentHashMap<>();

    /** Property that specify alternative {@code JAVA_HOME}. */
    private static final String TEST_MULTIJVM_JAVA_HOME = "test.multijvm.java.home";

    /** Jvm process with ignite instance. */
    private final transient GridJavaProcess proc;

    /** Configuration. */
    private final transient IgniteConfiguration cfg;

    /** Local JVM grid. */
    private final transient Ignite locJvmGrid;

    /** Logger. */
    private final transient IgniteLogger log;

    /** Grid id. */
    private final UUID id = UUID.randomUUID();

    /**
     * @param cfg Configuration.
     * @param log Logger.
     * @param locJvmGrid Local JVM grid.
     * @throws Exception On error.
     */
    public IgniteProcessProxy(IgniteConfiguration cfg, IgniteLogger log, Ignite locJvmGrid)
        throws Exception {
        this(cfg, log, locJvmGrid, true);
    }

    /**
     * @param cfg Configuration.
     * @param log Logger.
     * @param locJvmGrid Local JVM grid.
     * @param resetDiscovery Reset DiscoverySpi at the configuration.
     * @throws Exception On error.
     */
    public IgniteProcessProxy(IgniteConfiguration cfg, IgniteLogger log, Ignite locJvmGrid, boolean resetDiscovery)
        throws Exception {
        this.cfg = cfg;
        this.locJvmGrid = locJvmGrid;
        this.log = log.getLogger("jvm-" + id.toString().substring(0, id.toString().indexOf('-')));

        String cfgFileName = IgniteNodeRunner.storeToFile(cfg.setNodeId(id), resetDiscovery);

        Collection<String> filteredJvmArgs = new ArrayList<>();

        filteredJvmArgs.add("-ea");

        Marshaller marsh = cfg.getMarshaller();

        if (marsh != null)
            filteredJvmArgs.add("-D" + IgniteTestResources.MARSH_CLASS_NAME + "=" + marsh.getClass().getName());
        else
            filteredJvmArgs.add("-D" + IgniteTestResources.MARSH_CLASS_NAME + "=" + BinaryMarshaller.class.getName());

        for (String arg : U.jvmArgs()) {
            if (arg.startsWith("-Xmx") || arg.startsWith("-Xms") ||
                arg.startsWith("-cp") || arg.startsWith("-classpath") ||
                (marsh != null && arg.startsWith("-D" + IgniteTestResources.MARSH_CLASS_NAME)))
                filteredJvmArgs.add(arg);
        }

        final CountDownLatch rmtNodeStartedLatch = new CountDownLatch(1);

        if (locJvmGrid != null)
            locJvmGrid.events().localListen(new NodeStartedListener(id, rmtNodeStartedLatch), EventType.EVT_NODE_JOINED);

        proc = GridJavaProcess.exec(
            IgniteNodeRunner.class.getCanonicalName(),
            cfgFileName, // Params.
            this.log,
            // Optional closure to be called each time wrapped process prints line to system.out or system.err.
            new IgniteInClosure<String>() {
                @Override public void apply(String s) {
                    IgniteProcessProxy.this.log.info(s);
                }
            },
            null,
            System.getProperty(TEST_MULTIJVM_JAVA_HOME),
            filteredJvmArgs, // JVM Args.
            System.getProperty("surefire.test.class.path")
        );

<<<<<<< HEAD
        boolean success = rmtNodeStartedLatch.await(30, TimeUnit.SECONDS);

        assert success : "Remote node has not joined [id=" + id + ']';
=======
        if (locJvmGrid != null)
            assert rmtNodeStartedLatch.await(30, TimeUnit.SECONDS): "Remote node has not joined [id=" + id + ']';
>>>>>>> 86c40587

        IgniteProcessProxy prevVal = gridProxies.putIfAbsent(cfg.getIgniteInstanceName(), this);

        if (prevVal != null) {
            remoteCompute().run(new StopGridTask(cfg.getIgniteInstanceName(), true));

            throw new IllegalStateException("There was found instance assotiated with " + cfg.getIgniteInstanceName() +
                ", instance= " + prevVal + ". New started node was stopped.");
        }
    }

    /**
     */
    private static class NodeStartedListener extends IgnitePredicateX<Event> {
        /** Id. */
        private final UUID id;

        /** Remote node started latch. */
        private final CountDownLatch rmtNodeStartedLatch;

        /**
         * @param id Id.
         * @param rmtNodeStartedLatch Remote node started latch.
         */
        NodeStartedListener(UUID id, CountDownLatch rmtNodeStartedLatch) {
            this.id = id;
            this.rmtNodeStartedLatch = rmtNodeStartedLatch;
        }

        /** {@inheritDoc} */
        @Override public boolean applyx(Event e) {
            if (((DiscoveryEvent)e).eventNode().id().equals(id)) {
                rmtNodeStartedLatch.countDown();

                return false;
            }

            return true;
        }
    }

    /**
     * @param igniteInstanceName Ignite instance name.
     * @return Instance by name or exception wiil be thrown.
     */
    public static IgniteProcessProxy ignite(String igniteInstanceName) {
        IgniteProcessProxy res = gridProxies.get(igniteInstanceName);

        if (res == null)
            throw new IgniteIllegalStateException("Grid instance was not properly started " +
                "or was already stopped: " + igniteInstanceName + ". All known grid instances: " +
                gridProxies.keySet());

        return res;
    }

    /**
     * Gracefully shut down the Grid.
     *
     * @param igniteInstanceName Ignite instance name.
     * @param cancel If {@code true} then all jobs currently will be cancelled.
     */
    public static void stop(String igniteInstanceName, boolean cancel) {
        IgniteProcessProxy proxy = gridProxies.get(igniteInstanceName);

        if (proxy != null) {
            proxy.remoteCompute().run(new StopGridTask(igniteInstanceName, cancel));

            gridProxies.remove(igniteInstanceName, proxy);
        }
    }

    /**
     * Forcefully shut down the Grid.
     *
     * @param igniteInstanceName Ignite instance name.
     */
<<<<<<< HEAD
    public static void kill(String gridName) {
        A.notNull(gridName, "gridName");

        IgniteProcessProxy proxy = gridProxies.get(gridName);
=======
    public static void kill(String igniteInstanceName) {
        A.notNull(igniteInstanceName, "igniteInstanceName");

        IgniteProcessProxy proxy = gridProxies.get(igniteInstanceName);
>>>>>>> 86c40587

        if (proxy == null)
            return;

        try {
            proxy.getProcess().kill();
        }
        catch (Exception e) {
            U.error(proxy.log, "Exception while killing " + igniteInstanceName, e);
        }

        gridProxies.remove(igniteInstanceName, proxy);
    }

    /**
     * @param locNodeId ID of local node the requested grid instance is managing.
     * @return An instance of named grid. This method never returns {@code null}.
     * @throws IgniteIllegalStateException Thrown if grid was not properly initialized or grid instance was stopped or
     * was not started.
     */
    public static Ignite ignite(UUID locNodeId) {
        A.notNull(locNodeId, "locNodeId");

        for (IgniteProcessProxy ignite : gridProxies.values()) {
            if (ignite.getId().equals(locNodeId))
                return ignite;
        }

        throw new IgniteIllegalStateException("Grid instance with given local node ID was not properly " +
            "started or was stopped: " + locNodeId);
    }

    /**
     * Kill all running processes.
     */
    public static void killAll() {
        for (IgniteProcessProxy ignite : gridProxies.values()) {
            try {
                ignite.getProcess().kill();
            }
            catch (Exception e) {
                U.error(ignite.log, "Killing failed.", e);
            }
        }

        gridProxies.clear();
    }

    /**
     * @return Local JVM grid instance.
     */
    public Ignite localJvmGrid() {
        return locJvmGrid;
    }

    /**
     * @return Grid id.
     */
    public UUID getId() {
        return id;
    }

    /**
     * @throws Exception If failed to kill.
     */
    public void kill() throws Exception {
        getProcess().kill();

        gridProxies.remove(cfg.getGridName(), this);
    }

    /** {@inheritDoc} */
    @Override public String name() {
        return cfg.getIgniteInstanceName();
    }

    /** {@inheritDoc} */
    @Override public IgniteLogger log() {
        return log;
    }

    /** {@inheritDoc} */
    @Override public IgniteConfiguration configuration() {
        return cfg;
    }

    /** {@inheritDoc} */
    @Override public <K extends GridCacheUtilityKey, V> IgniteInternalCache<K, V> utilityCache() {
        throw new UnsupportedOperationException("Operation isn't supported yet.");
    }

    /** {@inheritDoc} */
    @Nullable @Override public <K, V> IgniteInternalCache<K, V> cachex(@Nullable String name) {
        throw new UnsupportedOperationException("Operation isn't supported yet.");
    }

    /** {@inheritDoc} */
    @Nullable @Override public <K, V> IgniteInternalCache<K, V> cachex() {
        throw new UnsupportedOperationException("Operation isn't supported yet.");
    }

    /** {@inheritDoc} */
    @Override public Collection<IgniteInternalCache<?, ?>> cachesx(
        @Nullable IgnitePredicate<? super IgniteInternalCache<?, ?>>... p) {
        throw new UnsupportedOperationException("Operation isn't supported yet.");
    }

    /** {@inheritDoc} */
    @Override public boolean eventUserRecordable(int type) {
        throw new UnsupportedOperationException("Operation isn't supported yet.");
    }

    /** {@inheritDoc} */
    @Override public boolean allEventsUserRecordable(int[] types) {
        throw new UnsupportedOperationException("Operation isn't supported yet.");
    }

    /** {@inheritDoc} */
    @Override public boolean isJmxRemoteEnabled() {
        throw new UnsupportedOperationException("Operation isn't supported yet.");
    }

    /** {@inheritDoc} */
    @Override public boolean isRestartEnabled() {
        throw new UnsupportedOperationException("Operation isn't supported yet.");
    }

    /** {@inheritDoc} */
    @Nullable @Override public IgniteFileSystem igfsx(@Nullable String name) {
        throw new UnsupportedOperationException("Operation isn't supported yet.");
    }

    /** {@inheritDoc} */
    @Override public Hadoop hadoop() {
        throw new UnsupportedOperationException("Operation isn't supported yet.");
    }

    /** {@inheritDoc} */
    @Override public IgniteClusterEx cluster() {
        return new IgniteClusterProcessProxy(this);
    }

    /** {@inheritDoc} */
    @Nullable @Override public String latestVersion() {
        throw new UnsupportedOperationException("Operation isn't supported yet.");
    }

    /** {@inheritDoc} */
    @Override public ClusterNode localNode() {
        return remoteCompute().call(new NodeTask());
    }

    /** {@inheritDoc} */
    @Override public GridKernalContext context() {
        throw new UnsupportedOperationException("Operation isn't supported yet.");
    }

    /** {@inheritDoc} */
    @Override public IgniteCompute compute() {
        throw new UnsupportedOperationException("Operation isn't supported yet.");
    }

    /** {@inheritDoc} */
    @Override public IgniteCompute compute(ClusterGroup grp) {
        throw new UnsupportedOperationException("Operation isn't supported yet.");
    }

    /** {@inheritDoc} */
    @Override public IgniteMessaging message() {
        throw new UnsupportedOperationException("Operation isn't supported yet.");
    }

    /** {@inheritDoc} */
    @Override public IgniteMessaging message(ClusterGroup grp) {
        throw new UnsupportedOperationException("Operation isn't supported yet.");
    }

    /** {@inheritDoc} */
    @Override public IgniteEvents events() {
        return new IgniteEventsProcessProxy(this);
    }

    /** {@inheritDoc} */
    @Override public IgniteEvents events(ClusterGroup grp) {
        throw new UnsupportedOperationException("Operation isn't supported yet.");
    }

    /** {@inheritDoc} */
    @Override public IgniteServices services() {
        throw new UnsupportedOperationException("Operation isn't supported yet.");
    }

    /** {@inheritDoc} */
    @Override public IgniteServices services(ClusterGroup grp) {
        throw new UnsupportedOperationException("Operation isn't supported yet.");
    }

    /** {@inheritDoc} */
    @Override public ExecutorService executorService() {
        throw new UnsupportedOperationException("Operation isn't supported yet.");
    }

    /** {@inheritDoc} */
    @Override public ExecutorService executorService(ClusterGroup grp) {
        throw new UnsupportedOperationException("Operation isn't supported yet.");
    }

    /** {@inheritDoc} */
    @Override public IgniteProductVersion version() {
        throw new UnsupportedOperationException("Operation isn't supported yet.");
    }

    /** {@inheritDoc} */
    @Override public IgniteScheduler scheduler() {
        throw new UnsupportedOperationException("Operation isn't supported yet.");
    }

    /** {@inheritDoc} */
    @Override public <K, V> IgniteCache<K, V> createCache(CacheConfiguration<K, V> cacheCfg) {
        throw new UnsupportedOperationException("Operation isn't supported yet.");
    }

    /** {@inheritDoc} */
    @Override public Collection<IgniteCache> createCaches(Collection<CacheConfiguration> cacheCfgs) {
        throw new UnsupportedOperationException("Operation isn't supported yet.");
    }

    /** {@inheritDoc} */
    @Override public <K, V> IgniteCache<K, V> createCache(String cacheName) {
        throw new UnsupportedOperationException("Operation isn't supported yet.");
    }

    /** {@inheritDoc} */
    @Override public <K, V> IgniteCache<K, V> getOrCreateCache(CacheConfiguration<K, V> cacheCfg) {
        throw new UnsupportedOperationException("Operation isn't supported yet.");
    }

    /** {@inheritDoc} */
    @Override public <K, V> IgniteCache<K, V> getOrCreateCache(String cacheName) {
        throw new UnsupportedOperationException("Operation isn't supported yet.");
    }

    /** {@inheritDoc} */
    @Override public Collection<IgniteCache> getOrCreateCaches(Collection<CacheConfiguration> cacheCfgs) {
        throw new UnsupportedOperationException("Operation isn't supported yet.");
    }

    /** {@inheritDoc} */
    @Override public <K, V> void addCacheConfiguration(CacheConfiguration<K, V> cacheCfg) {
        throw new UnsupportedOperationException("Operation isn't supported yet.");
    }

    /** {@inheritDoc} */
    @Override public <K, V> IgniteCache<K, V> createCache(CacheConfiguration<K, V> cacheCfg,
        NearCacheConfiguration<K, V> nearCfg) {
        throw new UnsupportedOperationException("Operation isn't supported yet.");
    }

    /** {@inheritDoc} */
    @Override public <K, V> IgniteCache<K, V> getOrCreateCache(CacheConfiguration<K, V> cacheCfg,
        NearCacheConfiguration<K, V> nearCfg) {
        throw new UnsupportedOperationException("Operation isn't supported yet.");
    }

    /** {@inheritDoc} */
    @Override  public <K, V> IgniteCache<K, V> createNearCache(
        @Nullable String cacheName,
        NearCacheConfiguration<K, V> nearCfg)
    {
        throw new UnsupportedOperationException("Operation isn't supported yet.");
    }

    /** {@inheritDoc} */
    @Override public <K, V> IgniteCache<K, V> getOrCreateNearCache(@Nullable String cacheName,
        NearCacheConfiguration<K, V> nearCfg) {
        throw new UnsupportedOperationException("Operation isn't supported yet.");
    }

    /** {@inheritDoc} */
    @Override public void destroyCache(String cacheName) {
        throw new UnsupportedOperationException("Operation isn't supported yet.");
    }

    /** {@inheritDoc} */
    @Override public void destroyCaches(Collection<String> cacheNames) {
        throw new UnsupportedOperationException("Operation isn't supported yet.");
    }

    /** {@inheritDoc} */
    @Override public <K, V> IgniteCache<K, V> cache(@Nullable final String name) {
        return new IgniteCacheProcessProxy<>(name, this);
    }

    /** {@inheritDoc} */
    @Override public Collection<String> cacheNames() {
        return locJvmGrid.cacheNames();
    }

    /** {@inheritDoc} */
    @Override public IgniteTransactions transactions() {
        throw new UnsupportedOperationException("Transactions can't be supported automatically in multi JVM mode.");
    }

    /** {@inheritDoc} */
    @Override public <K, V> IgniteDataStreamer<K, V> dataStreamer(@Nullable String cacheName) {
        throw new UnsupportedOperationException("Operation isn't supported yet.");
    }

    /** {@inheritDoc} */
    @Override public IgniteFileSystem fileSystem(String name) {
        throw new UnsupportedOperationException("Operation isn't supported yet.");
    }

    /** {@inheritDoc} */
    @Override public Collection<IgniteFileSystem> fileSystems() {
        throw new UnsupportedOperationException("Operation isn't supported yet.");
    }

    /** {@inheritDoc} */
    @Override  public IgniteAtomicSequence atomicSequence(String name, long initVal, boolean create)
        throws IgniteException {
        throw new UnsupportedOperationException("Operation isn't supported yet.");
    }

    /** {@inheritDoc} */
    @Override public IgniteAtomicLong atomicLong(String name, long initVal, boolean create) throws IgniteException {
        throw new UnsupportedOperationException("Operation isn't supported yet.");
    }

    /** {@inheritDoc} */
    @Override public <T> IgniteAtomicReference<T> atomicReference(String name, @Nullable T initVal,
        boolean create) throws IgniteException {
        throw new UnsupportedOperationException("Operation isn't supported yet.");
    }

    /** {@inheritDoc} */
    @Override  public <T, S> IgniteAtomicStamped<T, S> atomicStamped(
        String name,
        @Nullable T initVal,
        @Nullable S initStamp,
        boolean create) throws IgniteException
    {
        throw new UnsupportedOperationException("Operation isn't supported yet.");
    }

    /** {@inheritDoc} */
    @Override public IgniteCountDownLatch countDownLatch(String name, int cnt, boolean autoDel,
        boolean create) throws IgniteException {
        throw new UnsupportedOperationException("Operation isn't supported yet.");
    }

    /** {@inheritDoc} */
    @Override public IgniteSemaphore semaphore(String name, int cnt, boolean failoverSafe,
        boolean create) throws IgniteException {
        throw new UnsupportedOperationException("Operation isn't supported yet.");
    }

    /** {@inheritDoc} */
    @Override public IgniteLock reentrantLock(String name, boolean failoverSafe,
        boolean fair, boolean create) throws IgniteException {
        throw new UnsupportedOperationException("Operation isn't supported yet.");
    }

    /** {@inheritDoc} */
    @Override public <T> IgniteQueue<T> queue(String name, int cap,
        @Nullable CollectionConfiguration cfg) throws IgniteException {
        throw new UnsupportedOperationException("Operation isn't supported yet.");
    }

    /** {@inheritDoc} */
    @Override public <T> IgniteSet<T> set(String name, @Nullable CollectionConfiguration cfg) throws IgniteException {
        throw new UnsupportedOperationException("Operation isn't supported yet.");
    }

    /** {@inheritDoc} */
    @Override public <T extends IgnitePlugin> T plugin(String name) throws PluginNotFoundException {
        throw new UnsupportedOperationException("Operation isn't supported yet.");
    }

    /** {@inheritDoc} */
    @Override public IgniteBinary binary() {
        throw new UnsupportedOperationException("Operation isn't supported yet.");
    }

    /** {@inheritDoc} */
    @Override public void resetLostPartitions(Collection<String> cacheNames) {
        throw new UnsupportedOperationException("Operation isn't supported yet.");
    }

    /** {@inheritDoc} */
    @Override public Collection<MemoryMetrics> memoryMetrics() {
        throw new UnsupportedOperationException("Operation isn't supported yet.");
    }

    /** {@inheritDoc} */
    @Override public void close() throws IgniteException {
        if (locJvmGrid != null) {
            final CountDownLatch rmtNodeStoppedLatch = new CountDownLatch(1);

            locJvmGrid.events().localListen(new IgnitePredicateX<Event>() {
                @Override public boolean applyx(Event e) {
                    if (((DiscoveryEvent)e).eventNode().id().equals(id)) {
                        rmtNodeStoppedLatch.countDown();

                        return false;
                    }

                    return true;
                }
            }, EventType.EVT_NODE_LEFT, EventType.EVT_NODE_FAILED);

            compute().run(new StopGridTask(localJvmGrid().name(), true));

            try {
                assert U.await(rmtNodeStoppedLatch, 15, TimeUnit.SECONDS) : "NodeId=" + id;
            }
            catch (IgniteInterruptedCheckedException e) {
                throw new IgniteException(e);
            }
        }

        try {
            getProcess().kill();
        }
        catch (Exception e) {
            X.printerr("Could not kill process after close.", e);
        }
    }

    /** {@inheritDoc} */
    @Override public <K> Affinity<K> affinity(String cacheName) {
        return new AffinityProcessProxy<>(cacheName, this);
    }

    /** {@inheritDoc} */
    @Override public boolean active() {
        throw new UnsupportedOperationException("Operation isn't supported yet.");
    }

    /** {@inheritDoc} */
    @Override public void active(boolean active) {
        throw new UnsupportedOperationException("Operation isn't supported yet.");
    }

    /**
     * @return Jvm process in which grid node started.
     */
    public GridJavaProcess getProcess() {
        return proc;
    }

    /**
     * @return {@link IgniteCompute} instance to communicate with remote node.
     */
    public IgniteCompute remoteCompute() {
        if (locJvmGrid == null)
            return null;

        ClusterGroup grp = locJvmGrid.cluster().forNodeId(id);

        if (grp.nodes().isEmpty())
            throw new IllegalStateException("Could not found node with id=" + id + ".");

        return locJvmGrid.compute(grp);
    }

    /**
     *
     */
    private static class StopGridTask implements IgniteRunnable {
        /** Ignite instance name. */
        private final String igniteInstanceName;

        /** Cancel. */
        private final boolean cancel;

        /**
         * @param igniteInstanceName Ignite instance name.
         * @param cancel Cancel.
         */
        public StopGridTask(String igniteInstanceName, boolean cancel) {
            this.igniteInstanceName = igniteInstanceName;
            this.cancel = cancel;
        }

        /** {@inheritDoc} */
        @Override public void run() {
            G.stop(igniteInstanceName, cancel);
        }
    }

    /**
     *
     */
    private static class NodeTask implements IgniteCallable<ClusterNode> {
        /** Ignite. */
        @IgniteInstanceResource
        private Ignite ignite;

        /** {@inheritDoc} */
        @Override public ClusterNode call() throws Exception {
            return ((IgniteEx)ignite).localNode();
        }
    }
}<|MERGE_RESOLUTION|>--- conflicted
+++ resolved
@@ -176,14 +176,8 @@
             System.getProperty("surefire.test.class.path")
         );
 
-<<<<<<< HEAD
-        boolean success = rmtNodeStartedLatch.await(30, TimeUnit.SECONDS);
-
-        assert success : "Remote node has not joined [id=" + id + ']';
-=======
         if (locJvmGrid != null)
             assert rmtNodeStartedLatch.await(30, TimeUnit.SECONDS): "Remote node has not joined [id=" + id + ']';
->>>>>>> 86c40587
 
         IgniteProcessProxy prevVal = gridProxies.putIfAbsent(cfg.getIgniteInstanceName(), this);
 
@@ -261,17 +255,13 @@
      *
      * @param igniteInstanceName Ignite instance name.
      */
-<<<<<<< HEAD
-    public static void kill(String gridName) {
-        A.notNull(gridName, "gridName");
-
-        IgniteProcessProxy proxy = gridProxies.get(gridName);
-=======
     public static void kill(String igniteInstanceName) {
         A.notNull(igniteInstanceName, "igniteInstanceName");
 
         IgniteProcessProxy proxy = gridProxies.get(igniteInstanceName);
->>>>>>> 86c40587
+
+        if (proxy == null)
+            return;
 
         if (proxy == null)
             return;
