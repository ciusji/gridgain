--- conflicted
+++ resolved
@@ -60,11 +60,7 @@
     @Override public GridNioFuture<?> onSessionWrite(GridNioSession ses, Object msg, boolean fut) throws IgniteCheckedException {
         assert msg instanceof HadoopMessage : "Invalid message type: " + msg;
 
-<<<<<<< HEAD
-        return proceedSessionWrite(ses, U.marshal(marsh, msg));
-=======
         return proceedSessionWrite(ses, U.marshal(marsh, msg), fut);
->>>>>>> f7d89fdb
     }
 
     @Override public void onMessageReceived(GridNioSession ses, Object msg) throws IgniteCheckedException {
