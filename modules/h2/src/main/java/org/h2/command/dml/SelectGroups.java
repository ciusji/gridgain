--- conflicted
+++ resolved
@@ -419,11 +419,7 @@
         currentGroupRowId = 0;
 
         if (trackable()) {
-<<<<<<< HEAD
-            session.queryMemoryTracker().released(allocMem);
-=======
-            session.queryMemoryTracker().release(memReserved);
->>>>>>> d0d9d3f8
+            session.queryMemoryTracker().released(memReserved);
 
             memReserved = 0;
         }
@@ -535,17 +531,11 @@
         }
 
         if (size > 0)
-<<<<<<< HEAD
             session.queryMemoryTracker().reserved(size);
         else
-            session.queryMemoryTracker().released(size);
-=======
-            session.queryMemoryTracker().reserve(size);
-        else
-            session.queryMemoryTracker().release(size);
+            session.queryMemoryTracker().reserved(size);
 
         memReserved += size;
->>>>>>> d0d9d3f8
     }
 
     /**
