<?xml version="1.0" encoding="UTF-8"?>

<!--
  Licensed to the Apache Software Foundation (ASF) under one or more
  contributor license agreements.  See the NOTICE file distributed with
  this work for additional information regarding copyright ownership.
  The ASF licenses this file to You under the Apache License, Version 2.0
  (the "License"); you may not use this file except in compliance with
  the License.  You may obtain a copy of the License at

       http://www.apache.org/licenses/LICENSE-2.0

  Unless required by applicable law or agreed to in writing, software
  distributed under the License is distributed on an "AS IS" BASIS,
  WITHOUT WARRANTIES OR CONDITIONS OF ANY KIND, either express or implied.
  See the License for the specific language governing permissions and
  limitations under the License.
-->

<!--
    POM file.
-->
<project xmlns="http://maven.apache.org/POM/4.0.0" xmlns:xsi="http://www.w3.org/2001/XMLSchema-instance" xsi:schemaLocation="http://maven.apache.org/POM/4.0.0 http://maven.apache.org/xsd/maven-4.0.0.xsd">
    <modelVersion>4.0.0</modelVersion>

    <parent>
        <groupId>org.apache.ignite</groupId>
        <artifactId>ignite-parent</artifactId>
        <version>1</version>
        <relativePath>../../parent</relativePath>
    </parent>

    <artifactId>ignite-jcl</artifactId>
<<<<<<< HEAD
    <version>1.1.0-incubating</version>
=======
    <version>1.1.4-SNAPSHOT</version>
>>>>>>> 285d790f

    <dependencies>
        <dependency>
            <groupId>org.apache.ignite</groupId>
            <artifactId>ignite-core</artifactId>
            <version>${project.version}</version>
        </dependency>

        <dependency>
            <groupId>commons-logging</groupId>
            <artifactId>commons-logging</artifactId>
            <version>1.1.1</version>
        </dependency>

        <dependency>
            <groupId>org.apache.ignite</groupId>
            <artifactId>ignite-core</artifactId>
            <version>${project.version}</version>
            <type>test-jar</type>
            <scope>test</scope>
        </dependency>
    </dependencies>
</project><|MERGE_RESOLUTION|>--- conflicted
+++ resolved
@@ -31,11 +31,7 @@
     </parent>
 
     <artifactId>ignite-jcl</artifactId>
-<<<<<<< HEAD
-    <version>1.1.0-incubating</version>
-=======
     <version>1.1.4-SNAPSHOT</version>
->>>>>>> 285d790f
 
     <dependencies>
         <dependency>
