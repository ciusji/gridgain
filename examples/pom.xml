<?xml version="1.0" encoding="UTF-8"?>

<!--
  Licensed to the Apache Software Foundation (ASF) under one or more
  contributor license agreements.  See the NOTICE file distributed with
  this work for additional information regarding copyright ownership.
  The ASF licenses this file to You under the Apache License, Version 2.0
  (the "License"); you may not use this file except in compliance with
  the License.  You may obtain a copy of the License at

       http://www.apache.org/licenses/LICENSE-2.0

  Unless required by applicable law or agreed to in writing, software
  distributed under the License is distributed on an "AS IS" BASIS,
  WITHOUT WARRANTIES OR CONDITIONS OF ANY KIND, either express or implied.
  See the License for the specific language governing permissions and
  limitations under the License.
-->

<project xmlns="http://maven.apache.org/POM/4.0.0" xmlns:xsi="http://www.w3.org/2001/XMLSchema-instance" xsi:schemaLocation="http://maven.apache.org/POM/4.0.0 http://maven.apache.org/xsd/maven-4.0.0.xsd">
    <modelVersion>4.0.0</modelVersion>

    <parent>
        <groupId>org.apache.ignite</groupId>
        <artifactId>ignite-parent</artifactId>
        <version>1</version>
        <relativePath>../parent</relativePath>
    </parent>

    <artifactId>ignite-examples</artifactId>
<<<<<<< HEAD
    <version>1.5.1-final-SNAPSHOT</version>
=======
    <version>1.5.0.final-SNAPSHOT</version>
>>>>>>> b6dab091

    <dependencies>
        <dependency>
            <groupId>javax.cache</groupId>
            <artifactId>cache-api</artifactId>
            <version>${javax.cache.version}</version>
        </dependency>

        <dependency>
            <groupId>org.apache.ignite</groupId>
            <artifactId>ignite-core</artifactId>
            <version>${project.version}</version>
        </dependency>

        <dependency>
            <groupId>org.apache.ignite</groupId>
            <artifactId>ignite-spring</artifactId>
            <version>${project.version}</version>
        </dependency>

        <dependency>
            <groupId>org.apache.ignite</groupId>
            <artifactId>ignite-log4j</artifactId>
            <version>${project.version}</version>
        </dependency>

        <dependency>
            <groupId>org.apache.ignite</groupId>
            <artifactId>ignite-indexing</artifactId>
            <version>${project.version}</version>
        </dependency>

        <dependency>
            <groupId>org.apache.ignite</groupId>
            <artifactId>ignite-hibernate</artifactId>
            <version>${project.version}</version>
        </dependency>

        <dependency>
            <groupId>org.apache.ignite</groupId>
            <artifactId>ignite-schedule</artifactId>
            <version>${project.version}</version>
        </dependency>

        <dependency>
            <groupId>com.google.code.simple-spring-memcached</groupId>
            <artifactId>spymemcached</artifactId>
            <version>2.7.3</version>
            <exclusions>
                <exclusion>
                    <groupId>commons-codec</groupId>
                    <artifactId>commons-codec</artifactId>
                </exclusion>
            </exclusions>
        </dependency>

        <dependency>
            <groupId>org.apache.ignite</groupId>
            <artifactId>ignite-core</artifactId>
            <version>${project.version}</version>
            <type>test-jar</type>
            <scope>test</scope>
        </dependency>

        <dependency>
            <groupId>org.gridgain</groupId>
            <artifactId>ignite-shmem</artifactId>
            <version>1.0.0</version>
            <scope>test</scope>
        </dependency>
    </dependencies>

    <properties>
        <!-- will be changed by profile activation. allows to combine profiles. -->
        <lgpl.folder>src/main/java</lgpl.folder>
        <java8.folder>src/main/java</java8.folder>
        <lgpl.test.folder>src/test/java</lgpl.test.folder>
        <java8.test.folder>src/test/java</java8.test.folder>
    </properties>

    <profiles>
        <profile>
            <id>scala</id>

            <dependencies>
                <dependency>
                    <groupId>org.apache.ignite</groupId>
                    <artifactId>ignite-scalar</artifactId>
                    <version>${project.version}</version>
                </dependency>

                <dependency>
                    <groupId>org.scalatest</groupId>
                    <artifactId>scalatest_2.11</artifactId>
                    <version>2.2.4</version>
                    <scope>test</scope>
                    <exclusions>
                        <exclusion>
                            <groupId>org.scala-lang</groupId>
                            <artifactId>scala-library</artifactId>
                        </exclusion>
                    </exclusions>
                </dependency>
            </dependencies>

            <build>
                <plugins>
                    <plugin>
                        <groupId>net.alchim31.maven</groupId>
                        <artifactId>scala-maven-plugin</artifactId>
                    </plugin>
                </plugins>
            </build>
        </profile>

        <profile>
            <id>scala-2.10</id>

            <dependencies>
                <dependency>
                    <groupId>org.apache.ignite</groupId>
                    <artifactId>ignite-scalar_2.10</artifactId>
                    <version>${project.version}</version>
                </dependency>

                <dependency>
                    <groupId>org.scalatest</groupId>
                    <artifactId>scalatest_2.10</artifactId>
                    <version>2.2.2</version>
                    <scope>test</scope>
                    <exclusions>
                        <exclusion>
                            <groupId>org.scala-lang</groupId>
                            <artifactId>scala-library</artifactId>
                        </exclusion>
                    </exclusions>
                </dependency>
            </dependencies>

            <build>
                <plugins>
                    <plugin>
                        <groupId>net.alchim31.maven</groupId>
                        <artifactId>scala-maven-plugin</artifactId>
                    </plugin>
                </plugins>
            </build>
        </profile>

        <profile>
            <id>java8</id>

            <properties>
                <java8.folder>src/main/java8</java8.folder>
                <java8.test.folder>src/test/java8</java8.test.folder>
            </properties>

            <activation>
                <jdk>[1.8,)</jdk>
            </activation>

            <build>
                <plugins>
                    <plugin>
                        <artifactId>maven-compiler-plugin</artifactId>
                        <configuration>
                            <source>1.8</source>
                            <target>1.8</target>
                        </configuration>
                    </plugin>
                </plugins>
            </build>
        </profile>

        <profile>
            <id>lgpl</id>

            <properties>
                <lgpl.folder>src/main/java-lgpl</lgpl.folder>
                <lgpl.test.folder>src/test/java-lgpl</lgpl.test.folder>
            </properties>
        </profile>
    </profiles>

    <build>
        <resources>
            <resource>
                <directory>src/main/java</directory>
                <excludes>
                    <exclude>**/*.java</exclude>
                </excludes>
            </resource>
            <resource>
                <directory>config</directory>
            </resource>
        </resources>

        <plugins>
            <plugin>
                <groupId>org.codehaus.mojo</groupId>
                <artifactId>build-helper-maven-plugin</artifactId>
                <executions>
                    <execution>
                        <id>add-sources</id>
                        <phase>generate-sources</phase>
                        <goals>
                            <goal>add-source</goal>
                        </goals>
                        <configuration>
                            <sources>
                                <source>schema-import/src/main/java</source>
                                <source>${lgpl.folder}</source>
                                <source>${java8.folder}</source>
                            </sources>
                        </configuration>
                    </execution>

                    <execution>
                        <id>add-tests</id>
                        <phase>generate-test-sources</phase>
                        <goals>
                            <goal>add-test-source</goal>
                        </goals>
                        <configuration>
                            <sources>
                                <source>${lgpl.test.folder}</source>
                                <source>${java8.test.folder}</source>
                            </sources>
                        </configuration>
                    </execution>
                </executions>
            </plugin>
        </plugins>
    </build>
</project><|MERGE_RESOLUTION|>--- conflicted
+++ resolved
@@ -28,11 +28,7 @@
     </parent>
 
     <artifactId>ignite-examples</artifactId>
-<<<<<<< HEAD
-    <version>1.5.1-final-SNAPSHOT</version>
-=======
     <version>1.5.0.final-SNAPSHOT</version>
->>>>>>> b6dab091
 
     <dependencies>
         <dependency>
